//===- InitAllDialects.h - CIRCT Dialects Registration ----------*- C++ -*-===//
//
// Part of the LLVM Project, under the Apache License v2.0 with LLVM Exceptions.
// See https://llvm.org/LICENSE.txt for license information.
// SPDX-License-Identifier: Apache-2.0 WITH LLVM-exception
//
//===----------------------------------------------------------------------===//
//
// This file defines a helper to trigger the registration of all dialects and
// passes to the system.
//
//===----------------------------------------------------------------------===//

#ifndef CIRCT_INITALLDIALECTS_H_
#define CIRCT_INITALLDIALECTS_H_

#include "circt/Dialect/AIG/AIGDialect.h"
#include "circt/Dialect/Arc/ArcDialect.h"
#include "circt/Dialect/Calyx/CalyxDialect.h"
#include "circt/Dialect/Comb/CombDialect.h"
#include "circt/Dialect/DC/DCDialect.h"
#include "circt/Dialect/Debug/DebugDialect.h"
#include "circt/Dialect/ESI/ESIDialect.h"
#include "circt/Dialect/Emit/EmitDialect.h"
#include "circt/Dialect/FIRRTL/CHIRRTLDialect.h"
#include "circt/Dialect/FIRRTL/FIRRTLDialect.h"
#include "circt/Dialect/FSM/FSMOps.h"
#include "circt/Dialect/HLS/HLSDialect.h"
#include "circt/Dialect/HW/HWDialect.h"
#include "circt/Dialect/HWArith/HWArithDialect.h"
#include "circt/Dialect/Handshake/HandshakeDialect.h"
#include "circt/Dialect/Interop/InteropDialect.h"
#include "circt/Dialect/Kanagawa/KanagawaDialect.h"
#include "circt/Dialect/LLHD/IR/LLHDDialect.h"
#include "circt/Dialect/LTL/LTLDialect.h"
#include "circt/Dialect/LoopSchedule/LoopScheduleDialect.h"
#include "circt/Dialect/MSFT/MSFTDialect.h"
#include "circt/Dialect/Moore/MooreDialect.h"
#include "circt/Dialect/OM/OMDialect.h"
#include "circt/Dialect/OpLib/OpLibDialect.h"
#include "circt/Dialect/Pipeline/PipelineDialect.h"
#include "circt/Dialect/RTG/IR/RTGDialect.h"
#ifdef CIRCT_INCLUDE_TESTS
#include "circt/Dialect/RTGTest/IR/RTGTestDialect.h"
#endif
#include "circt/Dialect/SMT/SMTDialect.h"
#include "circt/Dialect/SSP/SSPDialect.h"
#include "circt/Dialect/STG/STG.h"
#include "circt/Dialect/SV/SVDialect.h"
#include "circt/Dialect/Seq/SeqDialect.h"
#include "circt/Dialect/Sim/SimDialect.h"
#include "circt/Dialect/SystemC/SystemCDialect.h"
#include "circt/Dialect/Verif/VerifDialect.h"
#include "mlir/IR/Dialect.h"

namespace circt {

// Add all the MLIR dialects to the provided registry.
inline void registerAllDialects(mlir::DialectRegistry &registry) {
  // clang-format off
  registry.insert<
    aig::AIGDialect,
    arc::ArcDialect,
    calyx::CalyxDialect,
    oplib::OpLibDialect,
    chirrtl::CHIRRTLDialect,
    comb::CombDialect,
    dc::DCDialect,
    debug::DebugDialect,
    emit::EmitDialect,
    esi::ESIDialect,
    firrtl::FIRRTLDialect,
    fsm::FSMDialect,
    handshake::HandshakeDialect,
    hw::HWDialect,
    hwarith::HWArithDialect,
    interop::InteropDialect,
    kanagawa::KanagawaDialect,
    llhd::LLHDDialect,
    loopschedule::LoopScheduleDialect,
    ltl::LTLDialect,
    moore::MooreDialect,
    msft::MSFTDialect,
    om::OMDialect,
    pipeline::PipelineDialect,
<<<<<<< HEAD
    hls::HLSDialect,
    hwarith::HWArithDialect,
=======
    rtg::RTGDialect,
#ifdef CIRCT_INCLUDE_TESTS
    rtgtest::RTGTestDialect,
#endif
>>>>>>> fd08d903
    seq::SeqDialect,
    sim::SimDialect,
    smt::SMTDialect,
    ssp::SSPDialect,
    sv::SVDialect,
    systemc::SystemCDialect,
    verif::VerifDialect
  >();
  // clang-format on
}

} // namespace circt

#endif // CIRCT_INITALLDIALECTS_H_<|MERGE_RESOLUTION|>--- conflicted
+++ resolved
@@ -83,15 +83,12 @@
     msft::MSFTDialect,
     om::OMDialect,
     pipeline::PipelineDialect,
-<<<<<<< HEAD
     hls::HLSDialect,
     hwarith::HWArithDialect,
-=======
     rtg::RTGDialect,
 #ifdef CIRCT_INCLUDE_TESTS
     rtgtest::RTGTestDialect,
 #endif
->>>>>>> fd08d903
     seq::SeqDialect,
     sim::SimDialect,
     smt::SMTDialect,
