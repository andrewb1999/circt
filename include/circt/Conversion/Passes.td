//===-- Passes.td - Conversion pass definitions ------------*- tablegen -*-===//
//
// Part of the LLVM Project, under the Apache License v2.0 with LLVM Exceptions.
// See https://llvm.org/LICENSE.txt for license information.
// SPDX-License-Identifier: Apache-2.0 WITH LLVM-exception
//
//===----------------------------------------------------------------------===//
//
// This file contains definitions for all dialect conversions.
//
//===----------------------------------------------------------------------===//

#ifndef CIRCT_CONVERSION_PASSES_TD
#define CIRCT_CONVERSION_PASSES_TD

include "mlir/Pass/PassBase.td"

//===----------------------------------------------------------------------===//
// AffineToPipeline
//===----------------------------------------------------------------------===//

def AffineToLoopSchedule : Pass<"convert-affine-to-loopschedule", "mlir::func::FuncOp"> {
  let summary = "Convert Affine dialect to LoopSchedule scheduled loops";
  let description = [{
    This pass analyzes Affine loops and control flow, creates a Scheduling
    problem using the Calyx operator library, solves the problem, and lowers
    the loops to a LoopSchedule.
  }];
  let constructor = "circt::createAffineToLoopSchedule()";
  let dependentDialects = [
    "circt::loopschedule::LoopScheduleDialect",
    "mlir::arith::ArithDialect",
    "mlir::cf::ControlFlowDialect",
    "mlir::memref::MemRefDialect",
    "mlir::scf::SCFDialect",
    "mlir::func::FuncDialect"
  ];
}

//===----------------------------------------------------------------------===//
// ExportChiselInterface and ExportSplitChiselInterface
//===----------------------------------------------------------------------===//

def ExportChiselInterface : Pass<"export-chisel-interface", "firrtl::CircuitOp"> {
  let summary = "Emit a Chisel interface to a FIRRTL circuit";
  let description = [{
    This pass generates a Scala Chisel interface for the top level module of
    a FIRRTL circuit.
  }];

  let constructor = "createExportChiselInterfacePass()";
  let dependentDialects = [
    "circt::firrtl::FIRRTLDialect"
  ];
}

def ExportSplitChiselInterface : Pass<"export-split-chisel-interface", "firrtl::CircuitOp"> {
  let summary = "Emit a Chisel interface to a FIRRTL circuit to a directory of files";
  let description = [{
    This pass generates a Scala Chisel interface for the top level module of
    a FIRRTL circuit.
  }];

  let constructor = "createExportSplitChiselInterfacePass()";
  let dependentDialects = [
    "circt::firrtl::FIRRTLDialect"
  ];
  let options = [
    Option<"directoryName", "dir-name", "std::string",
            "", "Directory to emit into">
   ];
}

//===----------------------------------------------------------------------===//
// ExportVerilog and ExportSplitVerilog
//===----------------------------------------------------------------------===//

def TestApplyLoweringOption : Pass<"test-apply-lowering-options",
                                   "mlir::ModuleOp"> {
  let summary = "Apply lowering options";
  let description = [{
    This pass allows overriding lowering options.  It is intended for test
    construction.
  }];

  let constructor = "createTestApplyLoweringOptionPass()";
  let dependentDialects = [
    "circt::sv::SVDialect", "circt::comb::CombDialect", "circt::hw::HWDialect"
  ];
  let options = [
    Option<"options", "options", "std::string", "", "Lowering Options">
  ];
}

def LegalizeAnonEnums : Pass<"legalize-anon-enums", "mlir::ModuleOp"> {
  let summary = "Prepare anonymous enumeration types for ExportVerilog";
  let description = [{
    This pass transforms all anonymous enumeration types into typedecls to work
    around difference in how anonymous enumerations work in SystemVerilog.
  }];
  let constructor = "createLegalizeAnonEnumsPass()";
  let dependentDialects = [
    "circt::sv::SVDialect", "circt::comb::CombDialect", "circt::hw::HWDialect"
  ];
}

def PrepareForEmission : Pass<"prepare-for-emission",
                              "hw::HWModuleOp"> {
  let summary = "Prepare IR for ExportVerilog";
  let description = [{
    This pass runs only PrepareForEmission.
    It is not necessary for users to run this pass explicitly since
    ExportVerilog internally runs PrepareForEmission.
  }];

  let constructor = "createPrepareForEmissionPass()";
  let dependentDialects = [
    "circt::sv::SVDialect", "circt::comb::CombDialect", "circt::hw::HWDialect"
  ];
}

def ExportVerilog : Pass<"export-verilog", "mlir::ModuleOp"> {
  let summary = "Emit the IR to a (System)Verilog file";
  let description = [{
      This pass creates empty module bodies for external modules.  This is
      useful for linting to eliminate missing file errors.
  }];

  let constructor = "createExportVerilogPass()";
  let dependentDialects = [
    "circt::sv::SVDialect", "circt::comb::CombDialect", "circt::hw::HWDialect"
  ];
}

def ExportSplitVerilog : Pass<"export-split-verilog", "mlir::ModuleOp"> {
  let summary = "Emit the IR to a (System)Verilog directory of files";
  let description = [{
    This pass generates (System)Verilog for the current design, mutating it
    where necessary to be valid Verilog.
  }];

  let constructor = "createExportSplitVerilogPass()";
  let dependentDialects = [
    "circt::sv::SVDialect", "circt::comb::CombDialect", "circt::hw::HWDialect"
  ];

  let options = [
    Option<"directoryName", "dir-name", "std::string",
            "", "Directory to emit into">
   ];
}

//===----------------------------------------------------------------------===//
// SCFToCalyx
//===----------------------------------------------------------------------===//

def SCFToCalyx : Pass<"lower-scf-to-calyx", "mlir::ModuleOp"> {
  let summary = "Lower SCF/Standard to Calyx";
  let description = [{
    This pass lowers SCF / standard to Calyx.
  }];
  let constructor = "circt::createSCFToCalyxPass()";
  let dependentDialects = [
    "calyx::CalyxDialect", "::mlir::scf::SCFDialect", "hw::HWDialect",
    "comb::CombDialect"
  ];
  let options = [
    Option<"topLevelFunctionOpt", "top-level-function", "std::string", "",
            "Identifier of top-level function to be the entry-point component"
            " of the Calyx program.">,
    Option<"ciderSourceLocationMetadata", "cider-source-location-metadata", "bool", "",
            "Whether to track source location for the Cider debugger.">
  ];
}

//===----------------------------------------------------------------------===//
// LoopScheduleToCalyx
//===----------------------------------------------------------------------===//

<<<<<<< HEAD
def PipelineToCalyx : Pass<"lower-pipeline-to-calyx", "mlir::ModuleOp"> {
  let summary = "Lower Pipeline to Calyx";
=======
def LoopScheduleToCalyx : Pass<"lower-loopschedule-to-calyx", "mlir::ModuleOp"> {
  let summary = "Lower LoopSchedule to Calyx";
>>>>>>> 6bc7e7bc
  let description = [{
    This pass lowers LoopSchedule to Calyx.
  }];
  let constructor = "circt::createLoopScheduleToCalyxPass()";
  let dependentDialects = [
    "calyx::CalyxDialect", "loopschedule::LoopScheduleDialect", "hw::HWDialect",
    "comb::CombDialect"
  ];
  let options = [
    Option<"topLevelFunctionOpt", "top-level-function", "std::string", "",
            "Identifier of top-level function to be the entry-point component"
            " of the Calyx program.">,
    Option<"ciderSourceLocationMetadata", "cider-source-location-metadata", "bool", "",
            "Whether to track source location for the Cider debugger.">
  ];
}

//===----------------------------------------------------------------------===//
// STGToCalyx
//===----------------------------------------------------------------------===//

def STGToCalyx : Pass<"lower-stg-to-calyx", "mlir::ModuleOp"> {
  let summary = "Lower STG to Calyx";
  let description = [{
    This pass lowers STG to Calyx.
  }];
  let constructor = "circt::createSTGToCalyxPass()";
  let dependentDialects = [
    "calyx::CalyxDialect", "::mlir::scf::SCFDialect", "hw::HWDialect",
    "comb::CombDialect"
  ];
  let options = [
    Option<"topLevelFunctionOpt", "top-level-function", "std::string", "",
            "Identifier of top-level function to be the entry-point component"
            " of the Calyx program.">,
    Option<"ciderSourceLocationMetadata", "cider-source-location-metadata", "bool", "",
            "Whether to track source location for the Cider debugger.">
  ];
}

//===----------------------------------------------------------------------===//
// PipelineTHW
//===----------------------------------------------------------------------===//

def PipelineToHW : Pass<"lower-pipeline-to-hw", "hw::HWModuleOp"> {
  let summary = "Lower Pipeline to HW";
  let description = [{
    This pass lowers `pipeline.rtp` operations to HW.
  }];
  let constructor = "circt::createPipelineToHWPass()";
  let dependentDialects = [
    "hw::HWDialect", "comb::CombDialect", "seq::SeqDialect"
  ];
}

//===----------------------------------------------------------------------===//
// CalyxToHW
//===----------------------------------------------------------------------===//

def CalyxToHW : Pass<"lower-calyx-to-hw", "mlir::ModuleOp"> {
  let summary = "Lower Calyx to HW";
  let description = [{
    This pass lowers Calyx to HW.
  }];
  let constructor = "circt::createCalyxToHWPass()";
  let dependentDialects = ["comb::CombDialect", "hw::HWDialect",
                           "seq::SeqDialect", "sv::SVDialect"];
}

//===----------------------------------------------------------------------===//
// CalyxToFSM
//===----------------------------------------------------------------------===//

def CalyxToFSM : Pass<"lower-calyx-to-fsm", "calyx::ComponentOp"> {
  let summary = "Lower Calyx to FSM";
  let description = [{
    This pass lowers a Calyx control schedule to an FSM representation.
    An `fsm.machine` operation is nested within the `control` region of the Calyx
    component. This machine is itself in an intermediate format wherein it has
    no I/O ports and solely contains output statements with `calyx.enable`s
    referencing `calyx.group` and transition logic guarded by the SSA values
    specified in the source control schedule.
    This intermediate state facilitates transformation of the FSM, given that
    top-level I/O has yet to be materialized (one input and output per activated
    group) as well as guard transition logic (every transition must be guarded
    on all groups active within the state having finished). As such, `calyx.enable`
    operations can easily be moved between states without worrying about updating
    transition guards while doing so.

    Eventually, the FSM must be materialized (materialize I/O ports, remove
    `calyx.enable` operations in favor of asserting output ports, guarding
    transitions by input `done` ports) and outlined to a separate module.
  }];
  let constructor = "circt::createCalyxToFSMPass()";
  let dependentDialects = ["fsm::FSMDialect", "comb::CombDialect"];
}

def MaterializeCalyxToFSM : Pass<"materialize-calyx-to-fsm", "calyx::ComponentOp"> {
  let summary = "Materializes an FSM embedded inside the control of this Calyx component.";
  let description = [{
    Materializes the FSM in the control of the component. This materializes the
    top-level I/O of the FSM to receive `group_done` signals as input and
    `group_go` signals as output, based on the `calyx.enable` operations
    used within the states of the FSM.
    Each transition of the FSM is predicated on the enabled groups within a
    state being done, or, for static groups, a separate sub-FSM is instantiated
    to await the group finishing.

    Given an FSM that enables N unique groups, the top-level FSM will have N+1
    in- and output ports, wherein:
    * Input # 0 to N-1 are `group_done` signals
    * Input N is the top-level `go` port
    * Output 0 to N-1 are `group_go` signals
    * Output N is the top-level `done` port
  }];
  let dependentDialects = ["comb::CombDialect", "hw::HWDialect", "fsm::FSMDialect"];
  let constructor = "circt::createMaterializeCalyxToFSMPass()";
}


def CalyxRemoveGroupsFromFSM : Pass<"calyx-remove-groups-fsm", "calyx::ComponentOp"> {
  let summary = "Perform FSM outlining and group removal";
  let description = [{
    This pass will outline the FSM into module scope and replace any SSA value references
    from within the FSM body with additional inputs. Given this, the FSM
    is instantiated as a `fsm.hw_module` operation within the Calyx component.
    Using the FSM I/O (which is the group go/done signals), the `calyx.group`
    operations are removed from the component, with the group go and done signals
    being wired up to the FSM instance.
    Example:
    ```mlir
    calyx.component {
        %reg, ... = calyx.register ... : i1
        calyx.wires {
            // Groups have explicit done signals, and assignments are not guarded
            // by a group go signal.
            calyx.group @A {
                ...
                calyx.assign %reg = ...
                ...
                calyx.group_done %foo ? %bar
            }
        }
        calyx.control {
            // Machine is defined inside the `calyx.control` operation and references
            // SSA values defined outside the machine.
            fsm.machine @control(%A_done : i1) -> (%A_go : i1) {
                ...
                %0 = comb.not %reg // reference some SSA value defined outside the machine
                ...
            }
        }
    }
    ```

    into
    ```mlir
    // The machine has been outlined into module scope, and no longer references
    // any SSA values defined outside the machine. It is now fully independent
    // from any notion of Calyx.
    fsm.machine @control(%A_done : i1, %reg : i1) -> (%A_go : i1) {
        ...
        %0 = comb.not %reg // reference some SSA value defined outside the machine
        ...
    }

    calyx.component {
        %reg, ... = calyx.register ...
        // Done signals are now wires
        %A_done_in, %A_done_out = calyx.wire : i1
        // The FSM is now instantiated as an `fsm.hwinstance` module
        %A_go = fsm.hwinstance @control(%A_done_out, %reg) : ...
        calyx.wires {
            // Groups have been inlined, the group go signal is now a guard for
            // all assignments, and `calyx.group_done` operations have been
            // replaced by wire assignments.
            ...
            calyx.assign %reg = %A_go ? ...
            ...
            calyx.assign %A_done_in = %foo ? %bar
        }
        calyx.control {
        }
    }
    ```
  }];
  let dependentDialects = ["fsm::FSMDialect", "comb::CombDialect", "hw::HWDialect"];
  let constructor = "circt::createRemoveGroupsFromFSMPass()";
}

//===----------------------------------------------------------------------===//
// FSMToSV
//===----------------------------------------------------------------------===//

def ConvertFSMToSV : Pass<"convert-fsm-to-sv", "mlir::ModuleOp"> {
  let summary = "Convert FSM to HW";
  let constructor = "circt::createConvertFSMToSVPass()";
  let dependentDialects = ["circt::hw::HWDialect", "circt::comb::CombDialect",
                           "circt::seq::SeqDialect", "circt::sv::SVDialect"];
}

//===----------------------------------------------------------------------===//
// FIRRTLToHW
//===----------------------------------------------------------------------===//

def LowerFIRRTLToHW : Pass<"lower-firrtl-to-hw", "mlir::ModuleOp"> {
  let summary = "Lower FIRRTL to HW";
  let description = [{
    Lower a module of FIRRTL dialect to the HW dialect family.
  }];
  let constructor = "circt::createLowerFIRRTLToHWPass()";
  let dependentDialects = ["comb::CombDialect", "hw::HWDialect",
                           "seq::SeqDialect", "sv::SVDialect"];
  let options = [
    Option<"disableMemRandomization", "disable-mem-randomization", "bool", "false",
            "Disable emission of memory randomization code">,
    Option<"disableRegRandomization", "disable-reg-randomization", "bool", "false",
            "Disable emission of register randomization code">,
    Option<"enableAnnotationWarning", "warn-on-unprocessed-annotations",
           "bool", "false",
    "Emit warnings on unprocessed annotations during lower-to-hw pass">,
    Option<"emitChiselAssertsAsSVA", "emit-chisel-asserts-as-sva",
           "bool", "false","Convert all Chisel asserts to SVA">,
    Option<"addMuxPragmas", "add-mux-pragmas", "bool", "false",
            "Annotate mux pragmas to multibit mux and subacess results">
  ];
}

//===----------------------------------------------------------------------===//
// HandshakeToDC
//===----------------------------------------------------------------------===//

def HandshakeToDC : Pass<"lower-handshake-to-dc", "mlir::ModuleOp"> {
  let summary = "Lower Handshake to DC";
  let description = [{
    Lower Handshake to DC operations.
    Currently, a `handshake.func` will be converted into a `hw.module`. This
    is principally an incorrect jump of abstraction - DC does not imply any
    RTL/hardware semantics. However, DC does not define a container operation,
    and there does not exist an e.g. `func.graph_func` which would be a generic
    function with graph region behaviour. Thus, for now, we just use `hw.module`
    as a container operation.
  }];
  let constructor = "circt::createHandshakeToDCPass()";
  let dependentDialects = ["dc::DCDialect", "mlir::func::FuncDialect", "hw::HWDialect"];
}

//===----------------------------------------------------------------------===//
// HandshakeToHW
//===----------------------------------------------------------------------===//

def HandshakeToHW : Pass<"lower-handshake-to-hw", "mlir::ModuleOp"> {
  let summary = "Lower Handshake to ESI/HW/Comb/Seq";
  let description = [{
    Lower Handshake to ESI/HW/Comb/Seq.
  }];
  let constructor = "circt::createHandshakeToHWPass()";
  let dependentDialects = ["hw::HWDialect", "esi::ESIDialect", "comb::CombDialect",
                           "seq::SeqDialect"];
}

//===----------------------------------------------------------------------===//
// Moore to Comb/HW/LLHD
//===----------------------------------------------------------------------===//

def ConvertMooreToCore : Pass<"convert-moore-to-core", "mlir::ModuleOp"> {
  let summary = "Convert Moore to Core";
  let description = [{
    This pass translates Moore to the core dialects (Comb/HW/LLHD).
  }];
  let constructor = "circt::createConvertMooreToCorePass()";
  let dependentDialects = ["comb::CombDialect", "hw::HWDialect",
                           "llhd::LLHDDialect"];
}

//===----------------------------------------------------------------------===//
// LLHDToLLVM
//===----------------------------------------------------------------------===//

def ConvertLLHDToLLVM : Pass<"convert-llhd-to-llvm", "mlir::ModuleOp"> {
  let summary = "Convert LLHD to LLVM";
  let description = [{
    This pass translates LLHD to LLVM.
  }];
  let constructor = "circt::createConvertLLHDToLLVMPass()";
  let dependentDialects = [
    "mlir::arith::ArithDialect",
    "mlir::LLVM::LLVMDialect"
  ];
}

//===----------------------------------------------------------------------===//
// HWToLLVM
//===----------------------------------------------------------------------===//

def ConvertHWToLLVM : Pass<"convert-hw-to-llvm", "mlir::ModuleOp"> {
  let summary = "Convert HW to LLVM";
  let description = [{
    This pass translates HW to LLVM.
  }];
  let constructor = "circt::createConvertHWToLLVMPass()";
  let dependentDialects = ["mlir::LLVM::LLVMDialect"];
}

//===----------------------------------------------------------------------===//
// HWArithToHW
//===----------------------------------------------------------------------===//

def HWArithToHW : Pass<"lower-hwarith-to-hw", "mlir::ModuleOp"> {
  let summary = "Lower HWArith to HW/Comb";
  let description = [{
    This pass lowers HWArith to HW/Comb.
  }];
  let constructor = "circt::createHWArithToHWPass()";
  let dependentDialects = ["hw::HWDialect", "comb::CombDialect", "sv::SVDialect"];
}

//===----------------------------------------------------------------------===//
// HWToLLHD
//===----------------------------------------------------------------------===//

def ConvertHWToLLHD : Pass<"convert-hw-to-llhd", "mlir::ModuleOp"> {
  let summary = "Convert HW to LLHD";
  let description = [{
    This pass translates a HW design into an equivalent structural LLHD
    description.
  }];
  let constructor = "circt::createConvertHWToLLHDPass()";
  let dependentDialects = ["llhd::LLHDDialect"];
}

//===----------------------------------------------------------------------===//
// HWToSystemC
//===----------------------------------------------------------------------===//

def ConvertHWToSystemC : Pass<"convert-hw-to-systemc", "mlir::ModuleOp"> {
  let summary = "Convert HW to SystemC";
  let description = [{
    This pass translates a HW design into an equivalent SystemC design.
  }];
  let constructor = "circt::createConvertHWToSystemCPass()";
  let dependentDialects = ["systemc::SystemCDialect", "mlir::emitc::EmitCDialect"];
}

//===----------------------------------------------------------------------===//
// StandardToHandshake
//===----------------------------------------------------------------------===//

def StandardToHandshake : Pass<"lower-std-to-handshake", "mlir::ModuleOp"> {
  let summary = "Lower Standard MLIR into Handshake IR";
  let constructor = "circt::createStandardToHandshakePass()";
  let dependentDialects = ["handshake::HandshakeDialect"];
  let options =
    [Option<"sourceConstants", "source-constants", "bool", "false",
            "If true, will connect constants to source operations instead of "
            "to the control network. May reduce the size of the final circuit.">,
     Option<"disableTaskPipelining", "disable-task-pipelining", "bool", "false",
            "If true, will disable support for task pipelining. This relaxes the "
            "restrictions put on the structure of the input CDFG. Disabling "
            "task pipelining may severely reduce kernel II.">];
}

def HandshakeRemoveBlock : Pass<"handshake-remove-block-structure", "handshake::FuncOp"> {
  let summary = "Remove block structure in Handshake IR";
  let constructor = "circt::createHandshakeRemoveBlockPass()";
}

def InsertMergeBlocks : Pass<"insert-merge-blocks", "::mlir::ModuleOp"> {
  let summary = "Insert explicit merge blocks";
  let description = [{
    This pass inserts additional merge blocks for each block with more than
    two successors. A merge block is a block that only contains one operation,
    a terminator, and has two predecessors.
    The order successors are merged together mirrors the order different control
    paths are created. Thus, each block with two successors will have a corresponding
    merge block.

    This pass brings the CFG into a canonical form for further transformations.

    Treats loops and sub-CFGs with irregular control flow like single blocks.
  }];
  let constructor = "circt::createInsertMergeBlocksPass()";
  let dependentDialects = ["mlir::cf::ControlFlowDialect", "mlir::func::FuncDialect"];
}

def MaximizeSSA : Pass<"maximize-ssa", "::mlir::ModuleOp"> {
  let summary = "Convert every function in the module into maximal SSA form";
  let description = [{
    Convert the region within every function into maximal SSA form. This
    ensures that every value used within a block is also defined within the
    block, making dataflow explicit and removing block dominance-based dataflow
    semantics. The pass achieves this by adding block arguments wherever
    necessary to forward values to the block(s) where they are used.
  }];
  let constructor = "circt::createMaximizeSSAPass()";
}

//===----------------------------------------------------------------------===//
// SCFToSTG
//===----------------------------------------------------------------------===//

def AffineToSTG : Pass<"convert-affine-to-stg", "mlir::func::FuncOp"> {
  let summary = "Convert SCF dialect to scheduled STG";
  let description = [{
  }];
  let constructor = "circt::createAffineToSTGPass()";
  let dependentDialects = [
    "circt::pipeline::PipelineDialect",
    "circt::stg::STGDialect",
    "mlir::arith::ArithDialect",
    "mlir::cf::ControlFlowDialect",
    "mlir::memref::MemRefDialect",
    "mlir::scf::SCFDialect",
    "mlir::func::FuncDialect"
  ];
}


//===----------------------------------------------------------------------===//
// ConvertToArcs
//===----------------------------------------------------------------------===//

def ConvertToArcs : Pass<"convert-to-arcs", "mlir::ModuleOp"> {
  let summary = "Outline logic between registers into state transfer arcs";
  let description = [{
    This pass outlines combinational logic between registers into state transfer
    arc definitions. The the original combinational logic and register is
    replaced with an arc invocation, where the register is now represented as a
    latency.
  }];
  let constructor = "circt::createConvertToArcsPass()";
  let dependentDialects = ["circt::arc::ArcDialect"];
}

//===----------------------------------------------------------------------===//
// ConvertCombToArith
//===----------------------------------------------------------------------===//

def ConvertCombToArith : Pass<"convert-comb-to-arith", "mlir::ModuleOp"> {
  let summary = "Convert combinational ops and constants into arith ops";
  let constructor = "circt::createConvertCombToArithPass()";
  let dependentDialects = ["mlir::arith::ArithDialect"];
}

//===----------------------------------------------------------------------===//
// ConvertArcToLLVM
//===----------------------------------------------------------------------===//

def LowerArcToLLVM : Pass<"lower-arc-to-llvm", "mlir::ModuleOp"> {
  let summary = "Lower state transfer arc representation to LLVM";
  let constructor = "circt::createLowerArcToLLVMPass()";
  let dependentDialects = [
    "arc::ArcDialect",
    "mlir::LLVM::LLVMDialect",
    "mlir::scf::SCFDialect",
    "mlir::func::FuncDialect"
  ];
}

#endif // CIRCT_CONVERSION_PASSES_TD<|MERGE_RESOLUTION|>--- conflicted
+++ resolved
@@ -177,13 +177,8 @@
 // LoopScheduleToCalyx
 //===----------------------------------------------------------------------===//
 
-<<<<<<< HEAD
-def PipelineToCalyx : Pass<"lower-pipeline-to-calyx", "mlir::ModuleOp"> {
-  let summary = "Lower Pipeline to Calyx";
-=======
 def LoopScheduleToCalyx : Pass<"lower-loopschedule-to-calyx", "mlir::ModuleOp"> {
   let summary = "Lower LoopSchedule to Calyx";
->>>>>>> 6bc7e7bc
   let description = [{
     This pass lowers LoopSchedule to Calyx.
   }];
@@ -591,7 +586,7 @@
   }];
   let constructor = "circt::createAffineToSTGPass()";
   let dependentDialects = [
-    "circt::pipeline::PipelineDialect",
+    "circt::loopschedule::LoopScheduleDialect",
     "circt::stg::STGDialect",
     "mlir::arith::ArithDialect",
     "mlir::cf::ControlFlowDialect",
