--- conflicted
+++ resolved
@@ -50,9 +50,6 @@
 ParseResult parseModuleSignature(OpAsmParser &parser,
                                  SmallVectorImpl<PortParse> &args,
                                  TypeAttr &modType);
-<<<<<<< HEAD
-void printModuleSignatureNew(OpAsmPrinter &p, HWModuleLike op);
-=======
 
 void printModuleSignatureNew(OpAsmPrinter &p, Region &body,
                              hw::ModuleType modType,
@@ -63,7 +60,6 @@
                                   OpAsmSetValueNameFn setNameFn);
 
 SmallVector<Location> getAllPortLocsImpl(hw::ModuleType modType);
->>>>>>> 1645d71c
 
 } // namespace module_like_impl
 } // namespace hw
