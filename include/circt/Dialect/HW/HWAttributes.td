//===- HWAttributes.td - Attributes for HW dialect ---------*- tablegen -*-===//
//
// Part of the LLVM Project, under the Apache License v2.0 with LLVM Exceptions.
// See https://llvm.org/LICENSE.txt for license information.
// SPDX-License-Identifier: Apache-2.0 WITH LLVM-exception
//
//===----------------------------------------------------------------------===//
//
// This file defines HW dialect specific attributes.
//
//===----------------------------------------------------------------------===//

#ifndef CIRCT_DIALECT_HW_HWATTRIBUTES_TD
#define CIRCT_DIALECT_HW_HWATTRIBUTES_TD

include "circt/Dialect/HW/HWDialect.td"
include "mlir/IR/EnumAttr.td"
include "mlir/IR/BuiltinAttributeInterfaces.td"

/// An attribute to indicate the output file an operation should be emitted to.
def OutputFileAttr : AttrDef<HWDialect, "OutputFile"> {
  let summary = "Output file attribute";
  let description = [{
    This attribute represents an output file for something which will be
    printed. The `filename` string is the file to be output to. If `filename`
    ends in a `/` it is considered an output directory.

    When ExportVerilog runs, one of the files produced is a list of all other
    files which are produced. The flag `excludeFromFileList` controls if this
    file should be included in this list. If any `OutputFileAttr` referring to
    the same file sets this to `true`, it will be included in the file list.
    This option defaults to `false`.

    For each file emitted by the verilog emitter, certain prelude output will
    be included before the main content. The flag `includeReplicatedOps` can
    be used to disable the addition of the prelude text. All `OutputFileAttr`s
    referring to the same file must use a consistent setting for this value.
    This option defaults to `true`.

    Examples:
    ```mlir
      #hw.ouput_file<"/home/tester/t.sv">
      #hw.ouput_file<"t.sv", excludeFromFileList, includeReplicatedOps>
    ```
  }];
  let mnemonic = "output_file";
  let parameters = (ins "::mlir::StringAttr":$filename,
                        "::mlir::BoolAttr":$excludeFromFilelist,
                        "::mlir::BoolAttr":$includeReplicatedOps);
  let builders = [
    AttrBuilderWithInferredContext<(ins
                                   "::mlir::StringAttr":$filename,
                                   "::mlir::BoolAttr":$excludeFromFileList,
                                   "::mlir::BoolAttr":$includeReplicatedOps), [{
      return get(filename.getContext(), filename, excludeFromFileList,
                 includeReplicatedOps);
    }]>,
  ];

  let hasCustomAssemblyFormat = 1;

  let extraClassDeclaration = [{
    /// Get an OutputFileAttr from a string filename, canonicalizing the
    /// filename.
    static OutputFileAttr getFromFilename(::mlir::MLIRContext *context,
                                          const ::mlir::Twine &filename,
                                          bool excludeFromFileList = false,
                                          bool includeReplicatedOps = false);

    /// Get an OutputFileAttr from a string filename, resolving it relative to
    /// `directory`. If `filename` is an absolute path, the given `directory`
    /// will not be used.
    static OutputFileAttr getFromDirectoryAndFilename(
                                          ::mlir::MLIRContext *context,
                                          const ::mlir::Twine &directory,
                                          const ::mlir::Twine &filename,
                                          bool excludeFromFileList = false,
                                          bool includeReplicatedOps = false);

    /// Get an OutputFileAttr from a string directory name. The name will have
    /// a trailing `/` added if it is not there, ensuring that this will be
    /// an output directory.
    static OutputFileAttr getAsDirectory(::mlir::MLIRContext *context,
                                         const ::mlir::Twine &directory,
                                         bool excludeFromFileList = false,
                                         bool includeReplicatedOps = false);

    /// Returns true if this a directory.
    bool isDirectory();
<<<<<<< HEAD
=======

    /// Get the directory of this output file, or null if there is none.
    ::mlir::StringRef getDirectory();
>>>>>>> 1645d71c
  }];
}

def ParamDeclAttr : AttrDef<HWDialect, "ParamDecl", [TypedAttrInterface]> {
  let summary = "Module or instance parameter definition";
  let description = [{
    An attribute describing a module parameter, or instance parameter
    specification.
  }];

  /// The value of the attribute - in a module, this is the default
  /// value (and may be missing).  In an instance, this is a required field that
  /// specifies the value being passed.  The verilog emitter omits printing the
  /// parameter for an instance when the applied value and the default value are
  /// the same.
  let parameters = (ins "::mlir::StringAttr":$name,
                        AttributeSelfTypeParameter<"">:$type,
                        "::mlir::Attribute":$value);
  let mnemonic = "param.decl";

  let hasCustomAssemblyFormat = 1;

  let builders = [
    AttrBuilderWithInferredContext<(ins "::mlir::StringAttr":$name,
                                        "::mlir::Type":$type),
      "auto *context = type.getContext();\n"
      "return $_get(context, name, type, Attribute());">,
    AttrBuilderWithInferredContext<(ins "::mlir::StringRef":$name,
                                        "::mlir::Type":$type),
      "return get(StringAttr::get(type.getContext(), name), type);">,

    AttrBuilderWithInferredContext<(ins "::mlir::StringAttr":$name,
                                        "::mlir::TypedAttr":$value),
      "auto *context = value.getContext();\n"
      "return $_get(context, name, value.getType(), value);">,
    AttrBuilderWithInferredContext<(ins "::mlir::StringRef":$name,
                                        "::mlir::TypedAttr":$value),
      "return get(StringAttr::get(value.getContext(), name), value);">,
    AttrBuilderWithInferredContext<(ins "::mlir::StringRef":$name,
                                        "::mlir::Type":$type,
                                        "::mlir::TypedAttr":$value),
      [{return get(value.getContext(),
                  StringAttr::get(value.getContext(), name),
                  type,
                  value);}]>
  ];

  let extraClassDeclaration = [{
    static ParamDeclAttr getWithName(ParamDeclAttr param,
                                     ::mlir::StringAttr name) {
      return get(param.getContext(), name, param.getType(), param.getValue());
    }
  }];
}

/// An array of ParamDeclAttr's that may or may not have a 'value' specified,
/// to be used on hw.module or hw.instance.  The hw.instance verifier further
/// ensures that all the values are specified.
def ParamDeclArrayAttr
  : TypedArrayAttrBase<ParamDeclAttr, "parameter array attribute">;

/// This attribute models a reference to a named parameter within a module body.
/// The type of the ParamDeclRefAttr must always be the same as the type of the
/// parameter being referenced.
def ParamDeclRefAttr : AttrDef<HWDialect, "ParamDeclRef",
                               [TypedAttrInterface]> {
  let summary = "Is a reference to a parameter value.";
  let parameters = (ins "::mlir::StringAttr":$name,
                        AttributeSelfTypeParameter<"">:$type);
  let mnemonic = "param.decl.ref";

  let builders = [
    AttrBuilderWithInferredContext<(ins "::mlir::StringAttr":$name,
                                        "::mlir::Type":$type), [{
      return get(name.getContext(), name, type);
    }]>
  ];

  let hasCustomAssemblyFormat = 1;
}

def ParamVerbatimAttr : AttrDef<HWDialect, "ParamVerbatim",
                                [TypedAttrInterface]> {
  let summary =
    "Represents text to emit directly to SystemVerilog for a parameter";
  let parameters = (ins "::mlir::StringAttr":$value,
                        AttributeSelfTypeParameter<"">:$type);
  let mnemonic = "param.verbatim";
  let hasCustomAssemblyFormat = 1;
  let builders = [
    AttrBuilderWithInferredContext<(ins "::mlir::StringAttr":$value), [{
      return get(value, NoneType::get(value.getContext()));
    }]>,
    AttrBuilderWithInferredContext<
      (ins "::mlir::StringAttr":$value, "::mlir::Type":$type), [{
        return get(value.getContext(), value, type);
    }]>,
  ];
}

def ParamExprAttr : AttrDef<HWDialect, "ParamExpr", [TypedAttrInterface]> {
  let summary = "Parameter expression combining operands";
  let parameters = (ins "PEO":$opcode,
                        ArrayRefParameter<"::mlir::TypedAttr">:$operands,
                        AttributeSelfTypeParameter<"">:$type);
  let mnemonic = "param.expr";

  // Force all clients to go through our building logic so we can canonicalize
  // during building.
  let skipDefaultBuilders = 1;

  let extraClassDeclaration = [{
    /// Build a parameter expression.  This automatically canonicalizes and
    /// folds, so it may not necessarily return a ParamExprAttr.
    static mlir::TypedAttr get(PEO opcode,
                               mlir::ArrayRef<mlir::TypedAttr> operands);

    /// Build a binary parameter expression for convenience.
    static mlir::TypedAttr get(PEO opcode, mlir::TypedAttr lhs,
                                           mlir::TypedAttr rhs) {
      mlir::TypedAttr operands[] = { lhs, rhs };
      return get(opcode, operands);
    }
  }];

  let hasCustomAssemblyFormat = 1;
}

// An attribute to indicate an enumeration value.
def EnumFieldAttr : AttrDef<HWDialect, "EnumField"> {
  let summary = "Enumeration field attribute";
  let description = [{
    This attribute represents a field of an enumeration.

    Examples:
    ```mlir
      #hw.enum.value<A, !hw.enum<A, B, C>>
    ```
  }];
  let mnemonic = "enum.field";
  let parameters = (ins "::mlir::StringAttr":$field, "::mlir::TypeAttr":$type);

  // Force all clients to go through our custom builder so we can check
  // whether the requested enum value is part of the provided enum type.
  let skipDefaultBuilders = 1;
  let hasCustomAssemblyFormat = 1;

  let extraClassDeclaration = [{
    /// Builds a new EnumFieldAttr of the provided value.
    /// This will fail if the value is not a member of the provided enum type.
    static EnumFieldAttr get(::mlir::Location loc, ::mlir::StringAttr value, mlir::Type type);
  }];
}

#endif // CIRCT_DIALECT_HW_HWATTRIBUTES_TD<|MERGE_RESOLUTION|>--- conflicted
+++ resolved
@@ -87,12 +87,9 @@
 
     /// Returns true if this a directory.
     bool isDirectory();
-<<<<<<< HEAD
-=======
 
     /// Get the directory of this output file, or null if there is none.
     ::mlir::StringRef getDirectory();
->>>>>>> 1645d71c
   }];
 }
 
