--- conflicted
+++ resolved
@@ -215,10 +215,6 @@
   }
 };
 
-<<<<<<< HEAD
-  /// Lowers a module to an intrinsic, given an intrinsic name.
-  LogicalResult lower(CircuitOp circuit, bool allowUnknownIntrinsics = false);
-=======
 /// Lowering helper which collects all intrinsic converters.
 class IntrinsicLowerings {
 public:
@@ -234,7 +230,6 @@
 
 public:
   IntrinsicLowerings(MLIRContext *context) : context(context) {}
->>>>>>> 1645d71c
 
   /// Registers a converter to one or more intrinsic names.
   template <typename T, typename... Args>
