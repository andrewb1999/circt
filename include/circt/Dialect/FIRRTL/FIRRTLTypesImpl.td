--- conflicted
+++ resolved
@@ -491,8 +491,6 @@
   }];
   let parameters = (ins);
   let genStorageClass = true;
-<<<<<<< HEAD
-=======
 }
 
 def BigIntImpl : FIRRTLImplType<"BigInt", [], "circt::firrtl::FIRRTLType"> {
@@ -501,7 +499,6 @@
   }];
   let parameters = (ins);
   let genStorageClass = true;
->>>>>>> b6aded2d
 }
 
 #endif // CIRCT_DIALECT_FIRRTL_FIRRTLTYPESIMPL_TD