//===- IbisOps.td - Definition of Ibis dialect operations -----------------===//
//
// Part of the LLVM Project, under the Apache License v2.0 with LLVM Exceptions.
// See https://llvm.org/LICENSE.txt for license information.
// SPDX-License-Identifier: Apache-2.0 WITH LLVM-exception
//
//===----------------------------------------------------------------------===//

#ifndef CIRCT_DIALECT_IBIS_IBISOPS_TD
#define CIRCT_DIALECT_IBIS_IBISOPS_TD

include "mlir/IR/OpAsmInterface.td"
include "mlir/IR/RegionKindInterface.td"
include "mlir/IR/SymbolInterfaces.td"
include "mlir/Interfaces/CallInterfaces.td"
include "mlir/Interfaces/ControlFlowInterfaces.td"
include "mlir/Interfaces/SideEffectInterfaces.td"
include "mlir/Interfaces/InferTypeOpInterface.td"
include "mlir/IR/BuiltinAttributeInterfaces.td"

include "circt/Dialect/Handshake/HandshakeInterfaces.td"
include "circt/Dialect/HW/HWAttributesNaming.td"
include "circt/Dialect/HW/HWOpInterfaces.td"
include "circt/Dialect/Ibis/IbisInterfaces.td"
include "circt/Dialect/Ibis/IbisTypes.td"
include "circt/Dialect/Handshake/HandshakeInterfaces.td"
include "circt/Dialect/Seq/SeqTypes.td"
include "circt/Support/InstanceGraphInterface.td"
include "circt/Dialect/HW/HWTypes.td"

class IbisOp<string mnemonic, list<Trait> traits = []> :
    Op<IbisDialect, mnemonic, traits>;

def HasCustomSSAName :
  DeclareOpInterfaceMethods<OpAsmOpInterface, ["getAsmResultNames"]>;

def ClassOp : IbisOp<"class", [
    IsolatedFromAbove, RegionKindInterface,
    SingleBlock,
    NoTerminator, ScopeOpInterface,
    InstanceGraphModuleOpInterface,
    HasParent<"DesignOp"> ] > {

  let summary = "Ibis class";
  let description = [{
    Ibis has the notion of a class which can contain methods and member
    variables.

    In the low-level Ibis representation, the ClassOp becomes a container for
    `ibis.port`s, `ibis.container`s, and contain logic for member variables.
  }];

  let arguments = (ins InnerSymAttr:$inner_sym, OptionalAttr<StrAttr>:$name);
  let regions = (region SizedRegion<1>:$body);
  let assemblyFormat = [{
    ($name^)? `sym` $inner_sym attr-dict-with-keyword $body
  }];

  let extraClassDeclaration = [{
    // Implement RegionKindInterface.
    static RegionKind getRegionKind(unsigned index) { return RegionKind::Graph; }

    Block* getBodyBlock() { return &getBody().front(); }

    // For hw:InnerSymbol - the symbol targets the operation and not any result.
    static std::optional<size_t> getTargetResultIndex() {
      return std::nullopt;
    }
  }];
}

class InstanceOpBase<string mnemonic> : IbisOp<mnemonic, [
    DeclareOpInterfaceMethods<InnerSymbol,["getTargetResultIndex"]>,
    DeclareOpInterfaceMethods<InnerRefUserOpInterface>,
    InstanceGraphInstanceOpInterface,
    HasCustomSSAName
]> {
  let arguments = (ins InnerSymAttr:$inner_sym, InnerRefAttr:$targetName);
  let results = (outs ScopeRefType:$scopeRef);
  let assemblyFormat = [{
    $inner_sym `,` $targetName attr-dict
    custom<ScopeRefFromName>(type($scopeRef), ref($targetName))
  }];

  let builders = [
    OpBuilder<(ins "hw::InnerSymAttr":$instanceName, "hw::InnerRefAttr":$targetName), [{
      build($_builder, $_state, $_builder.getType<ScopeRefType>(targetName),
        instanceName, targetName);
    }]>
  ];

  code extraInstanceClassDeclaration = ?;
  let extraClassDeclaration = extraInstanceClassDeclaration # [{
    llvm::StringRef getInstanceName() {
      return getInnerSym().getSymName().strref();
    }

    mlir::StringAttr getInstanceNameAttr() {
      return getInnerSymAttr().getSymName();
    }

    StringAttr getReferencedModuleNameAttr() {
      return getTargetNameAttr().getName();
    }

    // Operation* getReferencedModuleSlow();
    Operation* getReferencedModule(const hw::InnerRefNamespace &);
  }];

  code extraInstanceClassDefinition = ?;
  let extraClassDefinition = extraInstanceClassDefinition # [{
    // For hw:InnerSymbol - the symbol targets the operation and not any result.
    std::optional<size_t> $cppClass::getTargetResultIndex() {
      return std::nullopt;
    }
  }];
}

def InstanceOp : InstanceOpBase<"instance"> {
  let summary = "Ibis class instance";
  let description = [{
    Instantiates an Ibis class.
  }];

  let extraInstanceClassDeclaration = [{
    // Return the class this instance is instantiating.
    ClassOp getClass(const hw::InnerRefNamespace &);
  }];

  let extraInstanceClassDefinition = [{
    ClassOp InstanceOp::getClass(const hw::InnerRefNamespace &ns) {
      return ns.lookupOp<ClassOp>(getTargetNameAttr());
      // return dyn_cast_or_null<ClassOp>(getReferencedModule(&ns));
    }
    Operation* InstanceOp::getReferencedModule(
        const hw::InnerRefNamespace &ns) {
      return getClass(ns);
    }
  }];
}


class MethodOpBase<string mnemonic, list<Trait> traits = []> :
    IbisOp<mnemonic, !listconcat(traits, [
      IsolatedFromAbove,
      DeclareOpInterfaceMethods<InnerSymbol,["getTargetResultIndex"]>,
      // FunctionOpInterface @mortbopet: This is very much a function-like
      // operation, but FunctionOpInterface inherits from Symbol which is
      // incompatible with the fact that ibis methods define inner symbols.
      MethodLikeOpInterface,
      HasParent<"ClassOp">,
  ])> {

  let arguments = (ins InnerSymAttr:$inner_sym,
                       TypeAttrOf<FunctionType>:$function_type,
                       ArrayAttr:$argNames,
                       OptionalAttr<DictArrayAttr>:$arg_attrs,
                       OptionalAttr<DictArrayAttr>:$res_attrs);
  let hasCustomAssemblyFormat = 1;

  code extraMethodClassDeclaration = "";
  let extraClassDeclaration = extraMethodClassDeclaration # [{
    StringAttr getMethodName() {
      return getInnerSymAttr().getSymName();
    }
  }];

  let extraClassDefinition = [{
    // For hw:InnerSymbol - the symbol targets the operation and not any result.
    std::optional<size_t> $cppClass::getTargetResultIndex() {
      return std::nullopt;
    }
  }];
}

def MethodOp : MethodOpBase<"method", [
      AutomaticAllocationScope,
      DeclareOpInterfaceMethods<OpAsmOpInterface, ["getAsmBlockArgumentNames"]>
  ]> {

  let summary = "Ibis method";
  let description = [{
    Ibis methods are a lot like software functions: a list of named arguments
    and unnamed return values with imperative control flow.
  }];

  let regions = (region AnyRegion:$body);
}

def DataflowMethodOp : MethodOpBase<"method.df", [
      SingleBlockImplicitTerminator<"ibis::ReturnOp">,
      RegionKindInterface,
      FineGrainedDataflowRegionOpInterface
  ]> {

  let summary = "Ibis dataflow method";
  let description = [{
    Ibis dataflow methods share the same interface as an `ibis.method` but
    without imperative CFG-based control flow. Instead, this method implements a
    graph region, and control flow is expected to be defined by dataflow operations.
  }];
  let regions = (region SizedRegion<1>:$body);

  let extraMethodClassDeclaration = [{
    // Implement RegionKindInterface.
    static RegionKind getRegionKind(unsigned index) { return RegionKind::Graph; }
  }];
}

def ReturnOp : IbisOp<"return", [
      Pure, ReturnLike, Terminator,
      ParentOneOf<["MethodOp", "DataflowMethodOp"]>]> {
  let summary = "Ibis method terminator";

  let arguments = (ins Variadic<AnyType>:$retValues);
  let assemblyFormat = "($retValues^)? attr-dict (`:` type($retValues)^)?";
  let hasVerifier = 1;

  let builders = [
    OpBuilder<(ins)>,
  ];
}

class BlockLikeOp<string mnemonic, list<Trait> traits = []> : IbisOp<mnemonic, !listconcat(traits, [
  SingleBlockImplicitTerminator<"BlockReturnOp">,
  AutomaticAllocationScope,
  BlockOpInterface])> {
  let arguments = (ins
    Variadic<AnyType>:$inputs,
    OptionalAttr<ConfinedAttr<I64Attr, [IntMinValue<1>]>>:$maxThreads
  );
  let results = (outs Variadic<AnyType>:$outputs);
  let regions = (region SizedRegion<1>:$body);
  let hasCustomAssemblyFormat = 1;

  code extraBlockClassDeclaration = ?;
  let extraClassDeclaration = extraBlockClassDeclaration # [{
    // Return the body of this block.
    Block* getBodyBlock() { return &getBody().front(); }
  }];
  let hasVerifier = 1;
  let skipDefaultBuilders = 1;
}

class HighLevelBlockLikeOp<string mnemonic, list<Trait> traits = []> : BlockLikeOp<mnemonic, traits> {
  let builders = [
    OpBuilder<(ins "TypeRange":$outputs, "ValueRange":$inputs,
        CArg<"IntegerAttr", "{}">:$maxThreads), [{
      $_state.addOperands(inputs);
      if (maxThreads)
        $_state.addAttribute(getMaxThreadsAttrName($_state.name), maxThreads);
      auto* region = $_state.addRegion();
      $_state.addTypes(outputs);
      ensureTerminator(*region, $_builder, $_state.location);
      llvm::SmallVector<Location> argLocs;
      for(auto input : inputs)
        argLocs.push_back(input.getLoc());
      region->front().addArguments(inputs.getTypes(), argLocs);
    }]>
  ];

  let extraBlockClassDeclaration = [{
    llvm::SmallVector<Type> getInternalResultTypes() {
      llvm::SmallVector<Type> outTypes;
      llvm::copy(getResultTypes(), std::back_inserter(outTypes));
      return outTypes;
    }
  }];
}

def StaticBlockOp : HighLevelBlockLikeOp<"sblock"> {
  let summary = "Ibis block";
  let description = [{
    The `ibis.sblock` operation defines a block wherein a group of operations
    are expected to be statically scheduleable.
    The operation is not isolated from above to facilitate ease of construction.
    However, once a program has been constructed and lowered to a sufficient
    level, the user may run `--ibis-argify-blocks` to effectively isolate the
    block from above, by converting SSA values referenced through dominanes into
    arguments of the block

    The block may contain additional attributes to specify constraints on
    the block further down the compilation pipeline.
  }];
}

def IsolatedStaticBlockOp : HighLevelBlockLikeOp<"sblock.isolated", [
  IsolatedFromAbove
]> {
  let summary = "Ibis isolated block";
  let description = [{
    The `ibis.sblock.isolated` operation is like an `ibis.sblock` operation
    but with an IsolatedFromAbove condition, meaning that all arguments and
    results are passed through the block as arguments and results.
  }];
}

def DCBlockOp : BlockLikeOp<"sblock.dc", [
  IsolatedFromAbove
]> {
  let summary = "DC-interfaced Ibis block";
  let description = [{
    The `ibis.sblock.dc` operation is like an `ibis.sblock` operation with
    a few differences, being:
    1. The operation is DC-interfaced, meaning that all arguments and results
       are dc-value typed.
    2. The operation is IsolatedFromAbove.
  }];

  let builders = [
    OpBuilder<(ins "TypeRange":$outputs, "ValueRange":$inputs,
        CArg<"IntegerAttr", "{}">:$maxThreads)>
  ];

  let extraBlockClassDeclaration = [{
    // The internal result types of a DC block op is the DC-type stripped
    // outer result values.
    llvm::SmallVector<Type> getInternalResultTypes() {
      llvm::SmallVector<Type> innerRes;
      for(Type outerRes : getResultTypes())
        innerRes.push_back(llvm::cast<dc::ValueType>(outerRes).getInnerType());
      return innerRes;
    }
  }];
}

def InlineStaticBlockBeginOp : IbisOp<"sblock.inline.begin", [
  HasParent<"MethodOp">
]> {
  let summary = "Ibis inline static block begin marker";
  let description = [{
    The `ibis.sblock.inline.begin` operation is a marker that indicates the
    begin of an inline static block.
    The operation is used to maintain `ibis.sblocks` while in the Ibis inline
    phase (to facilitate e.g. mem2reg).

    The operation:
    1. denotes the begin of the sblock
    2. carries whatever attributes that the source `ibis.sblock` carried.
    3. is considered side-effectfull.
  }];

  let assemblyFormat = "attr-dict";
  let extraClassDeclaration = [{
    /// Return the `InlineStaticBlockEndOp` that this operation is referencing.
    InlineStaticBlockEndOp getEndOp();
  }];
}

def InlineStaticBlockEndOp : IbisOp<"sblock.inline.end", [
  HasParent<"MethodOp">
]> {
  let summary = "Ibis inline static block end marker";
  let description = [{
    The `ibis.sblock.inline.end` operation is a marker that indicates the
    end of an inline static block.
    The operation is used to maintain `ibis.sblocks` while in the Ibis inline
    phase (to facilitate e.g. mem2reg).
  }];

  let assemblyFormat = "attr-dict";

  let extraClassDeclaration = [{
    /// Return the `InlineStaticBlockBeginOp` that this operation is referencing.
    InlineStaticBlockBeginOp getBeginOp();
  }];
}

def BlockReturnOp : IbisOp<"sblock.return", [
    Pure, ReturnLike, Terminator,
    ParentOneOf<["StaticBlockOp", "IsolatedStaticBlockOp", "DCBlockOp"]>]> {
  let summary = "Ibis static block terminator";

  let arguments = (ins Variadic<AnyType>:$retValues);
  let assemblyFormat = "($retValues^)? attr-dict (`:` type($retValues)^)?";
  let hasVerifier = 1;

  let builders = [
    OpBuilder<(ins), "/*no-op*/">
  ];
}

def MemRefTypeAttr : TypeAttrBase<"MemRefType", "any memref type">;
def VarOp : IbisOp<"var", [
  DeclareOpInterfaceMethods<InnerSymbol,["getTargetResultIndex"]>
]> {
  let summary = "Ibis variable definition";
  let description = [{
    Defines an Ibis class member variable. The variable is typed with a
    `memref.memref` type, and may define either a singleton or uni-dimensional
    array of values.
    `ibis.var` defines a symbol within the encompassing class scope which can
    be dereferenced through a `!ibis.scoperef` value of the parent class.
  }];

  let arguments = (ins InnerSymAttr:$inner_sym, MemRefTypeAttr:$type);
  let assemblyFormat = "$inner_sym `:` $type attr-dict";

  let extraClassDefinition = [{
    // For hw:InnerSymbol - the symbol targets the operation and not any result.
    std::optional<size_t> $cppClass::getTargetResultIndex() {
      return std::nullopt;
    }
  }];
}

def GetVarOp : IbisOp<"get_var", [
  DeclareOpInterfaceMethods<InnerRefUserOpInterface>,
  HasCustomSSAName
]> {
  let summary = "Dereferences an ibis member variable through a scoperef";
  let arguments = (ins ScopeRefType:$instance, FlatSymbolRefAttr:$varName);
  let results = (outs AnyMemRef:$var);
  let assemblyFormat = [{
    $instance `,` $varName attr-dict `:` qualified(type($instance)) `->` qualified(type($var))
  }];

  let extraClassDeclaration = [{
    // Return the `VarOp` that this operation is referencing.
    VarOp getVar(const hw::InnerRefNamespace &symbolTable);
  }];

  let extraClassDefinition = [{
    void $cppClass::getAsmResultNames(OpAsmSetValueNameFn setNameFn) {
      setNameFn(getResult(), getVarName());
    }
  }];
}

def CallOp : IbisOp<"call", [
    DeclareOpInterfaceMethods<InnerRefUserOpInterface>,
    CallOpInterface
  ]> {
  let summary = "Ibis method call";
  let description = [{
    Dispatch a call to an Ibis method.
  }];

  let arguments = (ins InnerRefAttr:$callee, Variadic<AnyType>:$operands);
  let results = (outs Variadic<AnyType>);

  let extraClassDeclaration = [{
    MutableOperandRange getArgOperandsMutable() {
      return getOperandsMutable();
    }

    /// Get the argument operands to the called method.
    operand_range getArgOperands() {
      return {arg_operand_begin(), arg_operand_end()};
    }

    operand_iterator arg_operand_begin() { return operand_begin(); }
    operand_iterator arg_operand_end() { return operand_end(); }

    /// Return the callee of this operation.
    CallInterfaceCallable getCallableForCallee() {
      return (*this)->getAttrOfType<SymbolRefAttr>("callee");
    }

    /// Set the callee for this operation.
    void setCalleeFromCallable(mlir::CallInterfaceCallable callee) {
      (*this)->setAttr(getCalleeAttrName(), callee.get<mlir::SymbolRefAttr>());
    }

    /// Return the callee of this operation.
    MethodOp getTarget(const hw::InnerRefNamespace &symbolTable);
  }];

  let assemblyFormat = [{
    $callee `(` $operands `)` attr-dict `:` functional-type($operands, results)
  }];
}

def PathDirection : I32EnumAttr<"PathDirection", "path direction", [
  I32EnumAttrCase<"Parent", 0, "parent">,
  I32EnumAttrCase<"Child", 1, "child">]> {
  let cppNamespace = "::circt::ibis";
}

def PathStepAttr : AttrDef<IbisDialect, "PathStep", [TypedAttrInterface]> {
  let description = "Used to describe a single step in a path";
  let parameters = (ins
    "PathDirection":$direction,
    AttributeSelfTypeParameter<"">:$type,
    OptionalParameter<"mlir::FlatSymbolRefAttr">:$child
  );
  let mnemonic = "step";
  // Would like to either have no prefix before child, or `:`, but both are
  // currently invalid due to
  // https://github.com/llvm/llvm-project/issues/64724
  let assemblyFormat = "`<` $direction (`,` $child^)? `:` $type  `>`";
  let genVerifyDecl = 1;
}

def PathStepArrayAttr :
  TypedArrayAttrBase<PathStepAttr, "Path step array attribute">;

def PathOp : IbisOp<"path", [
    DeclareOpInterfaceMethods<InnerRefUserOpInterface>,
    Pure, InferTypeOpInterface, HasCustomSSAName
  ]> {
  let summary = "Ibis path";
  let description = [{
    The `ibis.path` operation describes an instance hierarchy path relative to
    the current scope. The path is specified by a list of either parent or
    child identifiers (navigating up or down the hierarchy, respectively).

    Scopes along the path are optionally typed, however, An `ibis.path` must
    lways terminate in a fully typed specifier, i.e. never an `!ibis.scoperef<>`.

    The operation returns a single `!ibis.scoperef`-typed value representing
    the scope at the end of the path.
  }];

  let arguments = (ins
    PathStepArrayAttr:$path
  );

  let results = (outs ScopeRefType:$instance);
  let assemblyFormat = [{
    $path attr-dict
  }];

  let extraClassDeclaration = [{
    /// Infer the return types of this operation.
    static LogicalResult inferReturnTypes(MLIRContext *context,
                                          std::optional<Location> loc,
                                          ValueRange operands,
                                          DictionaryAttr attrs,
                                          mlir::OpaqueProperties properties,
                                          mlir::RegionRange regions,
                                          SmallVectorImpl<Type> &results);

    auto getPathAsRange() {
      return getPath().getAsRange<PathStepAttr>();
    }
  }];

  let hasCanonicalizeMethod = 1;
}

def ThisOp : IbisOp<"this", [
  DeclareOpInterfaceMethods<InnerRefUserOpInterface>,
  HasCustomSSAName
]> {
  let summary = "Return a handle to the current scope `!ibis.scoperef`";
  let arguments = (ins InnerRefAttr:$scopeName);
  let results = (outs ScopeRefType:$thisRef);

  let assemblyFormat = [{
    $scopeName attr-dict custom<ScopeRefFromName>(type($thisRef), ref($scopeName))
  }];

  let builders = [
    OpBuilder<(ins "StringAttr":$moduleName, "hw::InnerSymAttr":$sym), [{
      auto name = $_builder.getAttr<hw::InnerRefAttr>(
        FlatSymbolRefAttr::get(moduleName), sym.getSymName());
      build($_builder, $_state, $_builder.getType<ScopeRefType>(name), name);
    }]>,
    OpBuilder<(ins "hw::InnerRefAttr":$name), [{
      build($_builder, $_state, $_builder.getType<ScopeRefType>(name), name);
    }]>
  ];

  let extraClassDeclaration = [{
    /// Return the scope operation which this accelerator refers to
    ScopeOpInterface getScope(const hw::InnerRefNamespace &symbolTable);
  }];
}

// ===---------------------------------------------------------------------===//
// Low-level Ibis operations
// ===---------------------------------------------------------------------===//

<<<<<<< HEAD
class ContainerOp<string mnemonic, list<Trait> traits> : IbisOp<mnemonic,
  traits # [
  ContainerOpInterface,
=======
def DesignOp : IbisOp<"design", [
  Symbol,
  SingleBlock,
  InnerSymbolTable,
  NoTerminator,
  NoRegionArguments,
  IsolatedFromAbove
]> {
  let summary = "All Ibis containers must be inside this op";

  let arguments = (ins SymbolNameAttr:$sym_name);
  let regions = (region SizedRegion<1>:$body);

  let assemblyFormat = [{
    $sym_name attr-dict-with-keyword $body
  }];
}

def ContainerOp : IbisOp<"container", [
>>>>>>> 1645d71c
  SingleBlock,
  NoTerminator, NoRegionArguments,
  IsolatedFromAbove,
  InstanceGraphModuleOpInterface,
  RegionKindInterface,
  DeclareOpInterfaceMethods<NamedInnerSymbol>,
  ParentOneOf<["DesignOp", "ClassOp"]>
]> {
  let summary = "Ibis container";
  let description = [{
    An ibis container describes a collection of logic nested within an Ibis
    class. We have two container types (ops): one for the outermost containers
    and one for the nested containers (inner). The outer container is a symbol
    and sits in the symbol table at the top level. So as to not violate the
    symbol table rules, the inner container is an InnerSymbol and is contained
    in the InnerSymbolTable that the outer container defines.
  }];

<<<<<<< HEAD
=======
  let arguments = (ins InnerSymAttr:$inner_sym, UnitAttr:$isTopLevel, OptionalAttr<StrAttr>:$name);
>>>>>>> 1645d71c
  let regions = (region SizedRegion<1>:$body);

  code extraContainerClassDeclaration = [{}];
  let extraClassDeclaration = extraContainerClassDeclaration # [{
    // Implement RegionKindInterface.
    static RegionKind getRegionKind(unsigned index) { return RegionKind::Graph; }
  }];

  let skipDefaultBuilders = 1;
}

def OuterContainerOp : ContainerOp<"container.outer", [
  Symbol, InnerSymbolTable, ScopeOpInterface]> {
  let arguments = (ins SymbolNameAttr:$sym_name);
  let assemblyFormat = [{
    ($name^)? `sym` $inner_sym (`top_level` $isTopLevel^)? attr-dict-with-keyword $body
  }];

  let builders = [
    OpBuilder<(ins "StringAttr":$symbol), [{
      auto region = $_state.addRegion();
      region->push_back(new Block());
      $_state.addAttribute(getSymNameAttrName($_state.name), symbol);
    }]>
  ];
}

<<<<<<< HEAD

def InnerContainerOp : ContainerOp<"container.inner", [
  DeclareOpInterfaceMethods<InnerSymbol>]> {
  let arguments = (ins InnerSymAttr:$inner_sym);
  let assemblyFormat = [{
    $inner_sym attr-dict-with-keyword $body
=======
    // For hw:InnerSymbol - the symbol targets the operation and not any result.
    static std::optional<size_t> getTargetResultIndex() {
      return std::nullopt;
    }

    // Override InstanceGraphModuleOpInterface::getModuleNameAttr to return the
    // inner_sym name of the container instead of the `name` which is the default
    // behavior of InstanceGraphModuleOpInterface.
    mlir::StringAttr getModuleNameAttr() {
      return getInnerSymAttr().getSymName();
    }
>>>>>>> 1645d71c
  }];

  let builders = [
<<<<<<< HEAD
    OpBuilder<(ins "::circt::hw::InnerSymAttr":$symbol), [{
      auto region = $_state.addRegion();
      region->push_back(new Block());
      $_state.addAttribute(getInnerSymAttrName($_state.name), symbol);
=======
    OpBuilder<(ins "StringRef":$inner_sym, "bool":$isTopLevel, CArg<"mlir::StringAttr", "nullptr">:$name), [{
      build($_builder, $_state,
        hw::InnerSymAttr::get($_builder.getStringAttr(inner_sym)), isTopLevel, name);
    }]>,
    OpBuilder<(ins "hw::InnerSymAttr":$inner_sym, "bool":$isTopLevel, CArg<"mlir::StringAttr", "nullptr">:$name), [{
      auto region = $_state.addRegion();
      region->push_back(new Block());
      $_state.addAttribute(getInnerSymAttrName($_state.name), inner_sym);
      if (isTopLevel)
        $_state.addAttribute(getIsTopLevelAttrName($_state.name), $_builder.getUnitAttr());
      if(name)
        $_state.addAttribute(getNameAttrName($_state.name), name);
>>>>>>> 1645d71c
    }]>
  ];

  let extraContainerClassDeclaration = [{
    StringAttr getSymNameAttr() {
      return getInnerSymAttr().getSymName();
    }
    StringAttr getModuleNameAttr() {
      return getSymNameAttr();
    }
  }];
}

def ContainerInstanceOp : InstanceOpBase<"container.instance"> {
  let summary = "Ibis container instance";
  let description = [{
    Instantiates an Ibis container.
  }];

  let extraInstanceClassDeclaration = [{
    // Return the container this instance is instantiating.
<<<<<<< HEAD
    ContainerOpInterface getContainer(const SymbolTable* symbolTable = nullptr);

    Operation* getReferencedModuleSlow();
    Operation* getReferencedModule(const SymbolTable&);
=======
    ContainerOp getContainer(const hw::InnerRefNamespace &symbolTable);
>>>>>>> 1645d71c
  }];

  let extraInstanceClassDefinition = [{
    ContainerOp ContainerInstanceOp::getContainer(
        const hw::InnerRefNamespace &ns) {
      // return dyn_cast_or_null<ContainerOp>(getReferencedModule(&ns));
      return ns.lookupOp<ContainerOp>(getTargetNameAttr());
    }
    Operation* ContainerInstanceOp::getReferencedModule(
        const hw::InnerRefNamespace &ns) {
      return getContainer(ns);
    }
  }];
}

def GetPortOp : IbisOp<"get_port", [
      Pure,
      DeclareOpInterfaceMethods<InnerRefUserOpInterface>,
      HasCustomSSAName
]> {
  let summary = "Ibis get port";
  let description = [{
    Given an Ibis class reference, returns a port of said class. The port
    is specified by the symbol name of the port in the referenced class.

    Importantly, the user must specify how they intend to use the op, by
    specifying the direction of the portref type that this op is generated with.
    If the request port is to be read from, the type must be `!ibis.portref<out T>`
    and if the port is to be written to, the type must be `!ibis.portref<in T>`.
    This is to ensure that the usage is reflected in the get_port type which in
    turn is used by the tunneling passes to create the proper ports through the
    hierarchy.

    This implies that the portref direction of the get_port op is independent of
    the actual direction of the target port, and only the inner portref type
    must match.
  }];

  let arguments = (ins
    ScopeRefType:$instance,
    FlatSymbolRefAttr:$portSymbol);
  let results = (outs PortRefType:$port);
  let assemblyFormat = [{
    $instance `,` $portSymbol `:` qualified(type($instance)) `->`
      qualified(type($port)) attr-dict
  }];

  let builders = [
    OpBuilder<(ins "Value":$instance, "StringAttr":$portName, "Type":$innerPortType,
        "ibis::Direction":$direction), [{
      build($_builder, $_state, $_builder.getType<PortRefType>(
        innerPortType, direction), instance, portName
      );
    }]>
  ];

  let hasCanonicalizeMethod = 1;
  let extraClassDeclaration = [{
    // Returns the direction requested by this get_port op.
    ibis::Direction getDirection() {
      return llvm::cast<PortRefType>(getPort().getType()).getDirection();
    }

    // Returns the port op that this operation is referencing.
    PortOpInterface getPort(const hw::InnerRefNamespace &symbolTable);
  }];
}

class PortLikeOp<string mnemonic, list<Trait> traits = []> :
    IbisOp<mnemonic, !listconcat(traits, [
      PortOpInterface,
      ParentOneOf<["ClassOp", "OuterContainerOp", "InnerContainerOp"]>,
      InferTypeOpInterface,
      HasCustomSSAName,
      NamedInnerSymbol
  ])> {

  let description = [{
    An ibis port has an attached 'name' attribute. This is a name-hint used
    to generate the final port name. The port name and port symbol are not
    related, and all references to a port is done through the port symbol.
  }];

  let arguments = (ins InnerSymAttr:$inner_sym, TypeAttrOf<AnyType>:$type, OptionalAttr<StrAttr>:$name);
  let results = (outs PortRefType:$port);
  let assemblyFormat = [{
    ($name^)? `sym` $inner_sym `:` $type attr-dict
  }];

  let extraClassDeclaration = [{
    Type getPortType() {
      return getTypeAttr().getValue();
    }

    static ibis::Direction getPortDirection();

    /// Infer the return types of this operation.
    static LogicalResult inferReturnTypes(MLIRContext *context,
                                          std::optional<Location> loc,
                                          ValueRange operands,
                                          DictionaryAttr attrs,
                                          mlir::OpaqueProperties properties,
                                          mlir::RegionRange regions,
                                          SmallVectorImpl<Type> &results) {
      results.push_back(PortRefType::get(context,
        llvm::cast<TypeAttr>(attrs.get("type")).getValue(),
        getPortDirection()));
      return success();
    }

    // For hw:InnerSymbol - the symbol targets the operation and not any result.
    static std::optional<size_t> getTargetResultIndex() {
      return std::nullopt;
    }
  }];

  let hasVerifier = 1;

  code extraPortClassDefinition = ?;
  let extraClassDefinition =  extraPortClassDefinition # [{
    LogicalResult $cppClass::verify() {
      if(llvm::isa<ScopeRefType>(getType()))
        return emitOpError("port type cannot be a scope reference");

      return success();
    }
  }];
}

def InputPortOp : PortLikeOp<"port.input"> {
  let summary = "Ibis input port";

  let extraPortClassDefinition = [{
    ibis::Direction InputPortOp::getPortDirection() {
      return ibis::Direction::Input;
    }
  }];
}

def OutputPortOp : PortLikeOp<"port.output"> {
  let summary = "Ibis output port";
  let extraPortClassDefinition = [{
    ibis::Direction OutputPortOp::getPortDirection() {
      return ibis::Direction::Output;
    }
  }];
  let hasCanonicalizeMethod = 1;
}

class WireLikeOp<string mnemonic, list<Trait> traits = []> :
    IbisOp<mnemonic, !listconcat(traits, [
      PortOpInterface,
      ParentOneOf<["ClassOp", "OuterContainerOp", "InnerContainerOp"]>,
      HasCustomSSAName,
      DeclareOpInterfaceMethods<InnerSymbol,["getTargetResultIndex"]>
  ])> {

  let extraClassDeclaration = [{
    Type getPortType() {
      return getPort().getType();
    }

    static ibis::Direction getPortDirection();
  }];

  code extraWireClassDefinition = ?;
  let extraClassDefinition = extraWireClassDefinition # [{
    // For hw:InnerSymbol - the symbol targets the operation and not any result.
    std::optional<size_t> $cppClass::getTargetResultIndex() {
      return std::nullopt;
    }
  }];
}

class InnerTypeToPortrefTypeConstraint<string lhs, string rhs, string dir>
  : TypesMatchWith<"the rhs type dictates the inner type of the rhs portref type",
    lhs, rhs, "PortRefType::get($_ctxt, $_self, ibis::Direction::" # dir # ")">;

class PortRefToInnerTypeConstraint<string lhs, string rhs>
  : TypesMatchWith<"the inner type of the lhs portref type dictates the rhs type",
    lhs, rhs, "llvm::cast<PortRefType>($_self).getPortType()">;

def InputWireOp : WireLikeOp<"wire.input", [
  InnerTypeToPortrefTypeConstraint<"output", "port", "Input">
]> {
  let summary = "Ibis input wire";
  let description = [{
    An input wire defines an `ibis.portref<in T>` port alongside a value
    of type `T` which represents the value to-be-written to the wire.
  }];

  let arguments = (ins InnerSymAttr:$inner_sym, OptionalAttr<StrAttr>:$name);
  let results = (outs PortRefType:$port, AnyType:$output);
  let assemblyFormat = [{
    $inner_sym `:` qualified(type($output)) attr-dict
  }];

  let extraWireClassDefinition =  [{
    ibis::Direction $cppClass::getPortDirection() {
      return ibis::Direction::Input;
    }
  }];

  let builders = [
    OpBuilder<(ins "StringAttr":$inner_sym, "Type":$innerPortType, CArg<"mlir::StringAttr", "nullptr">:$name), [{
      build($_builder, $_state,
        {$_builder.getType<PortRefType>(
          innerPortType, ibis::Direction::Input), innerPortType}, hw::InnerSymAttr::get(inner_sym), name);
    }]>
  ];

  let hasCanonicalizeMethod = 1;
}

def OutputWireOp : WireLikeOp<"wire.output", [
  InnerTypeToPortrefTypeConstraint<"input", "port", "Output">
]> {
  let summary = "Ibis output wire";
  let description = [{
    An output wire defines an `ibis.portref<out T>` port that can be read.
    The operation takes an input value of type `T` which represents the value
    on the output portref.
  }];

  let arguments = (ins InnerSymAttr:$inner_sym, AnyType:$input, OptionalAttr<StrAttr>:$name);
  let results = (outs PortRefType:$port);
  let assemblyFormat = [{
    $inner_sym `,` $input `:` qualified(type($input)) attr-dict
  }];

  let extraWireClassDefinition = [{
    ibis::Direction $cppClass::getPortDirection() {
      return ibis::Direction::Output;
    }
  }];

  let hasCanonicalizeMethod = 1;
}

def PortReadOp : IbisOp<"port.read", [
      PortRefToInnerTypeConstraint<"port", "output">,
      Pure,
      HasCustomSSAName
]> {
  let summary = "Ibis port read";
  let description = [{
    Read the value of a port reference.
  }];

  let arguments = (ins PortRefType:$port);
  let results = (outs AnyType:$output);
  let assemblyFormat = [{
    $port attr-dict `:` qualified(type($port))
  }];
}

def PortWriteOp : IbisOp<"port.write", [
      PortRefToInnerTypeConstraint<"port", "value">
]> {
  let summary = "Ibis port write";
  let description = [{
    Write a value to a port reference.
  }];

  let arguments = (ins PortRefType:$port, AnyType:$value);
  let assemblyFormat = [{
    $port `,` $value attr-dict `:` qualified(type($port))
  }];
}

def PipelineHeaderOp : IbisOp<"pipeline.header", [
  Pure
]> {
  let summary = "Ibis pipeline header operation";
  let description = [{
    This operation defines the hardware-like values used to drive a pipeline,
    such as clock and reset.
    This is an intermediate operation, meaning that it's strictly used to
    facilitate progressive lowering of ibis static blocks to scheduled pipelines.
  }];

  let arguments = (ins);
  let results = (outs ClockType:$clock, I1:$reset, I1:$go, I1:$stall);
  let assemblyFormat = "attr-dict";
}

#endif // CIRCT_DIALECT_IBIS_IBISOPS_TD<|MERGE_RESOLUTION|>--- conflicted
+++ resolved
@@ -572,11 +572,6 @@
 // Low-level Ibis operations
 // ===---------------------------------------------------------------------===//
 
-<<<<<<< HEAD
-class ContainerOp<string mnemonic, list<Trait> traits> : IbisOp<mnemonic,
-  traits # [
-  ContainerOpInterface,
-=======
 def DesignOp : IbisOp<"design", [
   Symbol,
   SingleBlock,
@@ -596,10 +591,9 @@
 }
 
 def ContainerOp : IbisOp<"container", [
->>>>>>> 1645d71c
   SingleBlock,
   NoTerminator, NoRegionArguments,
-  IsolatedFromAbove,
+  ScopeOpInterface, IsolatedFromAbove,
   InstanceGraphModuleOpInterface,
   RegionKindInterface,
   DeclareOpInterfaceMethods<NamedInnerSymbol>,
@@ -607,53 +601,22 @@
 ]> {
   let summary = "Ibis container";
   let description = [{
-    An ibis container describes a collection of logic nested within an Ibis
-    class. We have two container types (ops): one for the outermost containers
-    and one for the nested containers (inner). The outer container is a symbol
-    and sits in the symbol table at the top level. So as to not violate the
-    symbol table rules, the inner container is an InnerSymbol and is contained
-    in the InnerSymbolTable that the outer container defines.
-  }];
-
-<<<<<<< HEAD
-=======
+    An ibis container describes a collection of logic nested within an Ibis class.
+  }];
+
   let arguments = (ins InnerSymAttr:$inner_sym, UnitAttr:$isTopLevel, OptionalAttr<StrAttr>:$name);
->>>>>>> 1645d71c
   let regions = (region SizedRegion<1>:$body);
 
-  code extraContainerClassDeclaration = [{}];
-  let extraClassDeclaration = extraContainerClassDeclaration # [{
+  let assemblyFormat = [{
+    ($name^)? `sym` $inner_sym (`top_level` $isTopLevel^)? attr-dict-with-keyword $body
+  }];
+
+  let extraClassDeclaration = [{
     // Implement RegionKindInterface.
     static RegionKind getRegionKind(unsigned index) { return RegionKind::Graph; }
-  }];
-
-  let skipDefaultBuilders = 1;
-}
-
-def OuterContainerOp : ContainerOp<"container.outer", [
-  Symbol, InnerSymbolTable, ScopeOpInterface]> {
-  let arguments = (ins SymbolNameAttr:$sym_name);
-  let assemblyFormat = [{
-    ($name^)? `sym` $inner_sym (`top_level` $isTopLevel^)? attr-dict-with-keyword $body
-  }];
-
-  let builders = [
-    OpBuilder<(ins "StringAttr":$symbol), [{
-      auto region = $_state.addRegion();
-      region->push_back(new Block());
-      $_state.addAttribute(getSymNameAttrName($_state.name), symbol);
-    }]>
-  ];
-}
-
-<<<<<<< HEAD
-
-def InnerContainerOp : ContainerOp<"container.inner", [
-  DeclareOpInterfaceMethods<InnerSymbol>]> {
-  let arguments = (ins InnerSymAttr:$inner_sym);
-  let assemblyFormat = [{
-    $inner_sym attr-dict-with-keyword $body
-=======
+
+    Block* getBodyBlock() { return &getBody().front(); }
+
     // For hw:InnerSymbol - the symbol targets the operation and not any result.
     static std::optional<size_t> getTargetResultIndex() {
       return std::nullopt;
@@ -665,16 +628,10 @@
     mlir::StringAttr getModuleNameAttr() {
       return getInnerSymAttr().getSymName();
     }
->>>>>>> 1645d71c
-  }];
-
+  }];
+
+  let skipDefaultBuilders = 1;
   let builders = [
-<<<<<<< HEAD
-    OpBuilder<(ins "::circt::hw::InnerSymAttr":$symbol), [{
-      auto region = $_state.addRegion();
-      region->push_back(new Block());
-      $_state.addAttribute(getInnerSymAttrName($_state.name), symbol);
-=======
     OpBuilder<(ins "StringRef":$inner_sym, "bool":$isTopLevel, CArg<"mlir::StringAttr", "nullptr">:$name), [{
       build($_builder, $_state,
         hw::InnerSymAttr::get($_builder.getStringAttr(inner_sym)), isTopLevel, name);
@@ -687,18 +644,8 @@
         $_state.addAttribute(getIsTopLevelAttrName($_state.name), $_builder.getUnitAttr());
       if(name)
         $_state.addAttribute(getNameAttrName($_state.name), name);
->>>>>>> 1645d71c
     }]>
   ];
-
-  let extraContainerClassDeclaration = [{
-    StringAttr getSymNameAttr() {
-      return getInnerSymAttr().getSymName();
-    }
-    StringAttr getModuleNameAttr() {
-      return getSymNameAttr();
-    }
-  }];
 }
 
 def ContainerInstanceOp : InstanceOpBase<"container.instance"> {
@@ -709,14 +656,7 @@
 
   let extraInstanceClassDeclaration = [{
     // Return the container this instance is instantiating.
-<<<<<<< HEAD
-    ContainerOpInterface getContainer(const SymbolTable* symbolTable = nullptr);
-
-    Operation* getReferencedModuleSlow();
-    Operation* getReferencedModule(const SymbolTable&);
-=======
     ContainerOp getContainer(const hw::InnerRefNamespace &symbolTable);
->>>>>>> 1645d71c
   }];
 
   let extraInstanceClassDefinition = [{
@@ -788,7 +728,7 @@
 class PortLikeOp<string mnemonic, list<Trait> traits = []> :
     IbisOp<mnemonic, !listconcat(traits, [
       PortOpInterface,
-      ParentOneOf<["ClassOp", "OuterContainerOp", "InnerContainerOp"]>,
+      ParentOneOf<["ClassOp", "ContainerOp"]>,
       InferTypeOpInterface,
       HasCustomSSAName,
       NamedInnerSymbol
@@ -869,7 +809,7 @@
 class WireLikeOp<string mnemonic, list<Trait> traits = []> :
     IbisOp<mnemonic, !listconcat(traits, [
       PortOpInterface,
-      ParentOneOf<["ClassOp", "OuterContainerOp", "InnerContainerOp"]>,
+      ParentOneOf<["ClassOp", "ContainerOp"]>,
       HasCustomSSAName,
       DeclareOpInterfaceMethods<InnerSymbol,["getTargetResultIndex"]>
   ])> {
