//===- SSPAttributes.td - SSP attribute definitions --------*- tablegen -*-===//
//
// Part of the LLVM Project, under the Apache License v2.0 with LLVM Exceptions.
// See https://llvm.org/LICENSE.txt for license information.
// SPDX-License-Identifier: Apache-2.0 WITH LLVM-exception
//
//===----------------------------------------------------------------------===//
//
// This file defines the SSP (static scheduling problem) dialect attributes.
//
//===----------------------------------------------------------------------===//

//===----------------------------------------------------------------------===//
// Dialect attributes
//===----------------------------------------------------------------------===//

def DependenceAttr : AttrDef<SSPDialect, "Dependence"> {
  let summary = "Internal representation of dependence edges.";
  let description = [{
    An attribute to uniformly model def-use and auxiliary
    [dependences](https://circt.llvm.org/docs/Scheduling/#components) as well as
    to attach [properties](https://circt.llvm.org/docs/Scheduling/#properties)
    to them. This attribute is an implementation detail of the `ssp.OperationOp`
    and as such is supposed to be hidden by the custom parser/printer.
  }];

  let parameters = (ins "unsigned":$operandIdx,
                        OptionalParameter<"::mlir::FlatSymbolRefAttr">:$sourceRef,
                        OptionalParameter<"::mlir::ArrayAttr">:$properties);

  let mnemonic = "dependence";
  let assemblyFormat = [{
    `<` $operandIdx (`,` $sourceRef^)? (`:` $properties^)? `>`
  }];
}

def DependenceArrayAttr
  : TypedArrayAttrBase<DependenceAttr, "dependence array attribute">;

//===----------------------------------------------------------------------===//
// Property definitions for in-tree problems
//===----------------------------------------------------------------------===//

include "PropertyBase.td"

// Problem
def LinkedOperatorTypeProp : OperationProperty<SSPDialect,
  "LinkedOperatorType", "::mlir::SymbolRefAttr", "::circt::scheduling::Problem"> {
  let mnemonic = "opr";
  let unwrapValue = [{ getValue().getLeafReference() }];
<<<<<<< HEAD
  let wrapValue = [{ ::mlir::FlatSymbolRefAttr::get(ctx, value.getName()) }];
=======
  let wrapValue = [{ ::mlir::FlatSymbolRefAttr::get(ctx, value.getAttr()) }];
}
def LinkedResourceTypesProp : OperationProperty<SSPDialect,
  "LinkedResourceTypes", "::mlir::ArrayAttr", "::circt::scheduling::Problem"> {
  let mnemonic = "rsrcs";
  let extraClassDeclaration = [{
    static SmallVector<::circt::scheduling::Problem::ResourceType>
    arrayAttrToResourceTypes(::mlir::ArrayAttr attr) {
      SmallVector<::circt::scheduling::Problem::ResourceType> result;
      for (auto a : attr.getAsRange<::mlir::SymbolRefAttr>())
        result.push_back(::circt::scheduling::Problem::ResourceType(a.getLeafReference()));
      return result;
    }

    static ::mlir::ArrayAttr
    resourceTypesToArrayAttr(::mlir::MLIRContext *ctx,
                              ::llvm::ArrayRef<::circt::scheduling::Problem::ResourceType> rsrcs) {
      SmallVector<::mlir::Attribute> attrs;
      for (auto r : rsrcs) {
        auto value = r.getAttr().getValue();
        auto strAttr = mlir::StringAttr::get(ctx, value);
        attrs.push_back(::mlir::FlatSymbolRefAttr::get(strAttr));
      }
      return ::mlir::ArrayAttr::get(ctx, attrs);
    }

    void setInProblem(::circt::scheduling::Problem &prob, ::mlir::Operation *op) {
      SmallVector<::circt::scheduling::Problem::ResourceType> result;
      for (auto a : getValue().getAsRange<::mlir::SymbolRefAttr>()) {
        auto attr = a.getLeafReference();
        result.push_back(::circt::scheduling::Problem::ResourceType(attr));
      }
      prob.setLinkedResourceTypes(op, result);
    }

    static ::mlir::Attribute getFromProblem(::circt::scheduling::Problem &prob,
                                            ::mlir::Operation *op,
                                            ::mlir::MLIRContext *context) {
      if (auto optValue = prob.getLinkedResourceTypes(op)) {
        const SmallVector<::circt::scheduling::Problem::ResourceType> &vec = *optValue;
        return LinkedResourceTypesAttr::get(context, resourceTypesToArrayAttr(context, vec));
      }
      return {};
    }
  }];
  let unwrapValue = [{ arrayAttrToResourceTypes(getValue()) }];
  let wrapValue = [{ resourceTypesToArrayAttr(context, value) }];
>>>>>>> a04a76ed
}
def StartTimeProp : OperationProperty<SSPDialect,
  "StartTime", "unsigned", "::circt::scheduling::Problem"> {
  let mnemonic = "t";
}
def LatencyProp : OperatorTypeProperty<SSPDialect,
  "Latency", "unsigned", "::circt::scheduling::Problem"> {
  let mnemonic = "latency";
}

// CyclicProblem
def DistanceProp : DependenceProperty<SSPDialect,
  "Distance", "unsigned", "::circt::scheduling::CyclicProblem"> {
  let mnemonic = "dist";
}
def InitiationIntervalProp : InstanceProperty<SSPDialect,
  "InitiationInterval", "unsigned", "::circt::scheduling::CyclicProblem"> {
  let mnemonic = "II";
}

// ChainingProblem
let
  unwrapValue = [{ (float) getValue().getValueAsDouble() }],
  wrapValue = [{ ::mlir::FloatAttr::get(::mlir::Float32Type::get(ctx), value) }]
in {
  def StartTimeInCycleProp : OperationProperty<SSPDialect,
    "StartTimeInCycle", "::mlir::FloatAttr", "::circt::scheduling::ChainingProblem"> {
    let mnemonic = "z";
  }
  def IncomingDelayProp : OperatorTypeProperty<SSPDialect,
    "IncomingDelay", "::mlir::FloatAttr", "::circt::scheduling::ChainingProblem"> {
    let mnemonic = "incDelay";
  }
  def OutgoingDelayProp : OperatorTypeProperty<SSPDialect,
    "OutgoingDelay", "::mlir::FloatAttr", "::circt::scheduling::ChainingProblem"> {
    let mnemonic = "outDelay";
  }
}

// SharedOperatorsProblem
<<<<<<< HEAD
/* def LimitProp : OperatorTypeProperty<SSPDialect, */
/*   "Limit", "unsigned", "::circt::scheduling::SharedOperatorsProblem"> { */
/*   let mnemonic = "limit"; */
/* } */
=======
def LimitProp : ResourceTypeProperty<SSPDialect,
  "Limit", "unsigned", "::circt::scheduling::SharedOperatorsProblem"> {
  let mnemonic = "limit";
}
>>>>>>> a04a76ed
<|MERGE_RESOLUTION|>--- conflicted
+++ resolved
@@ -48,9 +48,6 @@
   "LinkedOperatorType", "::mlir::SymbolRefAttr", "::circt::scheduling::Problem"> {
   let mnemonic = "opr";
   let unwrapValue = [{ getValue().getLeafReference() }];
-<<<<<<< HEAD
-  let wrapValue = [{ ::mlir::FlatSymbolRefAttr::get(ctx, value.getName()) }];
-=======
   let wrapValue = [{ ::mlir::FlatSymbolRefAttr::get(ctx, value.getAttr()) }];
 }
 def LinkedResourceTypesProp : OperationProperty<SSPDialect,
@@ -98,7 +95,6 @@
   }];
   let unwrapValue = [{ arrayAttrToResourceTypes(getValue()) }];
   let wrapValue = [{ resourceTypesToArrayAttr(context, value) }];
->>>>>>> a04a76ed
 }
 def StartTimeProp : OperationProperty<SSPDialect,
   "StartTime", "unsigned", "::circt::scheduling::Problem"> {
@@ -139,14 +135,7 @@
 }
 
 // SharedOperatorsProblem
-<<<<<<< HEAD
-/* def LimitProp : OperatorTypeProperty<SSPDialect, */
-/*   "Limit", "unsigned", "::circt::scheduling::SharedOperatorsProblem"> { */
-/*   let mnemonic = "limit"; */
-/* } */
-=======
 def LimitProp : ResourceTypeProperty<SSPDialect,
   "Limit", "unsigned", "::circt::scheduling::SharedOperatorsProblem"> {
   let mnemonic = "limit";
-}
->>>>>>> a04a76ed
+}