--- conflicted
+++ resolved
@@ -641,8 +641,7 @@
   ];
 }
 
-<<<<<<< HEAD
-def ExtSILibOp  : UnaryLibraryOp<"signext"> {}
+def ExtSILibOp  : UnaryLibraryOp<"signext", "std_"> {}
 
 def ConstMultLibOp : CalyxLibraryOp<"const_mult", "std_", [
     Combinational,
@@ -662,8 +661,8 @@
 
   let assemblyFormat = [{
     $sym_name ` ` $value attr-dict `:` qualified(type(results))
-=======
-def ExtSILibOp  : UnaryLibraryOp<"signext", "std_"> {}
+  }];
+}
 
 class UnaryFloatingPointLibraryOp<string mnemonic, list<Trait> traits = []> :
   UnaryLibraryOp<mnemonic, /*prefix=*/"", !listconcat(traits, [
@@ -751,6 +750,5 @@
         done.getDictionary(getContext())
       };
     }
->>>>>>> b8e14468
   }];
 }