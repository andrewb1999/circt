//===- CalyxPrimitives.td - Calyx Primitives -------------*- tablegen -*---===//
//
// Part of the LLVM Project, under the Apache License v2.0 with LLVM Exceptions.
// See https://llvm.org/LICENSE.txt for license information.
// SPDX-License-Identifier: Apache-2.0 WITH LLVM-exception
//
//===----------------------------------------------------------------------===//
//
// This describes the primitives in the Calyx dialect.
//
//===----------------------------------------------------------------------===//

/// Base class for Calyx primitives.
class CalyxPrimitive<string mnemonic, list<Trait> traits = []> :
  CalyxCell<mnemonic, traits> {
    let assemblyFormat = "$sym_name attr-dict `:` qualified(type(results))";
    let arguments = (ins SymbolNameAttr:$sym_name);
    let skipDefaultBuilders = 1;
}

/// The n-bit, undef op which only provides the out signal
def UndefLibOp: CalyxPrimitive<"undefined", []> {
  let summary = "An undefined signal";
  let description = [{
    The "calyx.undef" op defines an undefined signal. An undefined signal can be
    replaced with any value representable in n-bits.
    ```mlir
      // A 32-bit undefined value
      %undef.out = calyx.undef @undef : i32
    ```
  }];
  let arguments = (ins SymbolNameAttr:$sym_name);
  let builders = [
    OpBuilder<(ins "StringRef":$sym_name, "::mlir::TypeRange":$resultTypes), [{
      $_state.addAttribute(mlir::SymbolTable::getSymbolAttrName(), $_builder.getStringAttr(sym_name));
      $_state.addTypes(resultTypes);
    }]>
  ];
  let results = (outs AnyType:$out);
  let extraClassDefinition = [{
    bool $cppClass::isCombinational() { return false; }
    SmallVector<StringRef> $cppClass::portNames() { return {"out"}; }
    SmallVector<Direction> $cppClass::portDirections() { return {Output}; }
    void $cppClass::getAsmResultNames(OpAsmSetValueNameFn setNameFn) {
      getCellAsmResultNames(setNameFn, *this, this->portNames());
    }
    SmallVector<DictionaryAttr> $cppClass::portAttributes() {
      return {DictionaryAttr::get(getContext())};
    }
  }];
}

/// Trait used to mark certain operations in the Calyx dialect as combinational.
def Combinational : NativeOpTrait<"Combinational"> {
  let cppNamespace = "::circt::calyx";
}

def RegisterOp : CalyxPrimitive<"register", [
    SameTypeConstraint<"in", "out">
  ]> {
  let summary = "Defines a register";
  let description = [{
    The "calyx.register" op defines a register.
    ```mlir
      // A 32-bit register.
      %r.in, %r.write_en, %r.clk, %r.reset, %r.out, %r.done = calyx.register @r : i32, i1, i1, i1, i32, i1
    ```
  }];
  let results = (outs AnyType:$in, I1:$write_en, I1:$clk, I1:$reset, AnyType:$out, I1:$done);
  let builders = [
    OpBuilder<(ins "StringRef":$sym_name, "size_t":$width), [{
      $_state.addAttribute(mlir::SymbolTable::getSymbolAttrName(), $_builder.getStringAttr(sym_name));
      Type i1Type = $_builder.getI1Type();
      Type widthType = $_builder.getIntegerType(width);
      $_state.addTypes({widthType, i1Type, i1Type, i1Type, widthType, i1Type});
    }]>,
    OpBuilder<(ins "StringRef":$sym_name, "Type":$type), [{
      $_state.addAttribute(mlir::SymbolTable::getSymbolAttrName(), $_builder.getStringAttr(sym_name));
      Type i1Type = $_builder.getI1Type();
      $_state.addTypes({type, i1Type, i1Type, i1Type, type, i1Type});
    }]>
  ];
}

def MemoryOp : CalyxPrimitive<"memory", []> {
  let summary = "Defines a memory";
  let description = [{
    The "calyx.memory" op defines a memory. Memories can have any number of
    dimensions, as specified by the length of the `$sizes` and `$addrSizes`
    arrays. The `$addrSizes` specify the bitwidth of each dimension's address,
    and should be wide enough to address the range of the corresponding
    dimension in `$sizes`. The `$width` attribute dictates the width of a single
    element.

    See https://docs.calyxir.org/libraries/core.html#memories for
    more information.

    ```mlir
      // A 1-dimensional, 32-bit memory with size dimension 1. Equivalent representation in the native compiler:
      // `m1 = std_mem_d1(32, 1, 1)`
      %m1.addr0, %m1.write_data, %m1.write_en, %m1.clk, %m1.read_data, %m1.done = calyx.memory @m1 <[1] x 32> [1] : i1, i32, i1, i1, i32, i1

      // A 2-dimensional, 8-bit memory with size dimensions 64 x 64. Equivalent representation in the native compiler:
      // `m2 = std_mem_d2(8, 64, 64, 6, 6)`
      %m2.addr0, %m2.addr1, %m2.write_data, %m2.write_en, %m2.clk, %m2.read_data, %m2.done = calyx.memory @m2 <[64, 64] x 8> [6, 6] : i6, i6, i8, i1, i1, i8, i1
    ```
  }];

  let arguments = (ins
    SymbolNameAttr:$sym_name,
    I64Attr:$width,
    ArrayAttr:$sizes,
    ArrayAttr:$addrSizes
  );

  let results = (outs
    Variadic<AnySignlessInteger>:$results
  );

  let assemblyFormat = [{
    $sym_name ` ` `<` $sizes `x` $width `>` $addrSizes attr-dict `:` qualified(type($results))
  }];

  let hasVerifier = 1;

  let builders = [
    OpBuilder<(ins
      "StringRef":$sym_name,
      "int64_t":$width,
      "ArrayRef<int64_t>":$sizes,
      "ArrayRef<int64_t>":$addrSizes
    )>
  ];

  let extraClassDeclaration = [{
    size_t getNumDimensions() { return getAddrSizes().size(); }

    ValueRange addrPorts() { return getResults().take_front(getNumDimensions()); }
    Value addrPort(size_t i) {
      assert(i < getNumDimensions() && "index greater than number of memory address ports.");
      return getResults()[i];
    }
    Value writeData() { return getResult(getNumDimensions()); }
    Value writeEn()   { return getResult(getNumDimensions() + 1); }
    Value clk()       { return getResult(getNumDimensions() + 2); }
    Value readData()  { return getResult(getNumDimensions() + 3); }
    Value done()      { return getResult(getNumDimensions() + 4); }
  }];

  let extraClassDefinition = [{
    bool $cppClass::isCombinational() { return false; }
  }];
}

def SeqMemoryOp : CalyxPrimitive<"seq_mem", []> {
  let summary = "Defines a memory with sequential read";
  let description = [{
    The "calyx.seq_mem" op defines a memory with sequential reads. Memories can
    have any number of dimensions, as specified by the length of the `$sizes` and
    `$addrSizes` arrays. The `$addrSizes` specify the bitwidth of each dimension's
    address, and should be wide enough to address the range of the corresponding
    dimension in `$sizes`. The `$width` attribute dictates the width of a single
    element.

    See https://docs.calyxir.org/libraries/core.html#memories for
    more information.

    ```mlir
      // A 1-dimensional, 32-bit memory with size dimension 1. Equivalent representation in the native compiler:
      // `m1 = seq_mem_d1(32, 1, 1)`
      %m1.addr0, %m1.write_data, %m1.write_en, %m1.write_done, %m1.clk, %m1.read_data, %m1.read_en, %m1.read_done = calyx.memory @m1 <[1] x 32> [1] : i1, i32, i1, i1, i32, i1

      // A 2-dimensional, 8-bit memory with size dimensions 64 x 64. Equivalent representation in the native compiler:
      // `m2 = seq_mem_d2(8, 64, 64, 6, 6)`
      %m2.addr0, %m2.addr1, %m2.write_data, %m2.write_en, %m2.write_done, %m2.clk, %m2.read_data, %m2.read_en, %m2.read_done = calyx.memory @m2 <[64, 64] x 8> [6, 6] : i6, i6, i8, i1, i1, i8, i1
    ```
  }];

  let arguments = (ins
    SymbolNameAttr:$sym_name,
    I64Attr:$width,
    ArrayAttr:$sizes,
    ArrayAttr:$addrSizes
  );

  let results = (outs
    Variadic<AnySignlessInteger>:$results
  );

  let assemblyFormat = [{
    $sym_name ` ` `<` $sizes `x` $width `>` $addrSizes attr-dict `:` qualified(type($results))
  }];

  let hasVerifier = 1;

  let builders = [
    OpBuilder<(ins
      "StringRef":$sym_name,
      "int64_t":$width,
      "ArrayRef<int64_t>":$sizes,
      "ArrayRef<int64_t>":$addrSizes
    )>
  ];

  let extraClassDeclaration = [{
    size_t getNumDimensions() { return getAddrSizes().size(); }

    ValueRange addrPorts() { return getResults().take_front(getNumDimensions()); }
    Value addrPort(size_t i) {
      assert(i < getNumDimensions() && "index greater than number of memory address ports.");
      return getResults()[i];
    }
    Value writeData() { return getResult(getNumDimensions()); }
    Value writeEn()   { return getResult(getNumDimensions() + 1); }
    Value writeDone()      { return getResult(getNumDimensions() + 2); }
    Value clk()       { return getResult(getNumDimensions() + 3); }
    Value readData()  { return getResult(getNumDimensions() + 4); }
    Value readEn()  { return getResult(getNumDimensions() + 5); }
    Value readDone()      { return getResult(getNumDimensions() + 6); }
  }];

  let extraClassDefinition = [{
    bool $cppClass::isCombinational() { return false; }
  }];
}

class CalyxLibraryOp<string mnemonic, list<Trait> traits = []> :
  CalyxPrimitive<"std_" # mnemonic, traits> {

  let summary = "Defines an operation which maps to a Calyx library primitive";
  let description = [{
    This operation represents an instance of a Calyx library primitive.
    A library primitive maps to some hardware-implemented component within the
    native Calyx compiler.

    ```mlir
      // A 32-bit adder. This falls under the binary library operations.
      %add.left, %add.right, %add.out = calyx.std_add @add : i32, i32, i32

      // An 8-bit comparison operator (with a 1-bit output). This falls under
      // the boolean binary library operations.
      %gt.left, %gt.right, %gt.out = calyx.std_gt @gt : i8, i8, i1

      // An 8-bit to 16-bit pad operator. This falls under the unary
      // library operations.
      %pad.in, %pad.out = calyx.std_pad @pad : i8, i16
    ```
  }];

  let arguments = (ins SymbolNameAttr:$sym_name);
  let builders = [
    OpBuilder<(ins "StringRef":$sym_name, "::mlir::TypeRange":$resultTypes), [{
      $_state.addAttribute(mlir::SymbolTable::getSymbolAttrName(), $_builder.getStringAttr(sym_name));
      $_state.addTypes(resultTypes);
    }]>
  ];
}

class BoolBinaryLibraryOp<string mnemonic> : CalyxLibraryOp<mnemonic, [
    Combinational,
    SameTypeConstraint<"left", "right">
  ]> {
  let results = (outs AnyType:$left, AnyType:$right, I1:$out);
}

def LtLibOp  : BoolBinaryLibraryOp<"lt"> {}
def GtLibOp  : BoolBinaryLibraryOp<"gt"> {}
def EqLibOp  : BoolBinaryLibraryOp<"eq"> {}
def NeqLibOp : BoolBinaryLibraryOp<"neq"> {}
def GeLibOp  : BoolBinaryLibraryOp<"ge"> {}
def LeLibOp  : BoolBinaryLibraryOp<"le"> {}
def SltLibOp  : BoolBinaryLibraryOp<"slt"> {}
def SgtLibOp  : BoolBinaryLibraryOp<"sgt"> {}
def SeqLibOp  : BoolBinaryLibraryOp<"seq"> {}
def SneqLibOp : BoolBinaryLibraryOp<"sneq"> {}
def SgeLibOp  : BoolBinaryLibraryOp<"sge"> {}
def SleLibOp  : BoolBinaryLibraryOp<"sle"> {}

class ArithBinaryLibraryOp<string mnemonic, list<Trait> traits = []> :
  CalyxLibraryOp<mnemonic, !listconcat(traits, [
    SameTypeConstraint<"left", "right">
  ])> {}

class CombinationalArithBinaryLibraryOp<string mnemonic> :
  ArithBinaryLibraryOp<mnemonic, [
    Combinational,
    SameTypeConstraint<"left", "out">
  ]> {
  let results = (outs AnyType:$left, AnyType:$right, AnyType:$out);
}

def AddLibOp  : CombinationalArithBinaryLibraryOp<"add"> {}
def SubLibOp  : CombinationalArithBinaryLibraryOp<"sub"> {}
def ShruLibOp : CombinationalArithBinaryLibraryOp<"shru"> {}
def RshLibOp  : CombinationalArithBinaryLibraryOp<"rsh"> {}
def SrshLibOp : CombinationalArithBinaryLibraryOp<"srsh"> {}
def LshLibOp  : CombinationalArithBinaryLibraryOp<"lsh"> {}
def AndLibOp  : CombinationalArithBinaryLibraryOp<"and"> {}
def OrLibOp   : CombinationalArithBinaryLibraryOp<"or"> {}
def XorLibOp  : CombinationalArithBinaryLibraryOp<"xor"> {}

<<<<<<< HEAD
class SequentialArithBinaryLibraryOp<string mnemonic> : ArithBinaryLibraryOp<mnemonic # "_pipe", [
=======
def MuxLibOp : CalyxLibraryOp<"mux", [
  Combinational, SameTypeConstraint<"tru", "fal">, SameTypeConstraint<"tru", "out">
  ]> {
  let results = (outs I1:$cond, AnyType:$tru, AnyType:$fal, AnyType:$out);
  let extraClassDefinition = [{
    SmallVector<StringRef> $cppClass::portNames() {
      return {"cond", "tru", "fal", "out"};
    }
    SmallVector<Direction> $cppClass::portDirections() {
      return {Input, Input, Input, Output};
    }
    void $cppClass::getAsmResultNames(OpAsmSetValueNameFn setNameFn) {
      getCellAsmResultNames(setNameFn, *this, this->portNames());
    }
    bool $cppClass::isCombinational() { return true; }
    SmallVector<DictionaryAttr> $cppClass::portAttributes() {
      return {DictionaryAttr::get(getContext()), DictionaryAttr::get(getContext()),
              DictionaryAttr::get(getContext()), DictionaryAttr::get(getContext())};
    }
  }];
}

class ArithBinaryPipeLibraryOp<string mnemonic> : ArithBinaryLibraryOp<mnemonic # "_pipe", [
>>>>>>> 0e31fd71
    SameTypeConstraint<"left", "out">
  ]> {
  let results = (outs I1:$clk, I1:$reset, I1:$go, AnyType:$left, AnyType:$right, AnyType:$out, I1:$done);
}

def SeqMultLibOp : SequentialArithBinaryLibraryOp<"mult"> {}
def SeqDivSLibOp : SequentialArithBinaryLibraryOp<"divs"> {}
def SeqDivULibOp : SequentialArithBinaryLibraryOp<"divu"> {}
def SeqRemULibOp : SequentialArithBinaryLibraryOp<"remu"> {}
def SeqRemSLibOp : SequentialArithBinaryLibraryOp<"rems"> {}

class ArithBinaryPipeLibraryOp<string mnemonic> : CalyxPrimitive<"pipelined_" # mnemonic, [
    SameTypeConstraint<"left", "out">
  ]> {
  let summary = "Defines an operation which maps to a Calyx pipelined primitive";
  let description = [{
    This operation represents an instance of a Calyx pipelined primitive.
    A library primitive maps to some hardware-implemented component within the
    native Calyx compiler.

    ```mlir
      // A 32-bit adder. This falls under the binary library operations.
      %add.left, %add.right, %add.out = calyx.std_add @add : i32, i32, i32

      // An 8-bit comparison operator (with a 1-bit output). This falls under
      // the boolean binary library operations.
      %gt.left, %gt.right, %gt.out = calyx.std_gt @gt : i8, i8, i1

      // An 8-bit to 16-bit pad operator. This falls under the unary
      // library operations.
      %pad.in, %pad.out = calyx.std_pad @pad : i8, i16
    ```
  }];

  let arguments = (ins SymbolNameAttr:$sym_name);
  let builders = [
    OpBuilder<(ins "StringRef":$sym_name, "::mlir::TypeRange":$resultTypes), [{
      $_state.addAttribute(mlir::SymbolTable::getSymbolAttrName(), $_builder.getStringAttr(sym_name));
      $_state.addTypes(resultTypes);
    }]>
  ];
  let results = (outs I1:$clk, I1:$reset, AnyType:$left, AnyType:$right, AnyType:$out);
}

def PipelinedMultLibOp : ArithBinaryPipeLibraryOp<"mult"> {}

class ArithBinaryStallableLibraryOp<string mnemonic> : CalyxPrimitive<"stallable_" # mnemonic, [
    SameTypeConstraint<"left", "out">
  ]> {
  let arguments = (ins SymbolNameAttr:$sym_name);
  let builders = [
    OpBuilder<(ins "StringRef":$sym_name, "::mlir::TypeRange":$resultTypes), [{
      $_state.addAttribute(mlir::SymbolTable::getSymbolAttrName(), $_builder.getStringAttr(sym_name));
      $_state.addTypes(resultTypes);
    }]>
  ];
  let results = (outs I1:$clk, I1:$reset, I1:$stall, AnyType:$left, AnyType:$right, AnyType:$out);
}

def StallableMultLibOp : ArithBinaryStallableLibraryOp<"mult"> {}

class UnaryLibraryOp<string mnemonic, list<Trait> traits = []> :
    CalyxLibraryOp<mnemonic, !listconcat(traits, [Combinational])> {
  let results = (outs AnyInteger:$in, AnyInteger:$out);
}

def PadLibOp : UnaryLibraryOp<"pad"> {
  let hasVerifier = 1;
}

def SliceLibOp : UnaryLibraryOp<"slice"> {
  let hasVerifier = 1;
}

def NotLibOp  : UnaryLibraryOp<"not"> {}

def WireLibOp : UnaryLibraryOp<"wire", [SameTypeConstraint<"in", "out">]> {
  let builders = [
    OpBuilder<(ins "StringRef":$sym_name, "::mlir::Type":$wireType), [{
      llvm::SmallVector<mlir::Type> resultTypes = {wireType, wireType};
      $_state.addAttribute(mlir::SymbolTable::getSymbolAttrName(), $_builder.getStringAttr(sym_name));
      $_state.addTypes(resultTypes);
    }]>
  ];
}

def ExtSILibOp  : UnaryLibraryOp<"signext"> {}<|MERGE_RESOLUTION|>--- conflicted
+++ resolved
@@ -299,9 +299,6 @@
 def OrLibOp   : CombinationalArithBinaryLibraryOp<"or"> {}
 def XorLibOp  : CombinationalArithBinaryLibraryOp<"xor"> {}
 
-<<<<<<< HEAD
-class SequentialArithBinaryLibraryOp<string mnemonic> : ArithBinaryLibraryOp<mnemonic # "_pipe", [
-=======
 def MuxLibOp : CalyxLibraryOp<"mux", [
   Combinational, SameTypeConstraint<"tru", "fal">, SameTypeConstraint<"tru", "out">
   ]> {
@@ -324,19 +321,6 @@
   }];
 }
 
-class ArithBinaryPipeLibraryOp<string mnemonic> : ArithBinaryLibraryOp<mnemonic # "_pipe", [
->>>>>>> 0e31fd71
-    SameTypeConstraint<"left", "out">
-  ]> {
-  let results = (outs I1:$clk, I1:$reset, I1:$go, AnyType:$left, AnyType:$right, AnyType:$out, I1:$done);
-}
-
-def SeqMultLibOp : SequentialArithBinaryLibraryOp<"mult"> {}
-def SeqDivSLibOp : SequentialArithBinaryLibraryOp<"divs"> {}
-def SeqDivULibOp : SequentialArithBinaryLibraryOp<"divu"> {}
-def SeqRemULibOp : SequentialArithBinaryLibraryOp<"remu"> {}
-def SeqRemSLibOp : SequentialArithBinaryLibraryOp<"rems"> {}
-
 class ArithBinaryPipeLibraryOp<string mnemonic> : CalyxPrimitive<"pipelined_" # mnemonic, [
     SameTypeConstraint<"left", "out">
   ]> {
@@ -370,6 +354,12 @@
   let results = (outs I1:$clk, I1:$reset, AnyType:$left, AnyType:$right, AnyType:$out);
 }
 
+def SeqMultLibOp : ArithBinaryPipeLibraryOp<"mult"> {}
+def SeqDivSLibOp : ArithBinaryPipeLibraryOp<"divs"> {}
+def SeqDivULibOp : ArithBinaryPipeLibraryOp<"divu"> {}
+def SeqRemULibOp : ArithBinaryPipeLibraryOp<"remu"> {}
+def SeqRemSLibOp : ArithBinaryPipeLibraryOp<"rems"> {}
+
 def PipelinedMultLibOp : ArithBinaryPipeLibraryOp<"mult"> {}
 
 class ArithBinaryStallableLibraryOp<string mnemonic> : CalyxPrimitive<"stallable_" # mnemonic, [
