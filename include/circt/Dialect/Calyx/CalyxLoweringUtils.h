//===- CalyxLoweringUtils.h - Calyx lowering utility methods ----*- C++ -*-===//
//
// Part of the LLVM Project, under the Apache License v2.0 with LLVM Exceptions.
// See https://llvm.org/LICENSE.txt for license information.
// SPDX-License-Identifier: Apache-2.0 WITH LLVM-exception
//
//===----------------------------------------------------------------------===//
//
// This header file defines various lowering utility methods for converting to
// and from Calyx programs.
//
//===----------------------------------------------------------------------===//

#ifndef CIRCT_DIALECT_CALYX_CALYXLOWERINGUTILS_H
#define CIRCT_DIALECT_CALYX_CALYXLOWERINGUTILS_H

#include "circt/Dialect/Calyx/CalyxHelpers.h"
#include "circt/Dialect/Calyx/CalyxOps.h"
#include "circt/Dialect/Comb/CombOps.h"
#include "circt/Support/LLVM.h"
#include "mlir/Dialect/Arith/IR/Arith.h"
#include "mlir/Dialect/ControlFlow/IR/ControlFlowOps.h"
#include "mlir/Dialect/Func/IR/FuncOps.h"
#include "mlir/Dialect/MemRef/IR/MemRef.h"
#include "mlir/Dialect/SCF/IR/SCF.h"
#include "mlir/IR/AsmState.h"
#include "mlir/IR/PatternMatch.h"
#include "llvm/ADT/SmallPtrSet.h"
#include "llvm/ADT/TypeSwitch.h"

#include <variant>

namespace circt {
namespace calyx {

void appendPortsForExternalMemref(PatternRewriter &rewriter, StringRef memName,
                                  Value memref, unsigned memoryID,
                                  SmallVectorImpl<calyx::PortInfo> &inPorts,
                                  SmallVectorImpl<calyx::PortInfo> &outPorts);

// Walks the control of this component, and appends source information for leaf
// nodes. It also appends a position attribute that connects the source location
// metadata to the corresponding control operation.
WalkResult
getCiderSourceLocationMetadata(calyx::ComponentOp component,
                               SmallVectorImpl<Attribute> &sourceLocations);

// Tries to match a constant value defined by op. If the match was
// successful, returns true and binds the constant to 'value'. If unsuccessful,
// the value is unmodified.
bool matchConstantOp(Operation *op, APInt &value);

// Returns true if there exists only a single memref::LoadOp which loads from
// the memory referenced by loadOp.
bool singleLoadFromMemory(Value memoryReference);

// Returns true if there are no memref::StoreOp uses with the referenced
// memory.
bool noStoresToMemory(Value memoryReference);

// Returns true if there exists only a single memref::LoadOp which loads from
// the memory referenced by loadOp.
bool singleLoadFromMemoryInBlock(Value memoryReference, Block *block);

// Returns true if there are no memref::StoreOp uses with the referenced
// memory.
bool noStoresToMemoryInBlock(Value memoryReference, Block *block);

// Get the index'th output port of compOp.
Value getComponentOutput(calyx::ComponentOp compOp, unsigned outPortIdx);

// If the provided type is an index type, converts it to i32, else, returns the
// unmodified type.
Type convIndexType(OpBuilder &builder, Type type);

// Creates a new calyx::CombGroupOp or calyx::GroupOp group within compOp.
template <typename TGroup>
TGroup createGroup(OpBuilder &builder, calyx::ComponentOp compOp, Location loc,
                   Twine uniqueName) {
  mlir::IRRewriter::InsertionGuard guard(builder);
  builder.setInsertionPointToEnd(compOp.getWiresOp().getBodyBlock());
  return builder.create<TGroup>(loc, uniqueName.str());
}

// Creates a new calyx::StaticGroupOp group within compOp.
StaticGroupOp createStaticGroup(OpBuilder &builder, calyx::ComponentOp compOp,
                                Location loc, Twine uniqueName,
                                uint64_t latency);

unsigned getBitWidth(Type t);


/// Creates register assignment operations within the provided groupOp.
/// The component operation will house the constants.
void buildAssignmentsForRegisterWrite(OpBuilder &builder,
                                      calyx::GroupInterface groupOp,
                                      calyx::ComponentOp componentOp,
                                      calyx::RegisterOp &reg, Value inputValue);

// A structure representing a set of ports which act as a memory interface for
// external memories.
struct MemoryPortsImpl {
  std::optional<Value> readData;
  std::optional<Value> readEn;
  std::optional<Value> readDone;
  std::optional<Value> writeData;
  std::optional<Value> writeEn;
  std::optional<Value> writeDone;
  SmallVector<Value> addrPorts;
};

// Represents the interface of memory in Calyx. The various lowering passes
// are agnostic wrt. whether working with a calyx::MemoryOp (internally
// allocated memory) or MemoryPortsImpl (external memory).
struct MemoryInterface {
  MemoryInterface();
  explicit MemoryInterface(const MemoryPortsImpl &ports);
  explicit MemoryInterface(calyx::MemoryOp memOp);
  explicit MemoryInterface(calyx::SeqMemoryOp memOp);

  // Getter methods for each memory interface port.
  Value readData();
  Value readEn();
  Value readDone();
  Value writeData();
  Value writeEn();
  Value writeDone();
  std::optional<Value> readDataOpt();
  std::optional<Value> readEnOpt();
  std::optional<Value> readDoneOpt();
  std::optional<Value> writeDataOpt();
  std::optional<Value> writeEnOpt();
  std::optional<Value> writeDoneOpt();
  ValueRange addrPorts();

private:
  std::variant<calyx::MemoryOp, calyx::SeqMemoryOp, MemoryPortsImpl> impl;
};

// A common interface for loop operations that need to be lowered to Calyx.
class LoopInterface {
public:
  virtual ~LoopInterface();

  // Returns the arguments to this loop operation.
  virtual Block::BlockArgListType getBodyArgs() = 0;

  // Returns the initial values for iter args.
  virtual Operation::operand_range getInits() = 0;

  // Returns body of this loop operation.
  virtual Block *getBodyBlock() = 0;

  // Returns the condition block.
  virtual Block *getConditionBlock() = 0;

  // Returns the condition as a Value.
  virtual Value getConditionValue() = 0;

  // Returns the number of iterations the loop will conduct if known.
  virtual std::optional<uint64_t> getBound() = 0;

  // Returns the location of the loop interface.
  virtual Location getLoc() = 0;
};

// Provides an interface for the control flow `while` operation across different
// dialects.
template <typename T>
class WhileOpInterface : LoopInterface {
  static_assert(std::is_convertible_v<T, Operation *>);

public:
  explicit WhileOpInterface(T op) : impl(op) {}
  explicit WhileOpInterface(Operation *op) : impl(dyn_cast_or_null<T>(op)) {}

  // Returns the operation.
  T getOperation() { return impl; }

  // Returns the source location of the operation.
  Location getLoc() override { return impl->getLoc(); }

private:
  T impl;
};

/// Holds common utilities used for scheduling when lowering to Calyx.
template <typename T>
class SchedulerInterface {
public:
  /// Register 'schedulable' as being generated through lowering 'block'.
  ///
  /// TODO(mortbopet): Add a post-insertion check to ensure that the use-def
  /// ordering invariant holds for the groups. When the control schedule is
  /// generated, schedulables within a block are emitted sequentially based on
  /// the order that this function was called during conversion.
  ///
  /// Currently, we assume this to always be true. Walking the FuncOp IR implies
  /// sequential iteration over operations within basic blocks.
  void addBlockSchedulable(mlir::Block *block, const T &schedulable) {
    blockSchedulables[block].push_back(schedulable);
  }

  /// Returns an ordered list of schedulables which registered themselves to be
  /// a result of lowering the block in the source program. The list order
  /// follows def-use chains between the schedulables in the block.
  SmallVector<T> getBlockSchedulables(mlir::Block *block) {
    if (auto it = blockSchedulables.find(block);
        it != blockSchedulables.end())
      return it->second;
    /// In cases of a block resulting in purely combinational logic, no
    /// schedulables registered themselves with the block.
    return {};
  }

private:
  /// BlockSchedulables is a list of schedulables that should be
  /// sequentially executed when executing the associated basic block.
  DenseMap<mlir::Block *, SmallVector<T>> blockSchedulables;
};

//===----------------------------------------------------------------------===//
// Lowering state classes
//===----------------------------------------------------------------------===//

// Handles state during the lowering of a loop. It will be used for
// several lowering patterns.
template <typename Loop, typename Group>
class LoopLoweringStateInterface {
  static_assert(std::is_base_of_v<LoopInterface, Loop>);
  static_assert(std::is_same<GroupOp, Group>() ||
                std::is_same<StaticGroupOp, Group>());

public:
  ~LoopLoweringStateInterface() = default;

  /// Register reg as being the idx'th iter_args register for 'op'.
  void addLoopIterReg(Loop op, calyx::RegisterOp reg, unsigned idx) {
    assert(loopIterRegs[op.getOperation()].count(idx) == 0 &&
           "A register was already registered for the given loop iter_arg "
           "index");
    assert(idx < op.getBodyArgs().size());
    loopIterRegs[op.getOperation()][idx] = reg;
  }

  /// Return a mapping of block argument indices to block argument.
  calyx::RegisterOp getLoopIterReg(Loop op, unsigned idx) {
    auto iterRegs = getLoopIterRegs(op);
    auto it = iterRegs.find(idx);
    assert(it != iterRegs.end() &&
           "No iter arg register set for the provided index");
    return it->second;
  }

  /// Return a mapping of block argument indices to block argument.
  const DenseMap<unsigned, calyx::RegisterOp> &getLoopIterRegs(Loop op) {
    return loopIterRegs[op.getOperation()];
  }

  /// Registers grp to be the loop latch group of `op`.
  void setLoopLatchGroup(Loop op, Group group) {
    Operation *operation = op.getOperation();
    assert(loopLatchGroups.count(operation) == 0 &&
           "A latch group was already set for this loopOp");
    loopLatchGroups[operation] = group;
  }

  /// Retrieve the loop latch group registered for `op`.
  Group getLoopLatchGroup(Loop op) {
    auto it = loopLatchGroups.find(op.getOperation());
    assert(it != loopLatchGroups.end() &&
           "No loop latch group was set for this loopOp");
    return cast<Group>(it->second);
  }

  /// Registers groups to be the loop init groups of `op`.
  void setLoopInitGroups(Loop op, SmallVector<calyx::GroupOp> groups) {
    Operation *operation = op.getOperation();
    assert(loopInitGroups.count(operation) == 0 &&
           "Init group(s) was already set for this loopOp");
    loopInitGroups[operation] = std::move(groups);
  }

  /// Retrieve the loop init groups registered for `op`.
  SmallVector<calyx::GroupOp> getLoopInitGroups(Loop op) {
    auto it = loopInitGroups.find(op.getOperation());
    assert(it != loopInitGroups.end() &&
           "No init group(s) was set for this loopOp");
    return it->second;
  }

  /// Creates a new group that assigns the 'ops' values to the iter arg
  /// registers of the loop operation.
  Group buildLoopIterArgAssignments(OpBuilder &builder, Loop op,
                                    calyx::ComponentOp componentOp,
                                    Twine uniqueSuffix,
                                    MutableArrayRef<OpOperand> ops) {
    /// Pass iteration arguments through registers. This follows closely
    /// to what is done for branch ops.
    std::string groupName = "assign_" + uniqueSuffix.str();
    GroupInterface groupOp;
    if (std::is_same<StaticGroupOp, Group>()) {
      groupOp = calyx::createStaticGroup(builder, componentOp, op.getLoc(),
                                         groupName, 1);
    } else {
      groupOp = calyx::createGroup<GroupOp>(builder, componentOp, op.getLoc(),
                                            groupName);
    }
    /// Create register assignment for each iter_arg. a calyx::GroupDone signal
    /// is created for each register. These will be &'ed together in
    /// MultipleGroupDonePattern.
    for (OpOperand &arg : ops) {
      auto reg = getLoopIterReg(op, arg.getOperandNumber());
      buildAssignmentsForRegisterWrite(builder, groupOp, componentOp, reg,
                                       arg.get());
    }
    return cast<Group>(groupOp);
  }

private:
  /// A mapping from loop ops to iteration argument registers.
  DenseMap<Operation *, DenseMap<unsigned, calyx::RegisterOp>> loopIterRegs;

  /// A loop latch group is a group that should be sequentially executed when
  /// finishing a loop body. The execution of this group will write the
  /// yield'ed loop body values to the iteration argument registers.
<<<<<<< HEAD
  DenseMap<Operation *, calyx::GroupInterface> loopLatchGroups;
=======
  DenseMap<Operation *, calyx::GroupOp> loopLatchGroups;

  /// Loop init groups are to be scheduled before the while operation. These
  /// groups should set the initial value(s) of the loop init_args register(s).
  DenseMap<Operation *, SmallVector<calyx::GroupOp>> loopInitGroups;
>>>>>>> 4387a079
};

// Handles state during the lowering of a Calyx component. This provides common
// tools for converting to the Calyx ComponentOp.
class ComponentLoweringStateInterface {
public:
  ComponentLoweringStateInterface(calyx::ComponentOp component);

  ~ComponentLoweringStateInterface();

  /// Returns the calyx::ComponentOp associated with this lowering state.
  calyx::ComponentOp getComponentOp();

  /// Register reg as being the idx'th argument register for block. This is
  /// necessary for the `BuildBBReg` pass.
  void addBlockArgReg(Block *block, calyx::RegisterOp reg, unsigned idx);

  /// Return a mapping of block argument indices to block argument registers.
  /// This is necessary for the `BuildBBReg` pass.
  const DenseMap<unsigned, calyx::RegisterOp> &getBlockArgRegs(Block *block);

  /// Register 'grp' as a group which performs block argument
  /// register transfer when transitioning from basic block 'from' to 'to'.
  void addBlockArgGroup(Block *from, Block *to, calyx::GroupInterface grp);

  /// Returns a list of groups to be evaluated to perform the block argument
  /// register assignments when transitioning from basic block 'from' to 'to'.
  ArrayRef<calyx::GroupInterface> getBlockArgGroups(Block *from, Block *to);

  /// Returns a unique name within compOp with the provided prefix.
  std::string getUniqueName(StringRef prefix);

  /// Returns a unique name associated with a specific operation.
  StringRef getUniqueName(Operation *op);

  /// Registers a unique name for a given operation using a provided prefix.
  void setUniqueName(Operation *op, StringRef prefix);

  /// Register group to start evaluation of value v, only applies to
  /// sequential ops.
  // void registerStartGroup(Value v, calyx::StaticGroupOp group);

  /// Register value v as being evaluated when scheduling group.
  void registerEvaluatingGroup(Value v, calyx::GroupInterface group);

  /// Register reg as being the idx'th return value register.
  void addReturnReg(calyx::RegisterOp reg, unsigned idx);

  /// Returns the idx'th return value register.
  calyx::RegisterOp getReturnReg(unsigned idx);

  /// Registers a memory interface as being associated with a memory identified
  /// by 'memref'.
  void registerMemoryInterface(Value memref,
                               const calyx::MemoryInterface &memoryInterface);

  /// Returns the memory interface registered for the given memref.
  calyx::MemoryInterface getMemoryInterface(Value memref);

  /// Returns true if a memory interface exists for provided value.
  bool hasMemoryInterface(Value memref);

  /// If v is an input to any memory registered within this component, returns
  /// the memory. If not, returns null.
  std::optional<calyx::MemoryInterface> isInputPortOfMemory(Value v);

  /// Assign a mapping between the source funcOp result indices and the
  /// corresponding output port indices of this componentOp.
  void setFuncOpResultMapping(const DenseMap<unsigned, unsigned> &mapping);

  /// Get the output port index of this component for which the funcReturnIdx of
  /// the original function maps to.
  unsigned getFuncOpResultMapping(unsigned funcReturnIdx);

  /// Return the start group for value v.
  // calyx::StaticGroupOp getStartGroup(Value v);

  /// Return the group which evaluates the value v. Optionally, caller may
  /// specify the expected type of the group.
  template <typename TGroupOp = calyx::GroupInterface>
  std::optional<TGroupOp> getEvaluatingGroup(Value v) {
    if (!valueGroupAssigns.contains(v)) {
      return std::nullopt;
    }
    auto it = valueGroupAssigns.find(v);
    // assert(it != valueGroupAssigns.end() && "No group evaluating value!");
    if constexpr (std::is_same_v<TGroupOp, calyx::GroupInterface>)
      return it->second;
    else {
      auto group = dyn_cast<TGroupOp>(it->second.getOperation());
      assert(group && "Actual group type differed from expected group type");
      return group;
    }
  }

  template <typename TLibraryOp>
  TLibraryOp getNewLibraryOpInstance(OpBuilder &builder, Location loc,
                                     TypeRange resTypes) {
    mlir::IRRewriter::InsertionGuard guard(builder);
    Block *body = component.getBodyBlock();
    builder.setInsertionPoint(body, body->begin());
    auto name = TLibraryOp::getOperationName().split(".").second;
    return builder.create<TLibraryOp>(loc, getUniqueName(name), resTypes);
  }

private:
  /// The component which this lowering state is associated to.
  calyx::ComponentOp component;

  /// A mapping from blocks to block argument registers.
  DenseMap<Block *, DenseMap<unsigned, calyx::RegisterOp>> blockArgRegs;

  /// Block arg groups is a list of groups that should be sequentially
  /// executed when passing control from the source to destination block.
  /// Block arg groups are executed before blockSchedulables (akin to a
  /// phi-node).
  DenseMap<Block *, DenseMap<Block *, SmallVector<calyx::GroupInterface>>>
      blockArgGroups;

  /// A mapping of string prefixes and the current uniqueness counter for that
  /// prefix. Used to generate unique names.
  std::map<std::string, unsigned> prefixIdMap;

  /// A mapping from Operations and previously assigned unique name of the op.
  std::map<Operation *, std::string> opNames;

  /// A mapping between SSA values and their start group.
  DenseMap<Value, calyx::StaticGroupOp> valueStartGroups;

  /// A mapping between SSA values and the groups which assign them.
  DenseMap<Value, calyx::GroupInterface> valueGroupAssigns;

  /// A mapping from return value indexes to return value registers.
  DenseMap<unsigned, calyx::RegisterOp> returnRegs;

  /// A mapping from memref's to their corresponding Calyx memory interface.
  DenseMap<Value, calyx::MemoryInterface> memories;

  /// A mapping between the source funcOp result indices and the corresponding
  /// output port indices of this componentOp.
  DenseMap<unsigned, unsigned> funcOpResultMapping;
};

Value buildCombAndTree(OpBuilder &builder, calyx::ComponentLoweringStateInterface &state, 
                       Location loc, SmallVector<Value> values);

/// An interface for conversion passes that lower Calyx programs. This handles
/// state during the lowering of a Calyx program.
class CalyxLoweringState {
public:
  explicit CalyxLoweringState(mlir::ModuleOp module,
                              StringRef topLevelFunction);

  /// Returns the current program.
  mlir::ModuleOp getModule();

  /// Returns the name of the top-level function in the source program.
  StringRef getTopLevelFunction() const;

  /// Returns a meaningful name for a block within the program scope (removes
  /// the ^ prefix from block names).
  std::string blockName(Block *b);

  /// Returns the component lowering state associated with `op`. If not found
  /// already found, a new mapping is added for this ComponentOp. Different
  /// conversions may have different derived classes of the interface, so we
  /// provided a template.
  template <typename T = calyx::ComponentLoweringStateInterface>
  T *getState(calyx::ComponentOp op) {
    static_assert(std::is_convertible_v<T, ComponentLoweringStateInterface>);
    auto it = componentStates.find(op);
    if (it == componentStates.end()) {
      // Create a new ComponentLoweringState for the compOp.
      bool success;
      std::tie(it, success) =
          componentStates.try_emplace(op, std::make_unique<T>(op));
    }

    return static_cast<T *>(it->second.get());
  }

  /// Returns a meaningful name for a value within the program scope.
  template <typename ValueOrBlock>
  std::string irName(ValueOrBlock &v) {
    std::string s;
    llvm::raw_string_ostream os(s);
    mlir::AsmState asmState(module);
    v.printAsOperand(os, asmState);
    return s;
  }

private:
  /// The name of this top-level function.
  StringRef topLevelFunction;
  /// The program associated with this state.
  mlir::ModuleOp module;
  /// Mapping from ComponentOp to component lowering state.
  DenseMap<Operation *, std::unique_ptr<ComponentLoweringStateInterface>>
      componentStates;
};

/// Extra state that is passed to all PartialLoweringPatterns so they can record
/// when they have run on an Operation, and only run once.
using PatternApplicationState =
    DenseMap<const mlir::RewritePattern *, SmallPtrSet<Operation *, 16>>;

/// Base class for partial lowering passes. A partial lowering pass
/// modifies the root operation in place, but does not replace the root
/// operation.
/// The RewritePatternType template parameter allows for using both
/// OpRewritePattern (default) or OpInterfaceRewritePattern.
template <class OpType,
          template <class> class RewritePatternType = OpRewritePattern>
class PartialLoweringPattern : public RewritePatternType<OpType> {
public:
  using RewritePatternType<OpType>::RewritePatternType;
  PartialLoweringPattern(MLIRContext *ctx, LogicalResult &resRef,
                         PatternApplicationState &patternState)
      : RewritePatternType<OpType>(ctx), partialPatternRes(resRef),
        patternState(patternState) {}

  LogicalResult matchAndRewrite(OpType op,
                                PatternRewriter &rewriter) const override {
    // If this pattern has been applied to this op, it should now fail to match.
    if (patternState[this].contains(op))
      return failure();

    // Do the actual rewrite, marking this op as updated. Because the op is
    // marked as updated, the pattern driver will re-enqueue the op again.
    rewriter.updateRootInPlace(
        op, [&] { partialPatternRes = partiallyLower(op, rewriter); });

    // Mark that this pattern has been applied to this op.
    patternState[this].insert(op);

    return partialPatternRes;
  }

  // Hook for subclasses to lower the op using the rewriter.
  //
  // Note that this call is wrapped in `updateRootInPlace`, so any direct IR
  // mutations that are legal to apply during a root update of op are allowed.
  //
  // Also note that this means the op will be re-enqueued to the greedy
  // rewriter's worklist. A safeguard is in place to prevent patterns from
  // running multiple times, but if the op is erased or otherwise becomes dead
  // after the call to `partiallyLower`, there will likely be use-after-free
  // violations. If you will erase the op, override `matchAndRewrite` directly.
  virtual LogicalResult partiallyLower(OpType op,
                                       PatternRewriter &rewriter) const = 0;

private:
  LogicalResult &partialPatternRes;
  PatternApplicationState &patternState;
};

/// Helper to update the top-level ModuleOp to set the entrypoing function.
LogicalResult applyModuleOpConversion(mlir::ModuleOp,
                                      StringRef topLevelFunction);

/// FuncOpPartialLoweringPatterns are patterns which intend to match on FuncOps
/// and then perform their own walking of the IR.
class FuncOpPartialLoweringPattern
    : public calyx::PartialLoweringPattern<mlir::func::FuncOp> {

public:
  FuncOpPartialLoweringPattern(
      MLIRContext *context, LogicalResult &resRef,
      PatternApplicationState &patternState,
      DenseMap<mlir::func::FuncOp, calyx::ComponentOp> &map,
      calyx::CalyxLoweringState &state);

  /// Entry point to initialize the state of this class and conduct the partial
  /// lowering.
  LogicalResult partiallyLower(mlir::func::FuncOp funcOp,
                               PatternRewriter &rewriter) const override final;

  /// Returns the component operation associated with the currently executing
  /// partial lowering.
  calyx::ComponentOp getComponent() const;

  // Returns the component state associated with the currently executing
  // partial lowering.
  template <typename T = ComponentLoweringStateInterface>
  T &getState() const {
    static_assert(
        std::is_convertible_v<T, calyx::ComponentLoweringStateInterface>);
    assert(
        componentLoweringState != nullptr &&
        "Component lowering state should be set during pattern construction");
    return *static_cast<T *>(componentLoweringState);
  }

  /// Return the calyx lowering state for this pattern.
  CalyxLoweringState &loweringState() const;

  // Hook for subclasses to lower the op using the rewriter.
  //
  // Note that this call is wrapped in `updateRootInPlace`, so any direct IR
  // mutations that are legal to apply during a root update of op are allowed.
  //
  // Also note that this means the op will be re-enqueued to the greedy
  // rewriter's worklist. A safeguard is in place to prevent patterns from
  // running multiple times, but if the op is erased or otherwise becomes dead
  // after the call to `partiallyLower`, there will likely be use-after-free
  // violations. If you will erase the op, override `matchAndRewrite` directly.
  virtual LogicalResult
  partiallyLowerFuncToComp(mlir::func::FuncOp funcOp,
                           PatternRewriter &rewriter) const = 0;

protected:
  // A map from FuncOp to it's respective ComponentOp lowering.
  DenseMap<mlir::func::FuncOp, calyx::ComponentOp> &functionMapping;

private:
  mutable ComponentOp componentOp;
  mutable ComponentLoweringStateInterface *componentLoweringState = nullptr;
  CalyxLoweringState &calyxLoweringState;
};

/// Converts all index-typed operations and values to i32 values.
class ConvertIndexTypes : public calyx::FuncOpPartialLoweringPattern {
  using FuncOpPartialLoweringPattern::FuncOpPartialLoweringPattern;

  LogicalResult
  partiallyLowerFuncToComp(mlir::func::FuncOp funcOp,
                           PatternRewriter &rewriter) const override;
};

/// GroupDoneOp's are terminator operations and should therefore be the last
/// operator in a group. During group construction, we always append assignments
/// to the end of a group, resulting in group_done ops migrating away from the
/// terminator position. This pattern moves such ops to the end of their group.
struct NonTerminatingGroupDonePattern
    : mlir::OpRewritePattern<calyx::GroupDoneOp> {
  using mlir::OpRewritePattern<calyx::GroupDoneOp>::OpRewritePattern;

  LogicalResult matchAndRewrite(calyx::GroupDoneOp groupDoneOp,
                                PatternRewriter &) const override;
};

/// When building groups which contain accesses to multiple sequential
/// components, a group_done op is created for each of these. This pattern
/// and's each of the group_done values into a single group_done.
struct MultipleGroupDonePattern : mlir::OpRewritePattern<calyx::GroupOp> {
  using mlir::OpRewritePattern<calyx::GroupOp>::OpRewritePattern;

  LogicalResult matchAndRewrite(calyx::GroupOp groupOp,
                                PatternRewriter &rewriter) const override;
};

/// Removes calyx::CombGroupOps which are unused. These correspond to
/// combinational groups created during op building that, after conversion,
/// have either been inlined into calyx::GroupOps or are referenced by an
/// if/while with statement.
/// We do not eliminate unused calyx::GroupOps; this should never happen, and is
/// considered an error. In these cases, the program will be invalidated when
/// the Calyx verifiers execute.
struct EliminateUnusedCombGroups : mlir::OpRewritePattern<calyx::CombGroupOp> {
  using mlir::OpRewritePattern<calyx::CombGroupOp>::OpRewritePattern;

  LogicalResult matchAndRewrite(calyx::CombGroupOp combGroupOp,
                                PatternRewriter &rewriter) const override;
};

/// This pass recursively inlines use-def chains of combinational logic (from
/// non-stateful groups) into groups referenced in the control schedule.
class InlineCombGroups
    : public calyx::PartialLoweringPattern<calyx::GroupInterface,
                                           mlir::OpInterfaceRewritePattern> {
public:
  InlineCombGroups(MLIRContext *context, LogicalResult &resRef,
                   PatternApplicationState &patternState,
                   calyx::CalyxLoweringState &pls);

  LogicalResult partiallyLower(calyx::GroupInterface originGroup,
                               PatternRewriter &rewriter) const override;

private:
  void
  recurseInlineCombGroups(PatternRewriter &rewriter,
                          ComponentLoweringStateInterface &state,
                          llvm::SmallSetVector<Operation *, 8> &inlinedGroups,
                          calyx::GroupInterface originGroup,
                          calyx::GroupInterface recGroup, bool doInline) const;

  calyx::CalyxLoweringState &cls;
};

/// This pass rewrites memory accesses that have a width mismatch. Such
/// mismatches are due to index types being assumed 32-bit wide due to the lack
/// of a width inference pass.
class RewriteMemoryAccesses
    : public calyx::PartialLoweringPattern<calyx::AssignOp> {
public:
  RewriteMemoryAccesses(MLIRContext *context, LogicalResult &resRef,
                        PatternApplicationState &patternState,
                        calyx::CalyxLoweringState &cls)
      : PartialLoweringPattern(context, resRef, patternState), cls(cls) {}

  LogicalResult partiallyLower(calyx::AssignOp assignOp,
                               PatternRewriter &rewriter) const override;

private:
  calyx::CalyxLoweringState &cls;
};

/// Builds registers for each block argument in the program.
class BuildBasicBlockRegs : public calyx::FuncOpPartialLoweringPattern {
  using FuncOpPartialLoweringPattern::FuncOpPartialLoweringPattern;

  LogicalResult
  partiallyLowerFuncToComp(mlir::func::FuncOp funcOp,
                           PatternRewriter &rewriter) const override;
};

/// Builds registers for the return statement of the program and constant
/// assignments to the component return value.
class BuildReturnRegs : public calyx::FuncOpPartialLoweringPattern {
  using FuncOpPartialLoweringPattern::FuncOpPartialLoweringPattern;

  LogicalResult
  partiallyLowerFuncToComp(mlir::func::FuncOp funcOp,
                           PatternRewriter &rewriter) const override;
};

} // namespace calyx
} // namespace circt

#endif // CIRCT_DIALECT_CALYX_CALYXLOWERINGUTILS_H<|MERGE_RESOLUTION|>--- conflicted
+++ resolved
@@ -274,15 +274,13 @@
   }
 
   /// Registers groups to be the loop init groups of `op`.
-  void setLoopInitGroups(Loop op, SmallVector<calyx::GroupOp> groups) {
+  void addLoopInitGroup(Loop op, calyx::GroupInterface group) {
     Operation *operation = op.getOperation();
-    assert(loopInitGroups.count(operation) == 0 &&
-           "Init group(s) was already set for this loopOp");
-    loopInitGroups[operation] = std::move(groups);
+    loopInitGroups[operation].push_back(group);
   }
 
   /// Retrieve the loop init groups registered for `op`.
-  SmallVector<calyx::GroupOp> getLoopInitGroups(Loop op) {
+  SmallVector<calyx::GroupInterface> getLoopInitGroups(Loop op) {
     auto it = loopInitGroups.find(op.getOperation());
     assert(it != loopInitGroups.end() &&
            "No init group(s) was set for this loopOp");
@@ -324,15 +322,11 @@
   /// A loop latch group is a group that should be sequentially executed when
   /// finishing a loop body. The execution of this group will write the
   /// yield'ed loop body values to the iteration argument registers.
-<<<<<<< HEAD
   DenseMap<Operation *, calyx::GroupInterface> loopLatchGroups;
-=======
-  DenseMap<Operation *, calyx::GroupOp> loopLatchGroups;
 
   /// Loop init groups are to be scheduled before the while operation. These
   /// groups should set the initial value(s) of the loop init_args register(s).
-  DenseMap<Operation *, SmallVector<calyx::GroupOp>> loopInitGroups;
->>>>>>> 4387a079
+  DenseMap<Operation *, SmallVector<calyx::GroupInterface>> loopInitGroups;
 };
 
 // Handles state during the lowering of a Calyx component. This provides common
