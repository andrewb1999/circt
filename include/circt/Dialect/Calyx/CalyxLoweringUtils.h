--- conflicted
+++ resolved
@@ -477,19 +477,11 @@
 
   /// Returns the evaluating group or None if not found.
   template <typename TGroupOp = calyx::GroupInterface>
-<<<<<<< HEAD
-  std::optional<TGroupOp> getEvaluatingGroup(Value v) {
-    if (!valueGroupAssigns.contains(v)) {
-      return std::nullopt;
-    }
-    auto it = valueGroupAssigns.find(v);
-=======
   std::optional<TGroupOp> findEvaluatingGroup(Value v) {
     auto it = valueGroupAssigns.find(v);
     if (it == valueGroupAssigns.end())
       return std::nullopt;
 
->>>>>>> 335e50ce
     if constexpr (std::is_same_v<TGroupOp, calyx::GroupInterface>)
       return it->second;
     else {
@@ -499,11 +491,11 @@
     }
   }
 
-<<<<<<< HEAD
   bool hasEvaluatingGroup(Value v) {
     auto it = valueGroupAssigns.find(v);
     return it != valueGroupAssigns.end();
-=======
+  }
+
   /// Return the group which evaluates the value v. Optionally, caller may
   /// specify the expected type of the group.
   template <typename TGroupOp = calyx::GroupInterface>
@@ -511,7 +503,6 @@
     std::optional<TGroupOp> group = findEvaluatingGroup<TGroupOp>(v);
     assert(group.has_value() && "No group evaluating value!");
     return *group;
->>>>>>> 335e50ce
   }
 
   template <typename T, typename = void>
