--- conflicted
+++ resolved
@@ -489,12 +489,11 @@
     }
   }
 
-<<<<<<< HEAD
   bool hasEvaluatingGroup(Value v) {
     auto it = valueGroupAssigns.find(v);
     return it != valueGroupAssigns.end();
   }
-=======
+
   template <typename T, typename = void>
   struct IsFloatingPoint : std::false_type {};
 
@@ -503,7 +502,6 @@
       T, std::void_t<decltype(std::declval<T>().getFloatingPointStandard())>>
       : std::is_same<decltype(std::declval<T>().getFloatingPointStandard()),
                      FloatingPointStandard> {};
->>>>>>> fd08d903
 
   template <typename TLibraryOp>
   TLibraryOp getNewLibraryOpInstance(OpBuilder &builder, Location loc,
