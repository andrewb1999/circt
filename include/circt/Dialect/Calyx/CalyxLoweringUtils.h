//===- CalyxLoweringUtils.h - Calyx lowering utility methods ----*- C++ -*-===//
//
// Part of the LLVM Project, under the Apache License v2.0 with LLVM Exceptions.
// See https://llvm.org/LICENSE.txt for license information.
// SPDX-License-Identifier: Apache-2.0 WITH LLVM-exception
//
//===----------------------------------------------------------------------===//
//
// This header file defines various lowering utility methods for converting to
// and from Calyx programs.
//
//===----------------------------------------------------------------------===//

#ifndef CIRCT_DIALECT_CALYX_CALYXLOWERINGUTILS_H
#define CIRCT_DIALECT_CALYX_CALYXLOWERINGUTILS_H

#include "circt/Dialect/Calyx/CalyxHelpers.h"
#include "circt/Dialect/Calyx/CalyxOps.h"
#include "circt/Dialect/Comb/CombOps.h"
#include "circt/Support/LLVM.h"
#include "mlir/Dialect/Arith/IR/Arith.h"
#include "mlir/Dialect/ControlFlow/IR/ControlFlowOps.h"
#include "mlir/Dialect/Func/IR/FuncOps.h"
#include "mlir/Dialect/MemRef/IR/MemRef.h"
#include "mlir/Dialect/SCF/IR/SCF.h"
#include "mlir/IR/AsmState.h"
#include "mlir/IR/PatternMatch.h"
#include "mlir/Pass/AnalysisManager.h"
#include "llvm/ADT/SmallPtrSet.h"
#include "llvm/ADT/TypeSwitch.h"
#include "llvm/Support/JSON.h"

#include <variant>

namespace circt {
namespace calyx {

void appendPortsForExternalMemref(PatternRewriter &rewriter, StringRef memName,
                                  Value memref, unsigned memoryID,
                                  SmallVectorImpl<calyx::PortInfo> &inPorts,
                                  SmallVectorImpl<calyx::PortInfo> &outPorts);

// Walks the control of this component, and appends source information for leaf
// nodes. It also appends a position attribute that connects the source location
// metadata to the corresponding control operation.
WalkResult
getCiderSourceLocationMetadata(calyx::ComponentOp component,
                               SmallVectorImpl<Attribute> &sourceLocations);

// Tries to match a constant value defined by op. If the match was
// successful, returns true and binds the constant to 'value'. If unsuccessful,
// the value is unmodified.
bool matchConstantOp(Operation *op, APInt &value);

// Returns true if there exists only a single memref::LoadOp which loads from
// the memory referenced by loadOp.
bool singleLoadFromMemory(Value memoryReference);

// Returns true if there are no memref::StoreOp uses with the referenced
// memory.
bool noStoresToMemory(Value memoryReference);

// Returns true if there exists only a single memref::LoadOp which loads from
// the memory referenced by loadOp.
bool singleLoadFromMemoryInBlock(Value memoryReference, Block *block);

// Returns true if there are no memref::StoreOp uses with the referenced
// memory.
bool noStoresToMemoryInBlock(Value memoryReference, Block *block);

// Get the index'th output port of compOp.
Value getComponentOutput(calyx::ComponentOp compOp, unsigned outPortIdx);

// If the provided type is an index type, converts it to i32, else, returns the
// unmodified type.
Type convIndexType(OpBuilder &builder, Type type);

// Creates a new calyx::CombGroupOp or calyx::GroupOp group within compOp.
template <typename TGroup>
TGroup createGroup(OpBuilder &builder, calyx::ComponentOp compOp, Location loc,
                   Twine uniqueName) {
  mlir::IRRewriter::InsertionGuard guard(builder);
  builder.setInsertionPointToEnd(compOp.getWiresOp().getBodyBlock());
  return builder.create<TGroup>(loc, uniqueName.str());
}

// Creates a new calyx::StaticGroupOp group within compOp.
StaticGroupOp createStaticGroup(OpBuilder &builder, calyx::ComponentOp compOp,
                                Location loc, Twine uniqueName,
                                uint64_t latency);

unsigned getBitWidth(Type t);

/// Creates register assignment operations within the provided groupOp.
/// The component operation will house the constants.
void buildAssignmentsForRegisterWrite(OpBuilder &builder,
                                      calyx::GroupInterface groupOp,
                                      calyx::ComponentOp componentOp,
                                      calyx::RegisterOp &reg, Value inputValue);

// A structure representing a set of ports which act as a memory interface for
// external memories.
struct MemoryPortsImpl {
  std::string memName;
  std::optional<Value> readData;
  std::optional<Value> readOrContentEn;
  std::optional<Value> writeData;
  std::optional<Value> writeEn;
  std::optional<Value> done;
  SmallVector<Value> addrPorts;
  std::optional<bool> isContentEn;
  bool isDynamic;

  bool operator==(const MemoryPortsImpl &other) const {
    if (readData != other.readData)
      return false;

    if (readOrContentEn != other.readOrContentEn)
      return false;

    if (writeData != other.writeData)
      return false;

    if (writeEn != other.writeEn)
      return false;

    if (done != other.done)
      return false;

    if (addrPorts != other.addrPorts)
      return false;

    if (isContentEn != other.isContentEn)
      return false;

    if (isDynamic != other.isDynamic)
      return false;

    return true;
  }
};

// Represents the interface of memory in Calyx. The various lowering passes
// are agnostic wrt. whether working with a calyx::MemoryOp (internally
// allocated memory) or MemoryPortsImpl (external memory).
struct MemoryInterface {
  MemoryInterface();
  explicit MemoryInterface(const MemoryPortsImpl &ports);
  explicit MemoryInterface(calyx::MemoryOp memOp);
  explicit MemoryInterface(calyx::SeqMemoryOp memOp);

  bool operator==(const MemoryInterface &interface) const {
    return impl == interface.impl;
  }

  // Getter methods for each memory interface port.
  std::string memName();
  Value readData();
  Value readEn();
  Value contentEn();
  Value writeData();
  Value writeEn();
  Value done();
  std::optional<Value> readDataOpt();
  std::optional<Value> readEnOpt();
  std::optional<Value> contentEnOpt();
  std::optional<Value> writeDataOpt();
  std::optional<Value> writeEnOpt();
  std::optional<Value> doneOpt();
  bool isDynamic();
  ValueRange addrPorts();

private:
  std::variant<calyx::MemoryOp, calyx::SeqMemoryOp, MemoryPortsImpl> impl;
};

// A common interface for any loop operation that needs to be lowered to Calyx.
class BasicLoopInterface {
public:
  virtual ~BasicLoopInterface();

  // Returns the arguments to this loop operation.
  virtual Block::BlockArgListType getBodyArgs() = 0;

  // Returns the initial values for iter args.
  virtual Operation::operand_range getInits() = 0;

  // Returns body of this loop operation.
  virtual Block *getBodyBlock() = 0;

  // Returns the location of the loop interface.
  virtual Location getLoc() = 0;

  // Returns the number of iterations the loop will conduct if known.
  virtual std::optional<int64_t> getBound() = 0;
};

// A common interface for loop operations that have conditionals (e.g., while
// loops) that need to be lowered to Calyx.
class LoopInterface : BasicLoopInterface {
public:
  // Returns the Block in which the condition exists.
  virtual Block *getConditionBlock() = 0;

  // Returns the condition as a Value.
  virtual Value getConditionValue() = 0;
};

// Provides an interface for the control flow `while` operation across different
// dialects.
template <typename T>
class WhileOpInterface : LoopInterface {
  static_assert(std::is_convertible_v<T, Operation *>);

public:
  explicit WhileOpInterface(T op) : impl(op) {}
  explicit WhileOpInterface(Operation *op) : impl(dyn_cast_or_null<T>(op)) {}

  // Returns the operation.
  T getOperation() { return impl; }

  // Returns the source location of the operation.
  Location getLoc() override { return impl->getLoc(); }

private:
  T impl;
};

// Provides an interface for the control flow `forOp` operation across different
// dialects.
template <typename T>
class RepeatOpInterface : BasicLoopInterface {
  static_assert(std::is_convertible_v<T, Operation *>);

public:
  explicit RepeatOpInterface(T op) : impl(op) {}
  explicit RepeatOpInterface(Operation *op) : impl(dyn_cast_or_null<T>(op)) {}

  // Returns the operation.
  T getOperation() { return impl; }

  // Returns the source location of the operation.
  Location getLoc() override { return impl->getLoc(); }

private:
  T impl;
};

/// Holds common utilities used for scheduling when lowering to Calyx.
template <typename T>
class SchedulerInterface {
public:
  /// Register 'schedulable' as being generated through lowering 'block'.
  ///
  /// TODO(mortbopet): Add a post-insertion check to ensure that the use-def
  /// ordering invariant holds for the groups. When the control schedule is
  /// generated, schedulables within a block are emitted sequentially based on
  /// the order that this function was called during conversion.
  ///
  /// Currently, we assume this to always be true. Walking the FuncOp IR implies
  /// sequential iteration over operations within basic blocks.
  void addBlockSchedulable(mlir::Block *block, const T &schedulable) {
    blockSchedulables[block].push_back(schedulable);
  }

  /// Returns an ordered list of schedulables which registered themselves to be
  /// a result of lowering the block in the source program. The list order
  /// follows def-use chains between the schedulables in the block.
  SmallVector<T> getBlockSchedulables(mlir::Block *block) {
    if (auto it = blockSchedulables.find(block); it != blockSchedulables.end())
      return it->second;
    /// In cases of a block resulting in purely combinational logic, no
    /// schedulables registered themselves with the block.
    return {};
  }

private:
  /// BlockSchedulables is a list of schedulables that should be
  /// sequentially executed when executing the associated basic block.
  DenseMap<mlir::Block *, SmallVector<T>> blockSchedulables;
};

//===----------------------------------------------------------------------===//
// Lowering state classes
//===----------------------------------------------------------------------===//

// Handles state during the lowering of a loop. It will be used for
// several lowering patterns.
template <typename Loop, typename Group>
class LoopLoweringStateInterface {
  static_assert(std::is_base_of_v<BasicLoopInterface, Loop>);
  static_assert(std::is_same<GroupOp, Group>() ||
                std::is_same<StaticGroupOp, Group>());

public:
  ~LoopLoweringStateInterface() = default;

  /// Register reg as being the idx'th iter_args register for 'op'.
  void addLoopIterReg(Loop op, calyx::RegisterOp reg, unsigned idx) {
    assert(loopIterRegs[op.getOperation()].count(idx) == 0 &&
           "A register was already registered for the given loop iter_arg "
           "index");
    assert(idx < op.getBodyArgs().size());
    loopIterRegs[op.getOperation()][idx] = reg;
  }

  /// Return a mapping of block argument indices to block argument.
  calyx::RegisterOp getLoopIterReg(Loop op, unsigned idx) {
    auto iterRegs = getLoopIterRegs(op);
    auto it = iterRegs.find(idx);
    assert(it != iterRegs.end() &&
           "No iter arg register set for the provided index");
    return it->second;
  }

  /// Return a mapping of block argument indices to block argument.
  const DenseMap<unsigned, calyx::RegisterOp> &getLoopIterRegs(Loop op) {
    return loopIterRegs[op.getOperation()];
  }

  /// Registers grp to be the loop latch group of `op`.
  void setLoopLatchGroup(Loop op, Group group) {
    Operation *operation = op.getOperation();
    assert(loopLatchGroups.count(operation) == 0 &&
           "A latch group was already set for this loopOp");
    loopLatchGroups[operation] = group;
  }

  /// Retrieve the loop latch group registered for `op`.
  Group getLoopLatchGroup(Loop op) {
    auto it = loopLatchGroups.find(op.getOperation());
    assert(it != loopLatchGroups.end() &&
           "No loop latch group was set for this loopOp");
    return cast<Group>(it->second);
  }

  /// Registers groups to be the loop init groups of `op`.
  void addLoopInitGroup(Loop op, calyx::GroupInterface group) {
    Operation *operation = op.getOperation();
    loopInitGroups[operation].push_back(group);
  }

  /// Retrieve the loop init groups registered for `op`.
  SmallVector<calyx::GroupInterface> getLoopInitGroups(Loop op) {
    auto it = loopInitGroups.find(op.getOperation());
    assert(it != loopInitGroups.end() &&
           "No init group(s) was set for this loopOp");
    return it->second;
  }

  /// Creates a new group that assigns the 'ops' values to the iter arg
  /// registers of the loop operation.
  Group buildLoopIterArgAssignments(OpBuilder &builder, Loop op,
                                    calyx::ComponentOp componentOp,
                                    Twine uniqueSuffix,
                                    MutableArrayRef<OpOperand> ops) {
    /// Pass iteration arguments through registers. This follows closely
    /// to what is done for branch ops.
    std::string groupName = "assign_" + uniqueSuffix.str();
    GroupInterface groupOp;
    if (std::is_same<StaticGroupOp, Group>()) {
      groupOp = calyx::createStaticGroup(builder, componentOp, op.getLoc(),
                                         groupName, 1);
    } else {
      groupOp = calyx::createGroup<GroupOp>(builder, componentOp, op.getLoc(),
                                            groupName);
    }
    /// Create register assignment for each iter_arg. a calyx::GroupDone signal
    /// is created for each register. These will be &'ed together in
    /// MultipleGroupDonePattern.
    for (OpOperand &arg : ops) {
      auto reg = getLoopIterReg(op, arg.getOperandNumber());
      buildAssignmentsForRegisterWrite(builder, groupOp, componentOp, reg,
                                       arg.get());
    }
    return cast<Group>(groupOp);
  }

private:
  /// A mapping from loop ops to iteration argument registers.
  DenseMap<Operation *, DenseMap<unsigned, calyx::RegisterOp>> loopIterRegs;

  /// A loop latch group is a group that should be sequentially executed when
  /// finishing a loop body. The execution of this group will write the
  /// yield'ed loop body values to the iteration argument registers.
  DenseMap<Operation *, calyx::GroupInterface> loopLatchGroups;

  /// Loop init groups are to be scheduled before the while operation. These
  /// groups should set the initial value(s) of the loop init_args register(s).
  DenseMap<Operation *, SmallVector<calyx::GroupInterface>> loopInitGroups;
};

// Handles state during the lowering of a Calyx component. This provides common
// tools for converting to the Calyx ComponentOp.
class ComponentLoweringStateInterface {
public:
  ComponentLoweringStateInterface(calyx::ComponentOp component);

  virtual ~ComponentLoweringStateInterface();

  /// Returns the calyx::ComponentOp associated with this lowering state.
  calyx::ComponentOp getComponentOp();

  /// Register reg as being the idx'th argument register for block. This is
  /// necessary for the `BuildBBReg` pass.
  void addBlockArgReg(Block *block, calyx::RegisterOp reg, unsigned idx);

  /// Return a mapping of block argument indices to block argument registers.
  /// This is necessary for the `BuildBBReg` pass.
  const DenseMap<unsigned, calyx::RegisterOp> &getBlockArgRegs(Block *block);

  /// Register 'grp' as a group which performs block argument
  /// register transfer when transitioning from basic block 'from' to 'to'.
  void addBlockArgGroup(Block *from, Block *to, calyx::GroupInterface grp);

  /// Returns a list of groups to be evaluated to perform the block argument
  /// register assignments when transitioning from basic block 'from' to 'to'.
  ArrayRef<calyx::GroupInterface> getBlockArgGroups(Block *from, Block *to);

  /// Returns a unique name within compOp with the provided prefix.
  std::string getUniqueName(StringRef prefix);

  /// Returns a unique name associated with a specific operation.
  StringRef getUniqueName(Operation *op);

  /// Registers a unique name for a given operation using a provided prefix.
  void setUniqueName(Operation *op, StringRef prefix);

  /// Register group to start evaluation of value v, only applies to
  /// sequential ops.
  // void registerStartGroup(Value v, calyx::StaticGroupOp group);

  /// Register value v as being evaluated when scheduling group.
  void registerEvaluatingGroup(Value v, calyx::GroupInterface group);

  /// Remove evaluating group for value v.
  void removeEvaluatingGroup(calyx::GroupInterface group);

  /// Register reg as being the idx'th return value register.
  void addReturnReg(calyx::RegisterOp reg, unsigned idx);

  /// Returns the idx'th return value register.
  calyx::RegisterOp getReturnReg(unsigned idx);

  /// Registers a memory interface as being associated with a memory identified
  /// by 'memref'.
  void registerMemoryInterface(Value memref,
                               const calyx::MemoryInterface &memoryInterface);

  /// Returns the memory interface registered for the given memref.
  calyx::MemoryInterface getMemoryInterface(Value memref);

  void removeMemoryInterface(Value memref);

  /// Returns true if a memory interface exists for provided value.
  bool hasMemoryInterface(Value memref);

  /// If v is an input to any memory registered within this component, returns
  /// the memory. If not, returns null.
  std::optional<calyx::MemoryInterface> isInputPortOfMemory(Value v);

  /// Assign a mapping between the source funcOp result indices and the
  /// corresponding output port indices of this componentOp.
  void setFuncOpResultMapping(const DenseMap<unsigned, unsigned> &mapping);

  /// Get the output port index of this component for which the funcReturnIdx of
  /// the original function maps to.
  unsigned getFuncOpResultMapping(unsigned funcReturnIdx);

  /// The instance is obtained from the name of the callee.
  InstanceOp getInstance(StringRef calleeName);

  /// Put the name of the callee and the instance of the call into map.
  void addInstance(StringRef calleeName, InstanceOp instanceOp);

  /// Return the group which evaluates the value v. Optionally, caller may
  /// specify the expected type of the group.
  template <typename TGroupOp = calyx::GroupInterface>
  std::optional<TGroupOp> getEvaluatingGroup(Value v) {
    if (!valueGroupAssigns.contains(v)) {
      return std::nullopt;
    }
    auto it = valueGroupAssigns.find(v);
    if constexpr (std::is_same_v<TGroupOp, calyx::GroupInterface>)
      return it->second;
    else {
      auto group = dyn_cast<TGroupOp>(it->second.getOperation());
      assert(group && "Actual group type differed from expected group type");
      return group;
    }
  }

  bool hasEvaluatingGroup(Value v) {
    auto it = valueGroupAssigns.find(v);
    return it != valueGroupAssigns.end();
  }

  template <typename T, typename = void>
  struct IsFloatingPoint : std::false_type {};

  template <typename T>
  struct IsFloatingPoint<
      T, std::void_t<decltype(std::declval<T>().getFloatingPointStandard())>>
      : std::is_same<decltype(std::declval<T>().getFloatingPointStandard()),
                     FloatingPointStandard> {};

  template <typename TLibraryOp>
  TLibraryOp getNewLibraryOpInstance(OpBuilder &builder, Location loc,
                                     TypeRange resTypes) {
    mlir::IRRewriter::InsertionGuard guard(builder);
    Block *body = component.getBodyBlock();
    builder.setInsertionPoint(body, body->begin());
    std::string name = TLibraryOp::getOperationName().split(".").second.str();
    if constexpr (IsFloatingPoint<TLibraryOp>::value) {
      switch (TLibraryOp::getFloatingPointStandard()) {
      case FloatingPointStandard::IEEE754: {
        constexpr char prefix[] = "ieee754.";
        assert(name.find(prefix) == 0 &&
               ("IEEE754 type operation's name must begin with '" +
                std::string(prefix) + "'")
                   .c_str());
        name.erase(0, sizeof(prefix) - 1);
        name = llvm::join_items(/*separator=*/"", "std_", name, "FN");
        break;
      }
      }
    }
    return builder.create<TLibraryOp>(loc, getUniqueName(name), resTypes);
  }

<<<<<<< HEAD
  template <typename TLibraryOp>
  TLibraryOp getNewLibraryOpInstance(OpBuilder &builder, Location loc,
                                     Type type) {
    mlir::IRRewriter::InsertionGuard guard(builder);
    Block *body = component.getBodyBlock();
    builder.setInsertionPoint(body, body->begin());
    auto name = TLibraryOp::getOperationName().split(".").second;
    return builder.create<TLibraryOp>(loc, getUniqueName(name), type);
=======
  llvm::json::Value &getExtMemData() { return extMemData; }

  const llvm::json::Value &getExtMemData() const { return extMemData; }

  void setDataField(StringRef name, llvm::json::Array data) {
    auto *extMemDataObj = extMemData.getAsObject();
    assert(extMemDataObj && "extMemData should be an object");

    auto &value = (*extMemDataObj)[name.str()];
    llvm::json::Object *obj = value.getAsObject();
    if (!obj) {
      value = llvm::json::Object{};
      obj = value.getAsObject();
    }
    (*obj)["data"] = llvm::json::Value(std::move(data));
  }

  void setFormat(StringRef name, std::string numType, bool isSigned,
                 unsigned width) {
    auto *extMemDataObj = extMemData.getAsObject();
    assert(extMemDataObj && "extMemData should be an object");

    auto &value = (*extMemDataObj)[name.str()];
    llvm::json::Object *obj = value.getAsObject();
    if (!obj) {
      value = llvm::json::Object{};
      obj = value.getAsObject();
    }
    (*obj)["format"] = llvm::json::Object{
        {"numeric_type", numType}, {"is_signed", isSigned}, {"width", width}};
>>>>>>> 13a3020a
  }

private:
  /// The component which this lowering state is associated to.
  calyx::ComponentOp component;

  /// A mapping from blocks to block argument registers.
  DenseMap<Block *, DenseMap<unsigned, calyx::RegisterOp>> blockArgRegs;

  /// Block arg groups is a list of groups that should be sequentially
  /// executed when passing control from the source to destination block.
  /// Block arg groups are executed before blockSchedulables (akin to a
  /// phi-node).
  DenseMap<Block *, DenseMap<Block *, SmallVector<calyx::GroupInterface>>>
      blockArgGroups;

  /// A mapping of string prefixes and the current uniqueness counter for that
  /// prefix. Used to generate unique names.
  std::map<std::string, unsigned> prefixIdMap;

  /// A mapping from Operations and previously assigned unique name of the op.
  std::map<Operation *, std::string> opNames;

  /// A mapping between SSA values and their start group.
  DenseMap<Value, calyx::StaticGroupOp> valueStartGroups;

  /// A mapping between SSA values and the groups which assign them.
  DenseMap<Value, calyx::GroupInterface> valueGroupAssigns;

  /// A mapping from return value indexes to return value registers.
  DenseMap<unsigned, calyx::RegisterOp> returnRegs;

  /// A mapping from memref's to their corresponding Calyx memory interface.
  DenseMap<Value, calyx::MemoryInterface> memories;

  /// A mapping between the source funcOp result indices and the corresponding
  /// output port indices of this componentOp.
  DenseMap<unsigned, unsigned> funcOpResultMapping;

  /// A mapping between the callee and the instance.
  llvm::StringMap<calyx::InstanceOp> instanceMap;

  /// A json file to store external global memory data. See
  /// https://docs.calyxir.org/lang/data-format.html?highlight=json#the-data-format
  llvm::json::Value extMemData;
};

Value buildCombAndTree(OpBuilder &builder,
                       calyx::ComponentLoweringStateInterface &state,
                       Location loc, SmallVector<Value> values);

/// An interface for conversion passes that lower Calyx programs. This handles
/// state during the lowering of a Calyx program.
class CalyxLoweringState {
public:
  explicit CalyxLoweringState(mlir::ModuleOp module, mlir::AnalysisManager am,
                              StringRef topLevelFunction);

  /// Returns the current program.
  mlir::ModuleOp getModule();

  // Returns the analysis manager
  mlir::AnalysisManager &getAnalysisManager();

  /// Returns the name of the top-level function in the source program.
  StringRef getTopLevelFunction() const;

  /// Returns a meaningful name for a block within the program scope (removes
  /// the ^ prefix from block names).
  std::string blockName(Block *b);

  /// Returns the component lowering state associated with `op`. If not found
  /// already found, a new mapping is added for this ComponentOp. Different
  /// conversions may have different derived classes of the interface, so we
  /// provided a template.
  template <typename T = calyx::ComponentLoweringStateInterface>
  T *getState(calyx::ComponentOp op) {
    static_assert(std::is_convertible_v<T, ComponentLoweringStateInterface>);
    auto it = componentStates.find(op);
    if (it == componentStates.end()) {
      // Create a new ComponentLoweringState for the compOp.
      bool success;
      std::tie(it, success) =
          componentStates.try_emplace(op, std::make_unique<T>(op));
    }

    return static_cast<T *>(it->second.get());
  }

  /// Returns a meaningful name for a value within the program scope.
  template <typename ValueOrBlock>
  std::string irName(ValueOrBlock &v) {
    std::string s;
    llvm::raw_string_ostream os(s);
    v.printAsOperand(os, asmState);
    return s;
  }

private:
  /// The name of this top-level function.
  StringRef topLevelFunction;
  /// The program associated with this state.
  mlir::ModuleOp module;
  // Analysis manager
  mlir::AnalysisManager am;
  // ASM State
  mlir::AsmState asmState;
  // Mapping from Blocks to Names
  DenseMap<Block *, std::string> blockNameMap;
  /// Mapping from ComponentOp to component lowering state.
  DenseMap<Operation *, std::unique_ptr<ComponentLoweringStateInterface>>
      componentStates;
};

/// Extra state that is passed to all PartialLoweringPatterns so they can record
/// when they have run on an Operation, and only run once.
using PatternApplicationState =
    DenseMap<const mlir::RewritePattern *, SmallPtrSet<Operation *, 16>>;

/// Base class for partial lowering passes. A partial lowering pass
/// modifies the root operation in place, but does not replace the root
/// operation.
/// The RewritePatternType template parameter allows for using both
/// OpRewritePattern (default) or OpInterfaceRewritePattern.
template <class OpType,
          template <class> class RewritePatternType = OpRewritePattern>
class PartialLoweringPattern : public RewritePatternType<OpType> {
public:
  using RewritePatternType<OpType>::RewritePatternType;
  PartialLoweringPattern(MLIRContext *ctx, LogicalResult &resRef,
                         PatternApplicationState &patternState)
      : RewritePatternType<OpType>(ctx), partialPatternRes(resRef),
        patternState(patternState) {}

  LogicalResult matchAndRewrite(OpType op,
                                PatternRewriter &rewriter) const override {
    // If this pattern has been applied to this op, it should now fail to match.
    if (patternState[this].contains(op))
      return failure();

    // Do the actual rewrite, marking this op as updated. Because the op is
    // marked as updated, the pattern driver will re-enqueue the op again.
    rewriter.modifyOpInPlace(
        op, [&] { partialPatternRes = partiallyLower(op, rewriter); });

    // Mark that this pattern has been applied to this op.
    patternState[this].insert(op);

    return partialPatternRes;
  }

  // Hook for subclasses to lower the op using the rewriter.
  //
  // Note that this call is wrapped in `modifyOpInPlace`, so any direct IR
  // mutations that are legal to apply during a root update of op are allowed.
  //
  // Also note that this means the op will be re-enqueued to the greedy
  // rewriter's worklist. A safeguard is in place to prevent patterns from
  // running multiple times, but if the op is erased or otherwise becomes dead
  // after the call to `partiallyLower`, there will likely be use-after-free
  // violations. If you will erase the op, override `matchAndRewrite` directly.
  virtual LogicalResult partiallyLower(OpType op,
                                       PatternRewriter &rewriter) const = 0;

private:
  LogicalResult &partialPatternRes;
  PatternApplicationState &patternState;
};

/// Helper to update the top-level ModuleOp to set the entrypoing function.
LogicalResult applyModuleOpConversion(mlir::ModuleOp,
                                      StringRef topLevelFunction);

/// FuncOpPartialLoweringPatterns are patterns which intend to match on FuncOps
/// and then perform their own walking of the IR.
class FuncOpPartialLoweringPattern
    : public calyx::PartialLoweringPattern<mlir::func::FuncOp> {

public:
  FuncOpPartialLoweringPattern(
      MLIRContext *context, LogicalResult &resRef,
      PatternApplicationState &patternState,
      DenseMap<mlir::func::FuncOp, calyx::ComponentOp> &map,
      calyx::CalyxLoweringState &state);

  /// Entry point to initialize the state of this class and conduct the partial
  /// lowering.
  LogicalResult partiallyLower(mlir::func::FuncOp funcOp,
                               PatternRewriter &rewriter) const override final;

  /// Returns the component operation associated with the currently executing
  /// partial lowering.
  calyx::ComponentOp getComponent() const;

  // Returns the component state associated with the currently executing
  // partial lowering.
  template <typename T = ComponentLoweringStateInterface>
  T &getState() const {
    static_assert(
        std::is_convertible_v<T, calyx::ComponentLoweringStateInterface>);
    assert(
        componentLoweringState != nullptr &&
        "Component lowering state should be set during pattern construction");
    return *static_cast<T *>(componentLoweringState);
  }

  /// Return the calyx lowering state for this pattern.
  CalyxLoweringState &loweringState() const;

  // Hook for subclasses to lower the op using the rewriter.
  //
  // Note that this call is wrapped in `modifyOpInPlace`, so any direct IR
  // mutations that are legal to apply during a root update of op are allowed.
  //
  // Also note that this means the op will be re-enqueued to the greedy
  // rewriter's worklist. A safeguard is in place to prevent patterns from
  // running multiple times, but if the op is erased or otherwise becomes dead
  // after the call to `partiallyLower`, there will likely be use-after-free
  // violations. If you will erase the op, override `matchAndRewrite` directly.
  virtual LogicalResult
  partiallyLowerFuncToComp(mlir::func::FuncOp funcOp,
                           PatternRewriter &rewriter) const = 0;

protected:
  // A map from FuncOp to it's respective ComponentOp lowering.
  DenseMap<mlir::func::FuncOp, calyx::ComponentOp> &functionMapping;

private:
  mutable ComponentOp componentOp;
  mutable ComponentLoweringStateInterface *componentLoweringState = nullptr;
  CalyxLoweringState &calyxLoweringState;
};

/// Converts all index-typed operations and values to i32 values.
class ConvertIndexTypes : public calyx::FuncOpPartialLoweringPattern {
  using FuncOpPartialLoweringPattern::FuncOpPartialLoweringPattern;

  LogicalResult
  partiallyLowerFuncToComp(mlir::func::FuncOp funcOp,
                           PatternRewriter &rewriter) const override;
};

/// GroupDoneOp's are terminator operations and should therefore be the last
/// operator in a group. During group construction, we always append assignments
/// to the end of a group, resulting in group_done ops migrating away from the
/// terminator position. This pattern moves such ops to the end of their group.
struct NonTerminatingGroupDonePattern
    : mlir::OpRewritePattern<calyx::GroupDoneOp> {
  using mlir::OpRewritePattern<calyx::GroupDoneOp>::OpRewritePattern;

  LogicalResult matchAndRewrite(calyx::GroupDoneOp groupDoneOp,
                                PatternRewriter &) const override;
};

/// When building groups which contain accesses to multiple sequential
/// components, a group_done op is created for each of these. This pattern
/// and's each of the group_done values into a single group_done.
struct MultipleGroupDonePattern : mlir::OpRewritePattern<calyx::GroupOp> {
  using mlir::OpRewritePattern<calyx::GroupOp>::OpRewritePattern;

  LogicalResult matchAndRewrite(calyx::GroupOp groupOp,
                                PatternRewriter &rewriter) const override;
};

/// Removes calyx::CombGroupOps which are unused. These correspond to
/// combinational groups created during op building that, after conversion,
/// have either been inlined into calyx::GroupOps or are referenced by an
/// if/while with statement.
/// We do not eliminate unused calyx::GroupOps; this should never happen, and is
/// considered an error. In these cases, the program will be invalidated when
/// the Calyx verifiers execute.
struct EliminateUnusedCombGroups : mlir::OpRewritePattern<calyx::CombGroupOp> {
  using mlir::OpRewritePattern<calyx::CombGroupOp>::OpRewritePattern;

  LogicalResult matchAndRewrite(calyx::CombGroupOp combGroupOp,
                                PatternRewriter &rewriter) const override;
};

/// This pass recursively inlines use-def chains of combinational logic (from
/// non-stateful groups) into groups referenced in the control schedule.
class InlineCombGroups
    : public calyx::PartialLoweringPattern<calyx::GroupInterface,
                                           mlir::OpInterfaceRewritePattern> {
public:
  InlineCombGroups(MLIRContext *context, LogicalResult &resRef,
                   PatternApplicationState &patternState,
                   calyx::CalyxLoweringState &pls);

  LogicalResult partiallyLower(calyx::GroupInterface originGroup,
                               PatternRewriter &rewriter) const override;

private:
  void
  recurseInlineCombGroups(PatternRewriter &rewriter,
                          ComponentLoweringStateInterface &state,
                          llvm::SmallSetVector<Operation *, 8> &inlinedGroups,
                          calyx::GroupInterface originGroup,
                          calyx::GroupInterface recGroup, bool doInline) const;

  calyx::CalyxLoweringState &cls;
};

/// This pass rewrites memory accesses that have a width mismatch. Such
/// mismatches are due to index types being assumed 32-bit wide due to the lack
/// of a width inference pass.
class RewriteMemoryAccesses
    : public calyx::PartialLoweringPattern<calyx::AssignOp> {
public:
  RewriteMemoryAccesses(MLIRContext *context, LogicalResult &resRef,
                        PatternApplicationState &patternState,
                        calyx::CalyxLoweringState &cls)
      : PartialLoweringPattern(context, resRef, patternState), cls(cls) {}

  LogicalResult partiallyLower(calyx::AssignOp assignOp,
                               PatternRewriter &rewriter) const override;

private:
  calyx::CalyxLoweringState &cls;
};

/// Builds registers for each block argument in the program.
class BuildBasicBlockRegs : public calyx::FuncOpPartialLoweringPattern {
  using FuncOpPartialLoweringPattern::FuncOpPartialLoweringPattern;

  LogicalResult
  partiallyLowerFuncToComp(mlir::func::FuncOp funcOp,
                           PatternRewriter &rewriter) const override;
};

/// Builds registers for the return statement of the program and constant
/// assignments to the component return value.
class BuildReturnRegs : public calyx::FuncOpPartialLoweringPattern {
  using FuncOpPartialLoweringPattern::FuncOpPartialLoweringPattern;

  LogicalResult
  partiallyLowerFuncToComp(mlir::func::FuncOp funcOp,
                           PatternRewriter &rewriter) const override;
};

/// Builds instance for the calyx.invoke and calyx.group in order to initialize
/// the instance.
class BuildCallInstance : public calyx::FuncOpPartialLoweringPattern {
  using FuncOpPartialLoweringPattern::FuncOpPartialLoweringPattern;

  LogicalResult
  partiallyLowerFuncToComp(mlir::func::FuncOp funcOp,
                           PatternRewriter &rewriter) const override;
  ComponentOp getCallComponent(mlir::func::CallOp callOp) const;
};

/// Predicate information for the floating point comparisons
struct PredicateInfo {
  struct InputPorts {
    // Relevant ports to extract from the `std_compareFN`. For example, we
    // extract the `lt` and the `unordered` ports when the predicate is `oge`.
    enum class Port { Eq, Gt, Lt, Unordered };
    Port port;
    // Whether we should invert the port before passing as inputs to the `op`
    // field. For example, we should invert both the `lt` and the `unordered`
    // port just extracted for predicate `oge`.
    bool invert;
  };

  // The combinational logic to apply to the input ports. For example, we should
  // apply `And` to the two input ports for predicate `oge`.
  enum class CombLogic { None, And, Or };
  CombLogic logic;
  SmallVector<InputPorts> inputPorts;
};

PredicateInfo getPredicateInfo(mlir::arith::CmpFPredicate pred);

} // namespace calyx
} // namespace circt

#include "circt/Dialect/Calyx/CalyxLoweringInterfaces.h.inc"

#include "circt/Dialect/Calyx/CalyxLoweringTypeInterfaces.h.inc"

#endif // CIRCT_DIALECT_CALYX_CALYXLOWERINGUTILS_H<|MERGE_RESOLUTION|>--- conflicted
+++ resolved
@@ -528,7 +528,6 @@
     return builder.create<TLibraryOp>(loc, getUniqueName(name), resTypes);
   }
 
-<<<<<<< HEAD
   template <typename TLibraryOp>
   TLibraryOp getNewLibraryOpInstance(OpBuilder &builder, Location loc,
                                      Type type) {
@@ -537,7 +536,8 @@
     builder.setInsertionPoint(body, body->begin());
     auto name = TLibraryOp::getOperationName().split(".").second;
     return builder.create<TLibraryOp>(loc, getUniqueName(name), type);
-=======
+  }
+
   llvm::json::Value &getExtMemData() { return extMemData; }
 
   const llvm::json::Value &getExtMemData() const { return extMemData; }
@@ -568,7 +568,6 @@
     }
     (*obj)["format"] = llvm::json::Object{
         {"numeric_type", numType}, {"is_signed", isSigned}, {"width", width}};
->>>>>>> 13a3020a
   }
 
 private:
