<p align="center"><img src="docs/includes/img/circt-logo.svg"/></p>

[![](https://github.com/llvm/circt/workflows/Build%20and%20Test/badge.svg?event=push)](https://github.com/llvm/circt/actions?query=workflow%3A%22Build+and+Test%22)
[![Nightly integration tests](https://github.com/llvm/circt/workflows/Nightly%20integration%20tests/badge.svg)](https://github.com/llvm/circt/actions?query=workflow%3A%22Nightly+integration+tests%22)

# ⚡️ "CIRCT" / Circuit IR Compilers and Tools

<<<<<<< HEAD
This is fork of CIRCT for ECE5775. The code is located at [rcs-flow](https://github.com/andrewb1999/circt/tree/rcs-flow).

"CIRCT" stands for "Circuit IR Compilers and Tools".  One might also interpret
=======
"CIRCT" stands for "Circuit Intermediate Representations (IR) Compilers and Tools".  One might also interpret
>>>>>>> 75a192e2
it as the recursively as "CIRCT IR Compiler and Tools".  The T can be
selectively expanded as Tool, Translator, Team, Technology, Target, Tree, Type,
... we're ok with the ambiguity.

The CIRCT community is an open and welcoming community.  If you'd like to
participate, you can do so in a number of different ways:

1) Join our [Discourse Forum](https://llvm.discourse.group/c/Projects-that-want-to-become-official-LLVM-Projects/circt/) 
on the LLVM Discourse server.  To get a "mailing list" like experience click the 
bell icon in the upper right and switch to "Watching".  It is also helpful to go 
to your Discourse profile, then the "emails" tab, and check "Enable mailing list 
mode".  You can also do chat with us on [CIRCT channel](https://discord.com/channels/636084430946959380/742572728787402763) 
of LLVM discord server.

2) Join our weekly video chat.  Please see the
[meeting notes document](https://docs.google.com/document/d/1fOSRdyZR2w75D87yU2Ma9h2-_lEPL4NxvhJGJd-s5pk/edit#)
for more information.

3) Contribute code.  CIRCT follows all of the LLVM Policies: you can create pull
requests for the CIRCT repository, and gain commit access using the [standard LLVM policies](https://llvm.org/docs/DeveloperPolicy.html#obtaining-commit-access).

## Motivation

The EDA industry has well-known and widely used proprietary and open source
tools.  However, these tools are inconsistent, have usability concerns, and were
not designed together into a common platform.  Furthermore
these tools are generally built with
[Verilog](https://en.wikipedia.org/wiki/Verilog) (also
[VHDL](https://en.wikipedia.org/wiki/VHDL)) as the IRs that they
interchange.  Verilog has well known design issues, and limitations, e.g.
suffering from poor location tracking support.

The CIRCT project is an (experimental!) effort looking to apply MLIR and
the LLVM development methodology to the domain of hardware design tools.  Many
of us dream of having reusable infrastructure that is modular, uses
library-based design techniques, is more consistent, and builds on the best
practices in compiler infrastructure and compiler design techniques.

By working together, we hope that we can build a new center of gravity to draw
contributions from the small (but enthusiastic!) community of people who work
on open hardware tooling.  In turn we hope this will propel open tools forward,
enables new higher-level abstractions for hardware design, and
perhaps some pieces may even be adopted by proprietary tools in time.

For more information, please see our longer [charter document](docs/Charter.md).

## Setting this up

These commands can be used to setup CIRCT project:

1) **Install Dependencies** of LLVM/MLIR according to [the
  instructions](https://mlir.llvm.org/getting_started/), including cmake and 
  ninja.

2) **Check out LLVM and CIRCT repos.**  CIRCT contains LLVM as a git
submodule.  The LLVM repo here includes staged changes to MLIR which
may be necessary to support CIRCT.  It also represents the version of
LLVM that has been tested.  MLIR is still changing relatively rapidly,
so feel free to use the current version of LLVM, but APIs may have
changed.

```
$ git clone git@github.com:llvm/circt.git
$ cd circt
$ git submodule init
$ git submodule update
```

*Note:* The repository is set up so that `git submodule update` performs a 
shallow clone, meaning it downloads just enough of the LLVM repository to check 
out the currently specified commit. If you wish to work with the full history of
the LLVM repository, you can manually "unshallow" the the submodule:

```
$ cd llvm
$ git fetch --unshallow
```

3) **Build and test LLVM/MLIR:**

```
$ cd circt
$ mkdir llvm/build
$ cd llvm/build
$ cmake -G Ninja ../llvm \
    -DLLVM_ENABLE_PROJECTS="mlir" \
    -DLLVM_TARGETS_TO_BUILD="host" \
    -DLLVM_ENABLE_ASSERTIONS=ON \
    -DCMAKE_BUILD_TYPE=DEBUG \
    -DCMAKE_EXPORT_COMPILE_COMMANDS=ON
$ ninja
$ ninja check-mlir
```

4) **Build and test CIRCT:**

```
$ cd circt
$ mkdir build
$ cd build
$ cmake -G Ninja .. \
    -DMLIR_DIR=$PWD/../llvm/build/lib/cmake/mlir \
    -DLLVM_DIR=$PWD/../llvm/build/lib/cmake/llvm \
    -DLLVM_ENABLE_ASSERTIONS=ON \
    -DCMAKE_BUILD_TYPE=DEBUG \
    -DCMAKE_EXPORT_COMPILE_COMMANDS=ON
$ ninja
$ ninja check-circt
$ ninja check-circt-integration # Run the integration tests.
```

The `-DCMAKE_BUILD_TYPE=DEBUG` flag enables debug information, which makes the
whole tree compile slower, but allows you to step through code into the LLVM
and MLIR frameworks. The `-DCMAKE_EXPORT_COMPILE_COMMANDS=ON` flag generates
a `build/compile_commands.json` file, which can be used by editors (or plugins)
for autocomplete and/or IDE-like features.

To get something that runs fast, use `-DCMAKE_BUILD_TYPE=Release` or
`-DCMAKE_BUILD_TYPE=RelWithDebInfo` if you want to go fast and optionally if
you want debug info to go with it.  `Release` mode makes a very large difference
in performance.

Consult the [Getting Started](docs/GettingStarted.md) page for detailed 
information on configuring and compiling CIRCT.

Consult the [Python Bindings](docs/PythonBindings.md) page if you are mainly
interested in using CIRCT from a Python prompt or script.<|MERGE_RESOLUTION|>--- conflicted
+++ resolved
@@ -5,13 +5,9 @@
 
 # ⚡️ "CIRCT" / Circuit IR Compilers and Tools
 
-<<<<<<< HEAD
-This is fork of CIRCT for ECE5775. The code is located at [rcs-flow](https://github.com/andrewb1999/circt/tree/rcs-flow).
+This is fork of CIRCT for AMC. The code is located at [amc-integration](https://github.com/andrewb1999/circt/tree/amc-integration).
 
-"CIRCT" stands for "Circuit IR Compilers and Tools".  One might also interpret
-=======
 "CIRCT" stands for "Circuit Intermediate Representations (IR) Compilers and Tools".  One might also interpret
->>>>>>> 75a192e2
 it as the recursively as "CIRCT IR Compiler and Tools".  The T can be
 selectively expanded as Tool, Translator, Team, Technology, Target, Tree, Type,
 ... we're ok with the ambiguity.
