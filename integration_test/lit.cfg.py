--- conflicted
+++ resolved
@@ -78,13 +78,8 @@
     config.llvm_tools_dir
 ]
 tools = [
-<<<<<<< HEAD
-    'circt-opt', 'circt-translate', 'firtool', 'circt-rtl-sim.py',
-    'equiv-rtl.sh', 'handshake-runner', 'hlstool', 'ibistool'
-=======
     'arcilator', 'circt-opt', 'circt-translate', 'firtool', 'circt-rtl-sim.py',
     'equiv-rtl.sh', 'handshake-runner', 'hlstool', 'ibistool', 'circt-lec'
->>>>>>> 1645d71c
 ]
 
 # Enable python if its path was configured
