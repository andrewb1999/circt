// REQUIRES: esi-cosim, esi-runtime, rtl-sim
<<<<<<< HEAD
=======
// XFAIL: *
>>>>>>> 1645d71c
// RUN: rm -rf %t && mkdir %t && cp %s %t
// RUN: esi-cosim.py --source %t --top top -- %python %s.py cosim env

// Test the low level cosim MMIO functionality. This test has 1024 64-bit
// registers as a memory. It is an error to write to register 0.

import Cosim_DpiPkg::*;

module top(
    input logic clk,
    input logic rst
);

  // MMIO read: address channel.
  logic        arvalid;
  logic        arready;
  logic [31:0] araddr;

  // MMIO read: data response channel.
  reg          rvalid;
  logic        rready;
  reg   [31:0] rdata;
  reg   [1:0]  rresp;

  // MMIO write: address channel.
  logic        awvalid;
  reg          awready;
  logic [31:0] awaddr;

  // MMIO write: data channel.
  logic        wvalid;
  reg          wready;
  logic [31:0] wdata;

  // MMIO write: write response channel.
  reg          bvalid;
  logic        bready;
  reg   [1:0]  bresp;

  Cosim_MMIO mmio (
    .clk(clk),
    .rst(rst),
    .arvalid(arvalid),
    .arready(arready),
    .araddr(araddr),
    .rvalid(rvalid),
    .rready(rready),
    .rdata(rdata),
    .rresp(rresp),
    .awvalid(awvalid),
    .awready(awready),
    .awaddr(awaddr),
    .wvalid(wvalid),
    .wready(wready),
    .wdata(wdata),
    .bvalid(bvalid),
    .bready(bready),
    .bresp(bresp)
  );

  reg [31:0] regs [1023:0];

  assign arready = 1;
  assign rdata = regs[araddr >> 3];
  assign rresp = araddr == 0 ? 3 : 0;
  always@(posedge clk) begin
    if (rst) begin
      rvalid <= 0;
    end else begin
      if (arvalid)
        rvalid <= 1;
      if (rready && rvalid)
        rvalid <= 0;
    end
  end

  wire write = awvalid && wvalid && !bvalid;
  assign awready = write;
  assign wready = write;
  always@(posedge clk) begin
    if (rst) begin
      bvalid <= 0;
    end else begin
      if (bvalid && bready)
        bvalid <= 0;
      if (write) begin
        bvalid <= 1;
        bresp <= awaddr == 0 ? 3 : 0;
        regs[awaddr >> 3] <= wdata;
      end
    end
  end

endmodule<|MERGE_RESOLUTION|>--- conflicted
+++ resolved
@@ -1,8 +1,5 @@
 // REQUIRES: esi-cosim, esi-runtime, rtl-sim
-<<<<<<< HEAD
-=======
 // XFAIL: *
->>>>>>> 1645d71c
 // RUN: rm -rf %t && mkdir %t && cp %s %t
 // RUN: esi-cosim.py --source %t --top top -- %python %s.py cosim env
 
