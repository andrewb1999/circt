--- conflicted
+++ resolved
@@ -30,30 +30,15 @@
 assert appid.idx == 0
 
 mysvc_send = loopback.ports[esiaccel.AppID("mysvc_recv")].write_port("recv")
-<<<<<<< HEAD
-mysvc_send.connect()
-=======
 mysvc_send.connect(buffer_size=12)
->>>>>>> 1645d71c
 mysvc_send.write(None)
 print(f"mysvc_send.type: {mysvc_send.type}")
 assert isinstance(mysvc_send.type, types.VoidType)
 
-<<<<<<< HEAD
-mysvc_send = loopback.ports[esiaccel.AppID("mysvc_send")].read_port("send")
-mysvc_send.connect()
-resp: bool = False
-# Reads are non-blocking, so we need to poll.
-while not resp:
-  print("i0 polling")
-  (resp, _) = mysvc_send.read()
-print(f"i0 resp: {resp}")
-=======
 mysvc_recv = loopback.ports[esiaccel.AppID("mysvc_send")].read_port("send")
 mysvc_recv.connect()
 mysvc_recv.read()
 print("mysvc_recv.read() returned")
->>>>>>> 1645d71c
 
 recv = loopback.ports[esiaccel.AppID("loopback_tohw")].write_port("recv")
 recv.connect()
@@ -81,13 +66,6 @@
 for _ in range(10):
   future_result = myfunc(a=10, b=-22)
   result = future_result.result()
-<<<<<<< HEAD
-
-  print(f"result: {result}")
-  if platform != "trace":
-    assert result == {"y": -22, "x": -21}
-
-=======
 
   print(f"result: {result}")
   if platform != "trace":
@@ -104,7 +82,6 @@
   assert result1 == {"y": -32, "x": -31}, "result1 is incorrect"
   assert result2 == {"y": 47, "x": 48}, "result2 is incorrect"
 
->>>>>>> 1645d71c
 myfunc = d.ports[esiaccel.AppID("arrayFunc")]
 arg_chan = myfunc.write_port("arg").connect()
 result_chan = myfunc.read_port("result").connect()
