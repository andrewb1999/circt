llvm_canonicalize_cmake_booleans(
  CIRCT_BINDINGS_PYTHON_ENABLED
  )

set(CIRCT_INTEGRATION_TEST_DEPENDS
  FileCheck count not split-file
  arcilator
  circt-opt
  circt-translate
  circt-rtl-sim
<<<<<<< HEAD
=======
  circt-lec
>>>>>>> 1645d71c
  firtool
  hlstool
  ibistool
  handshake-runner
  )

if (MLIR_ENABLE_EXECUTION_ENGINE)
  list(APPEND CIRCT_INTEGRATION_TEST_DEPENDS mlir-cpu-runner)
endif()

# If Python bindings are available to build then enable the tests.
if(CIRCT_BINDINGS_PYTHON_ENABLED)
  list(APPEND CIRCT_INTEGRATION_TEST_DEPENDS CIRCTPythonModules)
endif()


# If the ESI runtime build and test is enabled, require those components.
llvm_canonicalize_cmake_booleans(ESI_RUNTIME)
if (ESI_RUNTIME)
  list(APPEND CIRCT_INTEGRATION_TEST_DEPENDS
    ESIRuntime
    esitester
  )
<<<<<<< HEAD

  # If ESI Cosim is available to build then enable its tests.
  if (TARGET EsiCosimDpiServer)
    list(APPEND CIRCT_INTEGRATION_TEST_DEPENDS
      EsiCosimDpiServer
      esi-cosim
    )

  endif()
endif()
=======
>>>>>>> 1645d71c

  # If ESI Cosim is available to build then enable its tests.
  if (TARGET EsiCosimDpiServer)
    list(APPEND CIRCT_INTEGRATION_TEST_DEPENDS
      EsiCosimDpiServer
      esi-cosim
    )

  endif()
endif()

set(CIRCT_INTEGRATION_TIMEOUT 60) # Set a 60s timeout on individual tests.
configure_lit_site_cfg(
  ${CMAKE_CURRENT_SOURCE_DIR}/lit.site.cfg.py.in
  ${CMAKE_CURRENT_BINARY_DIR}/lit.site.cfg.py
  INTEGRATION_CONFIG
  ${CMAKE_CURRENT_SOURCE_DIR}/lit.cfg.py
)

add_lit_testsuite(check-circt-integration "Running the CIRCT integration tests"
  ${CMAKE_CURRENT_BINARY_DIR}
  DEPENDS ${CIRCT_INTEGRATION_TEST_DEPENDS}
  )
set_target_properties(check-circt-integration PROPERTIES FOLDER "IntegrationTests")

add_lit_testsuites(CIRCT_INTEGRATION ${CMAKE_CURRENT_SOURCE_DIR}
  DEPENDS ${CIRCT_INTEGRATION_TEST_DEPS}
)<|MERGE_RESOLUTION|>--- conflicted
+++ resolved
@@ -8,10 +8,7 @@
   circt-opt
   circt-translate
   circt-rtl-sim
-<<<<<<< HEAD
-=======
   circt-lec
->>>>>>> 1645d71c
   firtool
   hlstool
   ibistool
@@ -35,19 +32,6 @@
     ESIRuntime
     esitester
   )
-<<<<<<< HEAD
-
-  # If ESI Cosim is available to build then enable its tests.
-  if (TARGET EsiCosimDpiServer)
-    list(APPEND CIRCT_INTEGRATION_TEST_DEPENDS
-      EsiCosimDpiServer
-      esi-cosim
-    )
-
-  endif()
-endif()
-=======
->>>>>>> 1645d71c
 
   # If ESI Cosim is available to build then enable its tests.
   if (TARGET EsiCosimDpiServer)
