// RUN:  circt-opt --sv-extract-test-code --split-input-file %s | FileCheck %s
// CHECK-LABEL: module attributes {firrtl.extract.assert = #hw.output_file<"dir3{{/|\\\\}}"
// CHECK-NEXT: sv.macro.decl @SYNTHESIS
<<<<<<< HEAD
=======
// CHECK-NEXT: emit.fragment @some_fragment {
// CHECK-NEXT:   sv.verbatim "foo"
// CHECK-NEXT: }
>>>>>>> 1645d71c
// CHECK-NEXT: hw.module.extern @foo_cover
// CHECK-NOT: attributes
// CHECK-NEXT: hw.module.extern @foo_assume
// CHECK-NOT: attributes
// CHECK-NEXT: hw.module.extern @foo_assert
// CHECK-NOT: attributes
// CHECK: hw.module private @issue1246_assert(in %clock : i1) attributes {comment = "VCS coverage exclude_file", emit.fragments = [@some_fragment], output_file = #hw.output_file<"dir3{{/|\\\\}}", excludeFromFileList, includeReplicatedOps>}
// CHECK: sv.assert
// CHECK: sv.error "Assertion failed"
// CHECK: sv.error "assert:"
// CHECK: sv.error "assertNotX:"
// CHECK: sv.error "check [verif-library-assert] is included"
// CHECK: sv.fatal 1
// CHECK: foo_assert
// CHECK: hw.module private @issue1246_assume(in %clock : i1) attributes {
// CHECK-SAME: comment = "VCS coverage exclude_file"
// CHECK-SAME: emit.fragments = [@some_fragment]
// CHECK-SAME: }
// CHECK: sv.assume
// CHECK: foo_assume
// CHECK: hw.module private @issue1246_cover(in %clock : i1) attributes {
// CHECK-SAME: comment = "VCS coverage exclude_file"
// CHECK-SAME: emit.fragments = [@some_fragment]
// CHECK-SAME: }
// CHECK: sv.cover
// CHECK: foo_cover
// CHECK: hw.module @issue1246
// CHECK-NOT: sv.assert
// CHECK-NOT: sv.assume
// CHECK-NOT: sv.cover
// CHECK-NOT: foo_assert
// CHECK-NOT: foo_assume
// CHECK-NOT: foo_cover
// CHECK: sv.bind <@issue1246::@__ETC_issue1246_assert>
// CHECK: sv.bind <@issue1246::@__ETC_issue1246_assume> {output_file = #hw.output_file<"file4", excludeFromFileList>}
// CHECK: sv.bind <@issue1246::@__ETC_issue1246_cover>
module attributes {firrtl.extract.assert =  #hw.output_file<"dir3/", excludeFromFileList, includeReplicatedOps>, firrtl.extract.assume.bindfile = #hw.output_file<"file4", excludeFromFileList>} {
  sv.macro.decl @SYNTHESIS
<<<<<<< HEAD
=======
  emit.fragment @some_fragment {
    sv.verbatim "foo"
  }
>>>>>>> 1645d71c
  hw.module.extern @foo_cover(in %a : i1) attributes {"firrtl.extract.cover.extra"}
  hw.module.extern @foo_assume(in %a : i1) attributes {"firrtl.extract.assume.extra"}
  hw.module.extern @foo_assert(in %a : i1) attributes {"firrtl.extract.assert.extra"}
  hw.module @issue1246(in %clock: i1) attributes {emit.fragments = [@some_fragment]} {
    sv.always posedge %clock  {
      sv.ifdef.procedural @SYNTHESIS {
      } else  {
        sv.if %2937  {
          sv.assert %clock, immediate
          sv.error "Assertion failed"
          sv.error "assert:"
          sv.error "assertNotX:"
          sv.error "check [verif-library-assert] is included"
          sv.fatal 1
          sv.assume %clock, immediate
          sv.cover %clock, immediate
        }
      }
    }
    %2937 = hw.constant 0 : i1
    hw.instance "bar_cover" @foo_cover(a: %clock : i1) -> ()
    hw.instance "bar_assume" @foo_assume(a: %clock : i1) -> ()
    hw.instance "bar_assert" @foo_assert(a: %clock : i1) -> ()
    hw.output
  }
}

// -----

// Check that a module that is already going to be extracted does not have its
// asserts also extracted.  This avoids a problem where certain simulators do
// not like to bind instances into bound instances.  See:
//   - https://github.com/llvm/circt/issues/2910
//
// CHECK-LABEL: @AlreadyExtracted
// CHECK-COUNT-1: doNotPrint
// CHECK-NOT:     doNotPrint
module attributes {firrtl.extract.assert =  #hw.output_file<"dir3/", excludeFromFileList, includeReplicatedOps>} {
  hw.module @AlreadyExtracted(in %clock: i1) {
    sv.always posedge %clock  {
      sv.assert %clock, immediate
    }
  }
  hw.module @Top(in %clock: i1) {
    hw.instance "submodule" @AlreadyExtracted(clock: %clock: i1) -> () {doNotPrint = true}
  }
}

// -----

// Check that we don't extract assertions from a module with "firrtl.extract.do_not_extract" attribute.
//
// CHECK-NOT:  hw.module private @ModuleInTestHarness_assert
// CHECK-NOT:  firrtl.extract.do_not_extract
module attributes {firrtl.extract.assert =  #hw.output_file<"dir3/", excludeFromFileList, includeReplicatedOps>} {
  hw.module @ModuleInTestHarness(in %clock: i1) attributes {"firrtl.extract.do_not_extract"} {
    sv.always posedge %clock  {
      sv.assert %clock, immediate
    }
  }
}

// -----
// Check extracted modules and their instantiations use same name

// CHECK-LABEL: @InstanceName(
// CHECK:      hw.instance "[[name:.+]]_assert" sym @{{[^ ]+}} @[[name]]_assert
// CHECK-NEXT: hw.instance "[[name:.+]]_assume" sym @{{[^ ]+}} @[[name]]_assume
// CHECK-NEXT: hw.instance "[[name:.+]]_cover"  sym @{{[^ ]+}} @[[name]]_cover
module attributes {firrtl.extract.assert =  #hw.output_file<"dir3/", excludeFromFileList, includeReplicatedOps>} {
  hw.module @InstanceName(in %clock: i1, in %cond: i1, in %cond2: i1) {
    sv.always posedge %clock  {
      sv.assert %cond, immediate
      sv.assume %cond, immediate
      sv.cover %cond, immediate
    }
  }
}


// -----
// Check wires are extracted once

// CHECK-LABEL: @MultiRead(
// CHECK: hw.instance "[[name:.+]]_cover"  sym @{{[^ ]+}} @[[name]]_cover(foo: %0: i1, clock: %clock: i1)
module attributes {firrtl.extract.assert =  #hw.output_file<"dir3/", excludeFromFileList, includeReplicatedOps>} {
  hw.module @MultiRead(in %clock: i1, in %cond: i1) {
    %foo = sv.wire : !hw.inout<i1>
    sv.assign %foo, %cond : i1
    %cond1 = sv.read_inout %foo : !hw.inout<i1>
    %cond2 = sv.read_inout %foo : !hw.inout<i1>
    %cond3 = sv.read_inout %foo : !hw.inout<i1>
    sv.always posedge %clock  {
      sv.cover %cond1, immediate
      sv.cover %cond2, immediate
      sv.cover %cond3, immediate
    }
  }
}

// -----
// Check extracted module ports take name of instance result when needed.

// CHECK-LABEL: @InstResult(
// CHECK: hw.instance "[[name:.+]]_cover"  sym @{{[^ ]+}} @[[name]]_cover(mem.result_name: %{{[^ ]+}}: i1, mem.1: %{{[^ ]+}}: i1, clock: %clock: i1)
module attributes {firrtl.extract.assert =  #hw.output_file<"dir3/", excludeFromFileList, includeReplicatedOps>} {
  hw.module @Mem(out result_name: i1, out "": i1) {
    %reg = sv.reg : !hw.inout<i1>
    %0 = sv.read_inout %reg : !hw.inout<i1>
    hw.output %0, %0 : i1, i1
  }
  // Dummy is needed to prevent the instance itself being extracted
  hw.module @Dummy(in %in1: i1, in %in2: i1) {}
  hw.module @InstResult(in %clock: i1) {
    %0, %1 = hw.instance "mem" @Mem() -> (result_name: i1, "": i1)
    hw.instance "dummy" sym @keep @Dummy(in1: %0 : i1, in2: %1 : i1) -> ()
    %2 = comb.and bin %0, %1 : i1
    sv.always posedge %clock  {
      sv.cover %2, immediate
    }
  }
}

// -----
// Check "empty" modules are inlined

// CHECK-NOT: @InputOnly(
// CHECK-DAG: @InputOnly_assert(
// CHECK-DAG: @InputOnly_cover(
// CHECK-DAG: @InputOnlySym_cover(
// CHECK-LABEL: @InputOnlySym(
// CHECK: hw.instance "{{[^ ]+}}" sym @[[input_only_sym_cover:[^ ]+]] @InputOnlySym_cover
// CHECK-LABEL: @Top
// CHECK-NOT: hw.instance {{.+}} @Top{{.*}}
// CHECK: hw.instance "{{[^ ]+}}" sym @[[input_only_assert:[^ ]+]] @InputOnly_assert
// CHECK: hw.instance "{{[^ ]+}}" sym @[[input_only_cover:[^ ]+]] @InputOnly_cover
// CHECK: hw.instance "{{[^ ]+}}" {{.+}} @InputOnlySym
// CHECK-NOT: %0 = comb.and %1
// CHECK-NOT: %1 = comb.and %0
// CHECK: hw.instance "{{[^ ]+}}" {{.+}} @InputOnlyCycle_cover
// CHECK: hw.instance {{.*}} sym @[[already_bound:[^ ]+]] @AlreadyBound
// CHECK-NOT: sv.bind <@InputOnly::
// CHECK-DAG: sv.bind <@Top::@[[input_only_assert]]>
// CHECK-DAG: sv.bind <@Top::@[[input_only_cover]]>
// CHECK-DAG: sv.bind <@InputOnlySym::@[[input_only_sym_cover]]>
// CHECK-DAG: sv.bind <@Top::@[[already_bound]]>
module {
  hw.module private @AlreadyBound() {}

  hw.module private @InputOnly(in %clock: i1, in %cond: i1) {
    sv.always posedge %clock  {
      sv.cover %cond, immediate
      sv.assert %cond, immediate
    }
  }

  hw.module private @InputOnlySym(in %clock: i1, in %cond: i1) {
    sv.always posedge %clock  {
      sv.cover %cond, immediate
    }
  }

  hw.module private @InputOnlyCycle(in %clock: i1, in %cond: i1) {
    // Arbitrary code that won't be extracted, should be dead in the input only module.
    // Make sure to delete them.
    %0 = comb.and %1 : i1
    %1 = comb.and %0 : i1

    sv.always posedge %clock  {
      sv.cover %cond, immediate
    }
  }

  hw.module private @InputOnlyBind(in %clock: i1, in %cond: i1) {
    hw.instance "already_bound" sym @already_bound @AlreadyBound() -> () {doNotPrint = true}
    sv.always posedge %clock  {
      sv.cover %cond, immediate
      sv.assert %cond, immediate
    }
  }

  hw.module @Top(in %clock: i1, in %cond: i1, out foo: i1) {
    hw.instance "input_only" @InputOnly(clock: %clock: i1, cond: %cond: i1) -> ()
    hw.instance "input_only_sym" sym @foo @InputOnlySym(clock: %clock: i1, cond: %cond: i1) -> ()
    hw.instance "input_only_cycle" @InputOnlyCycle(clock: %clock: i1, cond: %cond: i1) -> ()
    hw.instance "input_only_bind" @InputOnlyBind(clock: %clock: i1, cond: %cond: i1) -> ()
    hw.output %cond : i1
  }

  sv.bind <@InputOnlyBind::@already_bound>
}

// -----
// Check instance extraction

// In AllExtracted, instances foo, bar, and baz should be extracted.
// CHECK-LABEL: @AllExtracted_cover
// CHECK: hw.instance "foo"
// CHECK: hw.instance "bar"
// CHECK: hw.instance "baz"

// In SomeExtracted, only instance baz should be extracted.
// Check that a dead external module bozo and its operand are still alive.
// CHECK-LABEL: @SomeExtracted_cover
// CHECK-NOT: hw.instance "foo"
// CHECK-NOT: hw.instance "bar"
// CHECK-NOT: hw.instance "bozo"
// CHECK: hw.instance "baz"
// CHECK-LABEL: @SomeExtracted
// CHECK: comb.and
// CHECK: hw.instance "bozo"

// In CycleExtracted, instance foo should be extracted despite combinational cycle.
// CHECK-LABEL: @CycleExtracted_cover
// CHECK: hw.instance "foo"

// In ChildShouldInline, instance child should be inlined while it's instance foo is still extracted.
// CHECK-NOT: hw.module @ShouldBeInlined(
// CHECK-LABEL: @ShouldBeInlined_cover
// CHECK: hw.instance "foo"
// CHECK-LABEL: @ChildShouldInline
// CHECK-NOT: hw.instance "child"
// CHECK: hw.instance {{.+}} @ShouldBeInlined_cover

// In ChildShouldInline2, instance bozo should not be inlined, since it was also extracted.
// CHECK-LABEL: hw.module @ChildShouldInline2
// CHECK-NOT: hw.instance "bozo"

// In MultiResultExtracted, instance qux should be extracted without leaving null operands to the extracted instance
// CHECK-LABEL: @MultiResultExtracted_cover
// CHECK: hw.instance "qux"
// CHECK-LABEL: @MultiResultExtracted
// CHECK-SAME: (in %[[clock:.+]] : i1, in %[[in:.+]] : i1)
// CHECK: hw.instance {{.+}} @MultiResultExtracted_cover([[in]]: %[[in]]: i1, [[clock]]: %[[clock]]: i1)

// In SymNotExtracted, instance foo should not be extracted because it has a sym.
// CHECK-LABEL: @SymNotExtracted_cover
// CHECK-NOT: hw.instance "foo"
// CHECK-LABEL: @SymNotExtracted
// CHECK: hw.instance "foo"

// In NoExtraInput, instance foo should be extracted, and no extra input should be added for %0
// CHECK-LABEL: @NoExtraInput_cover
// CHECK: %[[or0:.+]] = comb.or
// CHECK: hw.instance "foo" @Foo(a: %[[or0]]: i1)
// CHECK-LABEL: @NoExtraInput
// CHECK-NOT: %{{.+}} = comb.or

// In InstancesWithCycles, the only_testcode instances should be extracted, but the non_testcode instances should not
// CHECK-LABEL: @InstancesWithCycles_cover
// CHECK: hw.instance "only_testcode_and_instance0"
// CHECK: hw.instance "only_testcode_and_instance1"
// CHECK-LABEL: @InstancesWithCycles
// CHECK-NOT: hw.instance "only_testcode_and_instance0"
// CHECK-NOT: hw.instance "only_testcode_and_instance1"
// CHECK: hw.instance "non_testcode_and_instance0"
// CHECK: hw.instance "non_testcode_and_instance1"

module {
  sv.macro.decl @SYNTHESIS

  hw.module private @Foo(in %a: i1, out b: i1) {
    hw.output %a : i1
  }

  hw.module.extern private @Bar(in %a: i1, out b: i1)

  hw.module.extern private @Baz(in %a: i1, out b: i1)

  hw.module.extern private @Qux(in %a: i1, out b: i1, out c: i1)

  hw.module.extern private @Bozo(in %a: i1, out b: i1)

  hw.module @AllExtracted(in %clock: i1, in %in: i1) {
    %foo.b = hw.instance "foo" @Foo(a: %in: i1) -> (b: i1)
    %bar.b = hw.instance "bar" @Bar(a: %in: i1) -> (b: i1)
    %baz.b = hw.instance "baz" @Baz(a: %in: i1) -> (b: i1)
    sv.always posedge %clock {
      sv.if %foo.b {
        sv.if %bar.b {
          sv.cover %foo.b, immediate
        }
      }
      sv.cover %bar.b, immediate
      sv.cover %baz.b, immediate
    }
  }

  hw.module @SomeExtracted(in %clock: i1, in %in: i1, out out0: i1, out out1: i1) {
    %foo.b = hw.instance "foo" @Foo(a: %in: i1) -> (b: i1)
    %bar.b = hw.instance "bar" @Bar(a: %in: i1) -> (b: i1)
    %baz.b = hw.instance "baz" @Baz(a: %in: i1) -> (b: i1)
    %and = comb.and %in, %clock: i1
    %bozo = hw.instance "bozo" @Bozo(a: %and: i1) -> (b: i1)
    sv.always posedge %clock {
      sv.cover %foo.b, immediate
      sv.cover %bar.b, immediate
      sv.cover %baz.b, immediate
      sv.cover %and, immediate
    }
    hw.output %foo.b, %bar.b : i1, i1
  }

  hw.module @CycleExtracted(in %clock: i1, in %in: i1) {
    %foo.b = hw.instance "foo" @Foo(a: %in: i1) -> (b: i1)
    %0 = comb.or %0, %foo.b : i1
    sv.always posedge %clock {
      sv.cover %0, immediate
    }
  }

  hw.module private @ShouldBeInlined(in %clock: i1, in %in: i1) {
    %foo.b = hw.instance "foo" @Foo(a: %in: i1) -> (b: i1)
    sv.always posedge %clock {
      sv.cover %foo.b, immediate
    }
  }

  hw.module private @ShouldBeInlined2(in %clock: i1, in %in: i1) {
    %bozo.b = hw.instance "bozo" @Bozo(a: %in: i1) -> (b: i1)
    sv.ifdef @SYNTHESIS {
    } else {
      sv.always posedge %clock {
        sv.if %bozo.b {
          sv.cover %bozo.b, immediate
        }
      }
    }
  }

  hw.module @ChildShouldInline(in %clock: i1, in %in: i1) {
    hw.instance "child" @ShouldBeInlined(clock: %clock: i1, in: %in: i1) -> ()
  }

  hw.module @ChildShouldInline2(in %clock: i1, in %in: i1) {
    hw.instance "child" @ShouldBeInlined2(clock: %clock: i1, in: %in: i1) -> ()
  }

  hw.module @MultiResultExtracted(in %clock: i1, in %in: i1) {
    %qux.b, %qux.c = hw.instance "qux" @Qux(a: %in: i1) -> (b: i1, c: i1)
    sv.always posedge %clock {
      sv.cover %qux.b, immediate
      sv.cover %qux.c, immediate
    }
  }

  hw.module @SymNotExtracted(in %clock: i1, in %in: i1) {
    %foo.b = hw.instance "foo" sym @foo @Foo(a: %in: i1) -> (b: i1)
    sv.always posedge %clock {
      sv.cover %foo.b, immediate
    }
  }

  hw.module @NoExtraInput(in %clock: i1, in %in: i1) {
    %0 = comb.or %in, %in : i1
    %foo.b = hw.instance "foo" @Foo(a: %0: i1) -> (b: i1)
    sv.always posedge %clock {
      sv.cover %0, immediate
      sv.cover %foo.b, immediate
    }
  }

  hw.module private @Passthrough(in %in: i1, out out: i1) {
    hw.output %in : i1
  }

  hw.module @InstancesWithCycles(in %clock: i1, in %in: i1, out out: i1) {
    %0 = hw.instance "non_testcode_and_instance0" @Passthrough(in: %1: i1) -> (out: i1)
    %1 = hw.instance "non_testcode_and_instance1" @Passthrough(in: %0: i1) -> (out: i1)

    %2 = hw.instance "only_testcode_and_instance0" @Passthrough(in: %3: i1) -> (out: i1)
    %3 = hw.instance "only_testcode_and_instance1" @Passthrough(in: %2: i1) -> (out: i1)
    %4 = comb.or %2, %3 : i1

    sv.always posedge %clock {
      sv.cover %1, immediate
      sv.cover %2, immediate
      sv.cover %4, immediate
    }

    hw.output %0 : i1
  }
}

// -----
// Check register extraction

module {
  // CHECK-LABEL: @RegExtracted_cover
  // CHECK-SAME: %designAndTestCode
  // CHECK: %testCode1 = seq.firreg
  // CHECK: %testCode2 = seq.firreg
  // CHECK-NOT: seq.firreg

  // CHECK-LABEL: @RegExtracted
  // CHECK: %symbol = seq.firreg
  // CHECK: %designAndTestCode = seq.firreg
  // CHECK-NOT: seq.firreg
  hw.module @RegExtracted(in %clock: !seq.clock, in %reset: i1, in %in: i1, out out: i1) {
    %muxed = comb.mux bin %reset, %in, %testCode1 : i1
    %testCode1 = seq.firreg %muxed clock %clock : i1
    %testCode2 = seq.firreg %testCode1 clock %clock : i1
    %symbol = seq.firreg %in clock %clock sym @foo : i1
    %designAndTestCode = seq.firreg %in clock %clock : i1
    %deadReg = seq.firreg %testCode1 clock %clock : i1

    %clk = seq.from_clock %clock
    sv.always posedge %clk {
      sv.cover %testCode1, immediate
      sv.cover %testCode2, immediate
      sv.cover %designAndTestCode, immediate
    }

    hw.output %designAndTestCode : i1
  }
}

// -----
// Check that constants are cloned freely.

module {
  // CHECK-LABEL: @ConstantCloned_cover(in %in : i1, in %clock : i1)
  // CHECK-NEXT:   %true = hw.constant true
  // CHECK-NEXT:   comb.xor bin %in, %true : i1
  hw.module @ConstantCloned(in %clock: i1, in %in: i1, out out: i1) {
    %true = hw.constant true
    %not = comb.xor bin %in, %true : i1

    sv.always posedge %clock {
      sv.cover %not, immediate
    }

    hw.output %true : i1
  }
}

// -----
// Check that input only modules are inlined properly.

module {
  // @ShouldNotBeInlined cannot be inlined because there is a wire with an inner sym
  // that is referred by hierpath op.
  hw.hierpath private @Foo [@ShouldNotBeInlined::@foo]
  hw.module private @ShouldNotBeInlined(in %clock: i1, in %a: i1) {
    %w = sv.wire sym @foo: !hw.inout<i1>
    sv.always posedge %clock {
      sv.if %a {
        sv.assert %a, immediate message "foo"
      }
    }
    hw.output
  }
  hw.module private @Assert(in %clock: i1, in %a: i1) {
    sv.always posedge %clock {
      sv.if %a {
        sv.assert %a, immediate message "foo"
      }
    }
    hw.output
  }

  // CHECK-LABEL: hw.module private @AssertWrapper(in %clock : i1, in %a : i1, out b : i1) {
  // CHECK-NEXT:  hw.instance "Assert_assert" sym @__ETC_Assert_assert @Assert_assert
  // CHECK-SAME:  doNotPrint = true
  hw.module private @AssertWrapper(in %clock: i1, in %a: i1, out b: i1) {
    hw.instance "a3" @Assert(clock: %clock: i1, a: %a: i1) -> ()
    hw.output %a: i1
  }

  // CHECK-NOT: @InputOnly
  hw.module private @InputOnly(in %clock: i1, in %a: i1) {
    hw.instance "a4" @Assert(clock: %clock: i1, a: %a: i1) -> ()
  }

  // CHECK-LABEL: hw.module @Top(in %clock : i1, in %a : i1, in %b : i1) {
  // CHECK-NEXT:  hw.instance "Assert_assert" sym @__ETC_Assert_assert_0 @Assert_assert
  // CHECK-SAME:  doNotPrint = true
  // CHECK-NEXT:  hw.instance "Assert_assert" sym @__ETC_Assert_assert @Assert_assert
  // CHECK-SAME:  doNotPrint = true
  // CHECK-NEXT:  hw.instance "Assert_assert" sym @__ETC_Assert_assert_1 @Assert_assert
  // CHECK-SAME:  doNotPrint = true
  // CHECK-NEXT:  hw.instance "should_not_be_inlined" @ShouldNotBeInlined
  // CHECK-NOT: doNotPrint
  hw.module @Top(in %clock: i1, in %a: i1, in %b: i1) {
    hw.instance "a1" @Assert(clock: %clock: i1, a: %a: i1) -> ()
    hw.instance "a2" @Assert(clock: %clock: i1, a: %b: i1) -> ()
    hw.instance "a3" @InputOnly(clock: %clock: i1, a: %b: i1) -> ()
    hw.instance "should_not_be_inlined" @ShouldNotBeInlined (clock: %clock: i1, a: %b: i1) -> ()
    hw.output
  }
  // CHECK:       sv.bind <@Top::@__ETC_Assert_assert>
  // CHECK-NEXT:  sv.bind <@Top::@__ETC_Assert_assert_0>
  // CHECK-NEXT:  sv.bind <@Top::@__ETC_Assert_assert_1>
  // CHECK-NEXT:  sv.bind <@AssertWrapper::@__ETC_Assert_assert>
}


// -----

// Check that the port order is [%clock, %in] and not the reverse.  This is
// trying to guarantee taht the generated port order is stable with additions or
// deletions of internal operations.  The critical thing in this test is the
// existence of the `%0 = seq.from_clock %clock` operation.  This operation was
// added and it caused the port order to become [%in, %clock].  This shouldn't
// happen.
//
// See: https://github.com/llvm/circt/issues/6072

module {
  // CHECK-LABEL: hw.module @PortOrder_6072
  hw.module @PortOrder_6072(in %clock : !seq.clock, in %in : i1) {
    hw.instance "dut" @Foo(clock: %clock: !seq.clock, in: %in: i1) -> ()
    hw.output
  }
  // CHECK: hw.module private @Foo_cover(in %clock : !seq.clock, in %in : i1)
  hw.module private @Foo(in %clock: !seq.clock, in %in: i1) {
    %0 = seq.from_clock %clock
    sv.cover.concurrent posedge %0, %in label "cover__hello"
    hw.output
  }
}


// -----

// Check that no anonymous ports are created and all the port names are unique.

module {
  hw.module @PortName(in %clock : !seq.clock, in %in : i1) {
    %x = hw.instance "pF" @PortNameFoo(clock: %clock: !seq.clock, "": %in: i1) -> (o: i1)
    hw.output
  }
  // CHECK-LABEL: hw.module private @PortNameFoo_cover
  // CHECK-SAME: (in %clock : !seq.clock, in %port_1 : i1, in %port_2 : i1)
  hw.module private @PortNameFoo(in %clock: !seq.clock, in %1: i1, out o : i1) {
    // CHECK: hw.instance "PortNameFoo_cover"
    // CHECK-SAME: @PortNameFoo_cover(clock: %clock: !seq.clock, port_1: %0: i1, port_2: %1: i1) -> ()
    %0 = seq.from_clock %clock
    %2 = comb.xor %1, %1 : i1
    sv.cover.concurrent posedge %0, %1 label "cover__hello1"
    sv.cover.concurrent posedge %0, %2 label "cover__hello2"
    hw.output %2 : i1
  }
}

// -----

// Check that verif ops are also extracted.

// CHECK: hw.module private @VerifOps_assert
// CHECK: hw.module private @VerifOps_assume
// CHECK: hw.module private @VerifOps_cover
hw.module @VerifOps(in %a : i1, in %b : i1) {
  %true = hw.constant true
  verif.assert %true : i1
  verif.assume %true : i1
  verif.cover %true : i1
  hw.output
}

// -----

// Check that clocked verif ops are also extracted.

// CHECK: hw.module private @ClockedVerifOps_assert
// CHECK: hw.module private @ClockedVerifOps_assume
// CHECK: hw.module private @ClockedVerifOps_cover
hw.module @ClockedVerifOps(in %a : i1, in %en : i1, in %clock: i1) {
  %true = hw.constant true
  verif.clocked_assert %a if %en, posedge %clock : i1
  verif.clocked_assume %a if %en, posedge %clock : i1
  verif.clocked_cover %a if %en, posedge %clock : i1
  hw.output
}<|MERGE_RESOLUTION|>--- conflicted
+++ resolved
@@ -1,12 +1,9 @@
 // RUN:  circt-opt --sv-extract-test-code --split-input-file %s | FileCheck %s
 // CHECK-LABEL: module attributes {firrtl.extract.assert = #hw.output_file<"dir3{{/|\\\\}}"
 // CHECK-NEXT: sv.macro.decl @SYNTHESIS
-<<<<<<< HEAD
-=======
 // CHECK-NEXT: emit.fragment @some_fragment {
 // CHECK-NEXT:   sv.verbatim "foo"
 // CHECK-NEXT: }
->>>>>>> 1645d71c
 // CHECK-NEXT: hw.module.extern @foo_cover
 // CHECK-NOT: attributes
 // CHECK-NEXT: hw.module.extern @foo_assume
@@ -45,12 +42,9 @@
 // CHECK: sv.bind <@issue1246::@__ETC_issue1246_cover>
 module attributes {firrtl.extract.assert =  #hw.output_file<"dir3/", excludeFromFileList, includeReplicatedOps>, firrtl.extract.assume.bindfile = #hw.output_file<"file4", excludeFromFileList>} {
   sv.macro.decl @SYNTHESIS
-<<<<<<< HEAD
-=======
   emit.fragment @some_fragment {
     sv.verbatim "foo"
   }
->>>>>>> 1645d71c
   hw.module.extern @foo_cover(in %a : i1) attributes {"firrtl.extract.cover.extra"}
   hw.module.extern @foo_assume(in %a : i1) attributes {"firrtl.extract.assume.extra"}
   hw.module.extern @foo_assert(in %a : i1) attributes {"firrtl.extract.assert.extra"}
