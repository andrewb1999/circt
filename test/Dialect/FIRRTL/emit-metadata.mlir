// RUN: circt-opt --firrtl-emit-metadata="repl-seq-mem=true repl-seq-mem-file=dut.conf" -split-input-file %s | FileCheck %s

firrtl.circuit "empty" {
  firrtl.module @empty() {
  }
}
// CHECK-LABEL: firrtl.circuit "empty"   {
// CHECK-NEXT:    firrtl.module @empty() {
// CHECK-NEXT:    }
// CHECK-NEXT:    emit.file "metadata{{/|\\\\}}seq_mems.json" {
// CHECK-NEXT:      sv.verbatim "[]"
// CHECK-NEXT:    }
// CHECK-NEXT:    emit.file "dut.conf" {
// CHECK-NEXT:      sv.verbatim ""
// CHECK-NEXT:    }
// CHECK-NEXT:  }
// Memory metadata om class should not be created.
// CHECK-NOT: om.class @MemorySchema

// -----

//===----------------------------------------------------------------------===//
// RetimeModules
//===----------------------------------------------------------------------===//

firrtl.circuit "retime0" attributes { annotations = [{
    class = "sifive.enterprise.firrtl.RetimeModulesAnnotation",
    filename = "retime_modules.json"
}]} {

  firrtl.module @retime0() attributes { annotations = [{
      class = "freechips.rocketchip.util.RetimeModuleAnnotation"
  }]} { }

  firrtl.module @retime1() { }

  firrtl.module @retime2() attributes { annotations = [{
      class = "freechips.rocketchip.util.RetimeModuleAnnotation"
  }]} { }
}
// CHECK-LABEL: firrtl.circuit "retime0"   {
// CHECK:         firrtl.module @retime0(out %metadataObj: !firrtl.any
// CHECK:           [[SIFIVE_METADATA:%.+]] = firrtl.object @SiFive_Metadata
// CHECK:           [[METADATA_OBJ:%.+]] = firrtl.object.anyref_cast [[SIFIVE_METADATA]]
// CHECK:           propassign %metadataObj, [[METADATA_OBJ]]
// CHECK:         firrtl.module @retime1() {
<<<<<<< HEAD
// CHECK:         firrtl.module @retime2() {
// CHECK:               emit.file "retime_modules.json" {
// CHECK-NEXT{LITERAL}:   sv.verbatim "[\0A \22{{0}}\22,\0A \22{{1}}\22\0A]" {symbols = [@retime0, @retime2]}
// CHECK-NEXT:          }

// CHECK:   om.class @RetimeModulesSchema(%moduleName: !om.sym_ref) {
// CHECK-NEXT:     om.class.field @moduleName, %moduleName : !om.sym_ref
// CHECK-NEXT:   }

// CHECK:   om.class @RetimeModulesMetadata() {
// CHECK-NEXT:     %0 = om.constant #om.sym_ref<@retime0> : !om.sym_ref
// CHECK-NEXT:     %1 = om.object @RetimeModulesSchema(%0) : (!om.sym_ref) -> !om.class.type<@RetimeModulesSchema>
// CHECK-NEXT:     om.class.field @[[m1:.+]], %1 : !om.class.type<@RetimeModulesSchema>
// CHECK-NEXT:     %2 = om.constant #om.sym_ref<@retime2> : !om.sym_ref
// CHECK-NEXT:     %3 = om.object @RetimeModulesSchema(%2) : (!om.sym_ref) -> !om.class.type<@RetimeModulesSchema>
// CHECK-NEXT:     om.class.field @[[m2:.+]], %3 : !om.class.type<@RetimeModulesSchema>
// CHECK-NEXT:   }
=======
// CHECK:         firrtl.module @retime2()

// CHECK:    firrtl.class @RetimeModulesSchema(in %[[moduleName_in:.+]]: !firrtl.string, out %moduleName: !firrtl.string) {
// CHECK:    firrtl.propassign %moduleName, %[[moduleName_in]]

// CHECK:  firrtl.class @RetimeModulesMetadata
// CHECK-SAME: (out %[[retime0_field:[a-zA-Z][a-zA-Z0-9_]*]]: !firrtl.class<@RetimeModulesSchema
// CHECK:    %[[v0:.+]] = firrtl.string "retime0"
// CHECK:    %retime0 = firrtl.object @RetimeModulesSchema
// CHECK-NEXT:    %[[v1:.+]] = firrtl.object.subfield %retime0
// CHECK-NEXT:    firrtl.propassign %[[v1]], %[[v0]] : !firrtl.string
// CHECK-NEXT:    firrtl.propassign %[[retime0_field]], %retime0
// CHECK:    %2 = firrtl.string "retime2"
// CHECK:    %retime2 = firrtl.object @RetimeModulesSchema
// CHECK:    firrtl.object.subfield %retime2
// CHECK:    firrtl.propassign %[[retime2field:.+]], %retime2

// CHECK:               emit.file "retime_modules.json" {
// CHECK-NEXT{LITERAL}:   sv.verbatim "[\0A \22{{0}}\22,\0A \22{{1}}\22\0A]" {symbols = [@retime0, @retime2]}
// CHECK-NEXT:          }
>>>>>>> 1645d71c

// -----

//===----------------------------------------------------------------------===//
// SitestBlackbox
//===----------------------------------------------------------------------===//

// CHECK-LABEL: firrtl.circuit "DUTBlackboxes" {
firrtl.circuit "DUTBlackboxes" attributes { annotations = [{
    class = "sifive.enterprise.firrtl.SitestBlackBoxAnnotation",
    filename = "dut_blackboxes.json"
  }]} {
  firrtl.module @DUTBlackboxes() attributes {annotations = [
      {class = "sifive.enterprise.firrtl.MarkDUTAnnotation"}]} {
  }
// CHECK-NOT:  emit.file ""
// CHECK:      emit.file "dut_blackboxes.json" {
// CHECK-NEXT:   emit.verbatim "[]"
// CHECK-NEXT: }
// CHECK-NOT:  emit.file ""
}

// -----

// CHECK-LABEL: firrtl.circuit "TestBlackboxes"  {
firrtl.circuit "TestBlackboxes" attributes { annotations = [{
    class = "sifive.enterprise.firrtl.SitestTestHarnessBlackBoxAnnotation",
    filename = "test_blackboxes.json"
  }]} {
  firrtl.module @TestBlackboxes() attributes {annotations = [
      {class = "sifive.enterprise.firrtl.MarkDUTAnnotation"}]} {
  }
// CHECK-NOT:  emit.file ""
// CHECK:      emit.file "test_blackboxes.json" {
// CHECK-NEXT:   emit.verbatim "[]"
// CHECK-NEXT: }
// CHECK-NOT:  emit.file ""
}

// -----

// CHECK-LABEL: firrtl.circuit "BasicBlackboxes"   {
firrtl.circuit "BasicBlackboxes" attributes { annotations = [{
    class = "sifive.enterprise.firrtl.SitestBlackBoxAnnotation",
    filename = "dut_blackboxes.json"
  }, {
    class = "sifive.enterprise.firrtl.SitestTestHarnessBlackBoxAnnotation",
    filename = "test_blackboxes.json"
  }]} {

  firrtl.module @BasicBlackboxes() attributes {annotations = [
      {class = "sifive.enterprise.firrtl.MarkDUTAnnotation"}]} {
    firrtl.instance test @DUTBlackbox_0()
    firrtl.instance test @DUTBlackbox_1()
    firrtl.instance test @DUTBlackbox_2()
  }

  // These should all be ignored.
  firrtl.extmodule @ignored0() attributes {annotations = [{class = "firrtl.transforms.BlackBoxInlineAnno"}], defname = "ignored0"}
  firrtl.extmodule @ignored1() attributes {annotations = [{class = "firrtl.transforms.BlackBoxPathAnno"}], defname = "ignored1"}
  firrtl.extmodule @ignored2() attributes {annotations = [{class = "sifive.enterprise.grandcentral.DataTapsAnnotation.blackbox"}], defname = "ignored2"}
  firrtl.extmodule @ignored3() attributes {annotations = [{class = "sifive.enterprise.grandcentral.MemTapAnnotation.blackbox", id = 4 : i64}], defname = "ignored3"}
  firrtl.extmodule @ignored4() attributes {annotations = [{class = "firrtl.transforms.BlackBox"}], defname = "ignored4"}

// CHECK:    firrtl.class @SitestBlackBoxModulesSchema(in %[[moduleName_in:.+]]: !firrtl.string, out %moduleName: !firrtl.string) {
// CHECK:      firrtl.propassign %moduleName, %[[moduleName_in]]
// CHECK:    }

// CHECK:    firrtl.class @SitestBlackBoxMetadata(out %TestBlackbox_field: !firrtl.class<@SitestBlackBoxModulesSchema(in moduleName_in: !firrtl.string, out moduleName: !firrtl.string)>, out %DUTBlackbox_0_field: !firrtl.class<@SitestBlackBoxModulesSchema(in moduleName_in: !firrtl.string, out moduleName: !firrtl.string)>, out %DUTBlackbox_1_field: !firrtl.class<@SitestBlackBoxModulesSchema(in moduleName_in: !firrtl.string, out moduleName: !firrtl.string)>) attributes {portAnnotations = []} {
// CHECK:      firrtl.string "TestBlackbox"
// CHECK:      %TestBlackbox = firrtl.object @SitestBlackBoxModulesSchema
// CHECK:      firrtl.propassign %TestBlackbox_field, %TestBlackbox
// CHECK:      firrtl.string "DUTBlackbox2"
// CHECK:      %DUTBlackbox_0 = firrtl.object @SitestBlackBoxModulesSchema
// CHECK:      firrtl.propassign %DUTBlackbox_0_field, %DUTBlackbox_0
// CHECK:      firrtl.string "DUTBlackbox1"
// CHECK:      %DUTBlackbox_1 = firrtl.object @SitestBlackBoxModulesSchema
// CHECK:      firrtl.propassign %DUTBlackbox_1_field, %DUTBlackbox_1
// CHECK:    }
  // Gracefully handle missing defnames.
  firrtl.extmodule @NoDefName()

  firrtl.extmodule @TestBlackbox() attributes {defname = "TestBlackbox"}

  // CHECK:               emit.file "test_blackboxes.json" {
  // CHECK-NEXT{LITERAL}:   emit.verbatim "[\0A \22TestBlackbox\22\0A]"
  // CHECK-NEXT:          }

  // Should be de-duplicated and sorted.
  firrtl.extmodule @DUTBlackbox_0() attributes {defname = "DUTBlackbox2"}
  firrtl.extmodule @DUTBlackbox_1() attributes {defname = "DUTBlackbox1"}
  firrtl.extmodule @DUTBlackbox_2() attributes {defname = "DUTBlackbox1"}
  // CHECK:               emit.file "dut_blackboxes.json" {
  // CHECK-NEXT{LITERAL}:   emit.verbatim "[\0A \22DUTBlackbox1\22,\0A \22DUTBlackbox2\22\0A]"
  // CHECK-NEXT:          }
}

// -----

//===----------------------------------------------------------------------===//
// MemoryMetadata
//===----------------------------------------------------------------------===//

// CHECK-LABEL: firrtl.circuit "top"
firrtl.circuit "top"
{
  firrtl.module @top() { }
  // When there are no memories, we still need to emit the memory metadata.

  // CHECK:      emit.file "metadata{{/|\\\\}}seq_mems.json" {
  // CHECK-NEXT:   sv.verbatim "[]"
  // CHECK-NEXT: }

  // CHECK:      emit.file "dut.conf" {
  // CHECK-NEXT:   sv.verbatim ""
  // CHECK-NEXT: }
}

// -----

// CHECK-LABEL: firrtl.circuit "OneMemory"
firrtl.circuit "OneMemory" {
  firrtl.module @OneMemory() {
    %0:5= firrtl.instance MWrite_ext sym @MWrite_ext_0  @MWrite_ext(in W0_addr: !firrtl.uint<4>, in W0_en: !firrtl.uint<1>, in W0_clk: !firrtl.clock, in W0_data: !firrtl.uint<42>, in user_input: !firrtl.uint<5>)
  }
  firrtl.memmodule @MWrite_ext(in W0_addr: !firrtl.uint<4>, in W0_en: !firrtl.uint<1>, in W0_clk: !firrtl.clock, in W0_data: !firrtl.uint<42>, in user_input: !firrtl.uint<5>) attributes {dataWidth = 42 : ui32, depth = 12 : ui64, extraPorts = [{direction = "input", name = "user_input", width = 5 : ui32}], maskBits = 1 : ui32, numReadPorts = 0 : ui32, numReadWritePorts = 0 : ui32, numWritePorts = 1 : ui32, readLatency = 1 : ui32, writeLatency = 1 : ui32}

<<<<<<< HEAD
=======

  // CHECK:  firrtl.class @MemorySchema
  // CHECK:    firrtl.propassign %name, %name_in : !firrtl.string
  // CHECK:    firrtl.propassign %depth, %depth_in : !firrtl.integer
  // CHECK:    firrtl.propassign %width, %width_in : !firrtl.integer
  // CHECK:    firrtl.propassign %maskBits, %maskBits_in : !firrtl.integer
  // CHECK:    firrtl.propassign %readPorts, %readPorts_in : !firrtl.integer
  // CHECK:    firrtl.propassign %writePorts, %writePorts_in : !firrtl.integer
  // CHECK:    firrtl.propassign %readwritePorts, %readwritePorts_in : !firrtl.integer
  // CHECK:    firrtl.propassign %writeLatency, %writeLatency_in : !firrtl.integer
  // CHECK:    firrtl.propassign %readLatency, %readLatency_in : !firrtl.integer
  // CHECK:    firrtl.propassign %hierarchy, %hierarchy_in : !firrtl.list<path>
  
  // CHECK: firrtl.class @MemoryMetadata
  // CHECK:   firrtl.path instance distinct[0]<>
  // CHECK:   %MWrite_ext = firrtl.object @MemorySchema
  // CHECK:   firrtl.string "MWrite_ext"
  // CHECK:   firrtl.object.subfield %MWrite_ext[name_in]
  // CHECK:   firrtl.integer 12
  // CHECK:   firrtl.object.subfield %MWrite_ext[depth_in]
  // CHECK:   firrtl.integer 42
  // CHECK:   firrtl.object.subfield %MWrite_ext[width_in]
  // CHECK:   firrtl.integer 1
  // CHECK:   firrtl.object.subfield %MWrite_ext[maskBits_in]
  // CHECK:   firrtl.integer 0
  // CHECK:   firrtl.object.subfield %MWrite_ext[readPorts_in]
  // CHECK:   firrtl.integer 1
  // CHECK:   firrtl.object.subfield %MWrite_ext[writePorts_in]
  // CHECK:   firrtl.integer 0
  // CHECK:   firrtl.object.subfield %MWrite_ext[readwritePorts_in]
  // CHECK:   firrtl.integer 1
  // CHECK:   firrtl.object.subfield %MWrite_ext[writeLatency_in]
  // CHECK:   firrtl.integer 1
  // CHECK:   firrtl.object.subfield %MWrite_ext[readLatency_in]
  // CHECK:   firrtl.object.subfield %MWrite_ext[hierarchy_in]
  // CHECK:   firrtl.propassign %MWrite_ext_field, %MWrite_ext
  // CHECK: }

>>>>>>> 1645d71c
  // CHECK:               emit.file "metadata{{/|\\\\}}seq_mems.json" {
  // CHECK-NEXT{LITERAL}:   sv.verbatim  "[\0A {\0A \22module_name\22: \22{{0}}\22,\0A \22depth\22: 12,\0A \22width\22: 42,\0A \22masked\22: false,\0A \22read\22: 0,\0A \22write\22: 1,\0A \22readwrite\22: 0,\0A \22extra_ports\22: [\0A {\0A \22name\22: \22user_input\22,\0A \22direction\22: \22input\22,\0A \22width\22: 5\0A }\0A ],\0A \22hierarchy\22: [\0A \22{{1}}.MWrite_ext\22\0A ]\0A }\0A]"
  // CHECK-SAME:              {symbols = [@MWrite_ext, @OneMemory]}
  // CHECK-NEXT:          }

  // CHECK:               emit.file "dut.conf" {
  // CHECK-NEXT{LITERAL}:   sv.verbatim "name {{0}} depth 12 width 42 ports write\0A"
  // CHECK-SAME:              {symbols = [@MWrite_ext]}
  // CHECK-NEXT:          }
}

// -----

// CHECK-LABEL: firrtl.circuit "DualReadsSMem"
firrtl.circuit "DualReadsSMem" {
  firrtl.module @DualReadsSMem() {
    %0:12 = firrtl.instance DualReads_ext {annotations = [{class = "sifive.enterprise.firrtl.SeqMemInstanceMetadataAnnotation", data = {baseAddress = 2147483648 : i64, dataBits = 8 : i64, eccBits = 0 : i64, eccIndices = [], eccScheme = "none"}}]}  @DualReads_ext(in R0_addr: !firrtl.uint<4>, in R0_en: !firrtl.uint<1>, in R0_clk: !firrtl.clock, in R0_data: !firrtl.uint<42>, in R1_addr: !firrtl.uint<4>, in R1_en: !firrtl.uint<1>, in R1_clk: !firrtl.clock, in R1_data: !firrtl.uint<42>, in W0_addr: !firrtl.uint<4>, in W0_en: !firrtl.uint<1>, in W0_clk: !firrtl.clock, in W0_data: !firrtl.uint<42>)
  }
  firrtl.memmodule @DualReads_ext(in R0_addr: !firrtl.uint<4>, in R0_en: !firrtl.uint<1>, in R0_clk: !firrtl.clock, in R0_data: !firrtl.uint<42>, in R1_addr: !firrtl.uint<4>, in R1_en: !firrtl.uint<1>, in R1_clk: !firrtl.clock, in R1_data: !firrtl.uint<42>, in W0_addr: !firrtl.uint<4>, in W0_en: !firrtl.uint<1>, in W0_clk: !firrtl.clock, in W0_data: !firrtl.uint<42>) attributes {dataWidth = 42 : ui32, depth = 12 : ui64, extraPorts = [], maskBits = 1 : ui32, numReadPorts = 2 : ui32, numReadWritePorts = 0 : ui32, numWritePorts = 1 : ui32, readLatency = 1 : ui32, writeLatency = 1 : ui32}
  // CHECK{LITERAL}: sv.verbatim "[\0A {\0A \22module_name\22: \22{{0}}\22,\0A \22depth\22: 12,\0A \22width\22: 42,\0A \22masked\22: false,\0A \22read\22: 2,\0A \22write\22: 1,\0A \22readwrite\22: 0,\0A \22extra_ports\22: [],\0A \22hierarchy\22: [\0A \22{{1}}.DualReads_ext\22\0A ]\0A }\0A]"
  // CHECK: {symbols = [@DualReads_ext, @DualReadsSMem]}
  // CHECK{LITERAL}: sv.verbatim "name {{0}} depth 12 width 42 ports write,read,read\0A" {symbols = [@DualReads_ext]}

}

// -----

// CHECK-LABEL: firrtl.circuit "ReadOnlyMemory"
firrtl.circuit "ReadOnlyMemory" {
  firrtl.module @ReadOnlyMemory() {
    %0:4 = firrtl.instance rom_ext sym @rom_ext_0 @rom_ext(in R0_addr: !firrtl.uint<9>, in R0_en: !firrtl.uint<1>, in R0_clk: !firrtl.clock, out R0_data: !firrtl.uint<32>)
  }
  firrtl.memmodule @rom_ext(in R0_addr: !firrtl.uint<9>, in R0_en: !firrtl.uint<1>, in R0_clk: !firrtl.clock, out R0_data: !firrtl.uint<32>) attributes {dataWidth = 32 : ui32, depth = 512 : ui64, extraPorts = [], maskBits = 0 : ui32, numReadPorts = 1 : ui32, numReadWritePorts = 0 : ui32, numWritePorts = 0 : ui32, readLatency = 1 : ui32, writeLatency = 1 : ui32}
  // CHECK{LITERAL}: sv.verbatim "[\0A  {\0A \22module_name\22: \22{{0}}\22,\0A \22depth\22: 512,\0A \22width\22: 32,\0A \22masked\22: false,\0A \22read\22: 1,\0A \22write\22: 0,\0A \22readwrite\22: 0,\0A \22extra_ports\22: [],\0A \22hierarchy\22: [\0A \22{{1}}.rom_ext\22\0A ]\0A }\0A]"
  // CHECK: symbols = [@rom_ext, @ReadOnlyMemory]}
  // CHECK{LITERAL}: sv.verbatim "name {{0}} depth 512 width 32 ports read\0A" {symbols = [@rom_ext]}
}

// -----

// CHECK-LABEL: firrtl.circuit "top"
firrtl.circuit "top" {
<<<<<<< HEAD
  firrtl.module @top()  {
    // CHECK: firrtl.instance dut sym @[[DUT_SYM:.+]] @DUT
    firrtl.instance dut @DUT()
    firrtl.instance mem1 @Mem1()
    firrtl.instance mem2 @Mem2()
  }
  firrtl.module private @Mem1() {
    %0:4 = firrtl.instance head_ext  @head_ext(in W0_addr: !firrtl.uint<5>, in W0_en: !firrtl.uint<1>, in W0_clk: !firrtl.clock, in W0_data: !firrtl.uint<5>)
  }
  firrtl.module private @Mem2() {
    %0:4 =  firrtl.instance head_0_ext  @head_0_ext(in W0_addr: !firrtl.uint<5>, in W0_en: !firrtl.uint<1>, in W0_clk: !firrtl.clock, in W0_data: !firrtl.uint<5>)
  }
  firrtl.module private @DUT() attributes {annotations = [
    {class = "sifive.enterprise.firrtl.MarkDUTAnnotation"}]} {
    // CHECK: firrtl.instance mem1 sym @[[MEM1_SYM:.+]] @Mem(
    firrtl.instance mem1 @Mem()
  }
  firrtl.module private @Mem() {
    %0:10 = firrtl.instance memory_ext {annotations = [{class = "sifive.enterprise.firrtl.SeqMemInstanceMetadataAnnotation", data = {baseAddress = 2147483648 : i64, dataBits = 8 : i64, eccBits = 0 : i64, eccIndices = [], eccScheme = "none"}}]} @memory_ext(in R0_addr: !firrtl.uint<4>, in R0_en: !firrtl.uint<1>, in R0_clk: !firrtl.clock, out R0_data: !firrtl.uint<8>, in RW0_addr: !firrtl.uint<4>, in RW0_en: !firrtl.uint<1>, in RW0_clk: !firrtl.clock, in RW0_wmode: !firrtl.uint<1>, in RW0_wdata: !firrtl.uint<8>, out RW0_rdata: !firrtl.uint<8>)
    %1:8 = firrtl.instance dumm_ext @dumm_ext(in R0_addr: !firrtl.uint<5>, in R0_en: !firrtl.uint<1>, in R0_clk: !firrtl.clock, out R0_data: !firrtl.uint<5>, in W0_addr: !firrtl.uint<5>, in W0_en: !firrtl.uint<1>, in W0_clk: !firrtl.clock, in W0_data: !firrtl.uint<5>)
  }
  firrtl.memmodule private @head_ext(in W0_addr: !firrtl.uint<5>, in W0_en: !firrtl.uint<1>, in W0_clk: !firrtl.clock, in W0_data: !firrtl.uint<5>) attributes {dataWidth = 5 : ui32, depth = 20 : ui64, extraPorts = [], maskBits = 1 : ui32, numReadPorts = 0 : ui32, numReadWritePorts = 0 : ui32, numWritePorts = 1 : ui32, readLatency = 1 : ui32, writeLatency = 1 : ui32}
  firrtl.memmodule private @head_0_ext(in W0_addr: !firrtl.uint<5>, in W0_en: !firrtl.uint<1>, in W0_clk: !firrtl.clock, in W0_data: !firrtl.uint<5>) attributes {dataWidth = 5 : ui32, depth = 20 : ui64, extraPorts = [], maskBits = 1 : ui32, numReadPorts = 0 : ui32, numReadWritePorts = 0 : ui32, numWritePorts = 1 : ui32, readLatency = 1 : ui32, writeLatency = 1 : ui32}
  firrtl.memmodule private @memory_ext(in R0_addr: !firrtl.uint<4>, in R0_en: !firrtl.uint<1>, in R0_clk: !firrtl.clock, out R0_data: !firrtl.uint<8>, in RW0_addr: !firrtl.uint<4>, in RW0_en: !firrtl.uint<1>, in RW0_clk: !firrtl.clock, in RW0_wmode: !firrtl.uint<1>, in RW0_wdata: !firrtl.uint<8>, out RW0_rdata: !firrtl.uint<8>) attributes {dataWidth = 8 : ui32, depth = 16 : ui64, extraPorts = [], maskBits = 1 : ui32, numReadPorts = 1 : ui32, numReadWritePorts = 1 : ui32, numWritePorts = 0 : ui32, readLatency = 1 : ui32, writeLatency = 1 : ui32}
  firrtl.memmodule private @dumm_ext(in R0_addr: !firrtl.uint<5>, in R0_en: !firrtl.uint<1>, in R0_clk: !firrtl.clock, out R0_data: !firrtl.uint<5>, in W0_addr: !firrtl.uint<5>, in W0_en: !firrtl.uint<1>, in W0_clk: !firrtl.clock, in W0_data: !firrtl.uint<5>) attributes {dataWidth = 5 : ui32, depth = 20 : ui64, extraPorts = [], maskBits = 1 : ui32, numReadPorts = 1 : ui32, numReadWritePorts = 0 : ui32, numWritePorts = 1 : ui32, readLatency = 1 : ui32, writeLatency = 1 : ui32}

  // CHECK:               emit.file "metadata{{/|\\\\}}seq_mems.json" {
  // CHECK-NEXT{LITERAL}:   sv.verbatim "[\0A {\0A \22module_name\22: \22{{0}}\22,\0A \22depth\22: 16,\0A \22width\22: 8,\0A \22masked\22: false,\0A \22read\22: 1,\0A \22write\22: 0,\0A \22readwrite\22: 1,\0A \22extra_ports\22: [],\0A \22hierarchy\22: [\0A \22{{3}}.{{4}}.memory_ext\22\0A ]\0A },\0A {\0A \22module_name\22: \22{{5}}\22,\0A \22depth\22: 20,\0A \22width\22: 5,\0A \22masked\22: false,\0A \22read\22: 1,\0A \22write\22: 1,\0A \22readwrite\22: 0,\0A \22extra_ports\22: [],\0A \22hierarchy\22: [\0A \22{{3}}.{{4}}.dumm_ext\22\0A ]\0A }\0A]"
  // CHECK-SAME:              {symbols = [@memory_ext, @top, #hw.innerNameRef<@top::@[[DUT_SYM]]>, @DUT, #hw.innerNameRef<@DUT::@[[MEM1_SYM]]>, @dumm_ext]}
  // CHECK-NEXT:          }

  // CHECK:               emit.file "dut.conf" {
  // CHECK-NEXT{LITERAL}:   sv.verbatim "name {{0}} depth 20 width 5 ports write\0Aname {{1}} depth 20 width 5 ports write\0Aname {{2}} depth 16 width 8 ports read,rw\0Aname {{3}} depth 20 width 5 ports write,read\0A"
  // CHECK-SAME:              {symbols = [@head_ext, @head_0_ext, @memory_ext, @dumm_ext]}
  // CHECK-NEXT:          }
}

// CHECK:  om.class @MemorySchema(%name: !om.sym_ref, %depth: ui64, %width: ui32, %maskBits: ui32, %readPorts: ui32, %writePorts: ui32, %readwritePorts: ui32, %writeLatency: ui32, %readLatency: ui32) {
// CHECK-NEXT:    om.class.field @name, %name : !om.sym_ref
// CHECK-NEXT:    om.class.field @depth, %depth : ui64
// CHECK-NEXT:    om.class.field @width, %width : ui32
// CHECK-NEXT:    om.class.field @maskBits, %maskBits : ui32
// CHECK-NEXT:    om.class.field @readPorts, %readPorts : ui32
// CHECK-NEXT:    om.class.field @writePorts, %writePorts : ui32
// CHECK-NEXT:    om.class.field @readwritePorts, %readwritePorts : ui32
// CHECK-NEXT:    om.class.field @writeLatency, %writeLatency : ui32
// CHECK-NEXT:    om.class.field @readLatency, %readLatency : ui32
// CHECK-NEXT:  }
=======
    // CHECK: hw.hierpath @[[DUTNLA:.+]] [@top::@sym]
    firrtl.module @top()  {
      // CHECK: firrtl.instance dut sym @[[DUT_SYM:.+]] {annotations = [{circt.nonlocal = @dutNLA, class = "circt.tracker", id = distinct[0]<>}]} @DUT() 
      firrtl.instance dut @DUT()
      firrtl.instance mem1 @Mem1()
      firrtl.instance mem2 @Mem2()
    }
    firrtl.module private @Mem1() {
      %0:4 = firrtl.instance head_ext  @head_ext(in W0_addr: !firrtl.uint<5>, in W0_en: !firrtl.uint<1>, in W0_clk: !firrtl.clock, in W0_data: !firrtl.uint<5>)
    }
    firrtl.module private @Mem2() {
      %0:4 =  firrtl.instance head_0_ext  @head_0_ext(in W0_addr: !firrtl.uint<5>, in W0_en: !firrtl.uint<1>, in W0_clk: !firrtl.clock, in W0_data: !firrtl.uint<5>)
    }
    firrtl.module private @DUT() attributes {annotations = [
      {class = "sifive.enterprise.firrtl.MarkDUTAnnotation"}]} {
      // CHECK: firrtl.instance mem1 sym @[[MEM1_SYM:.+]] @Mem(
      firrtl.instance mem1 @Mem()
    }
    firrtl.module private @Mem() {
      %0:10 = firrtl.instance memory_ext {annotations = [{class = "sifive.enterprise.firrtl.SeqMemInstanceMetadataAnnotation", data = {baseAddress = 2147483648 : i64, dataBits = 8 : i64, eccBits = 0 : i64, eccIndices = [], eccScheme = "none"}}]} @memory_ext(in R0_addr: !firrtl.uint<4>, in R0_en: !firrtl.uint<1>, in R0_clk: !firrtl.clock, out R0_data: !firrtl.uint<8>, in RW0_addr: !firrtl.uint<4>, in RW0_en: !firrtl.uint<1>, in RW0_clk: !firrtl.clock, in RW0_wmode: !firrtl.uint<1>, in RW0_wdata: !firrtl.uint<8>, out RW0_rdata: !firrtl.uint<8>)
      %1:8 = firrtl.instance dumm_ext @dumm_ext(in R0_addr: !firrtl.uint<5>, in R0_en: !firrtl.uint<1>, in R0_clk: !firrtl.clock, out R0_data: !firrtl.uint<5>, in W0_addr: !firrtl.uint<5>, in W0_en: !firrtl.uint<1>, in W0_clk: !firrtl.clock, in W0_data: !firrtl.uint<5>)
    }
    firrtl.memmodule private @head_ext(in W0_addr: !firrtl.uint<5>, in W0_en: !firrtl.uint<1>, in W0_clk: !firrtl.clock, in W0_data: !firrtl.uint<5>) attributes {dataWidth = 5 : ui32, depth = 20 : ui64, extraPorts = [], maskBits = 1 : ui32, numReadPorts = 0 : ui32, numReadWritePorts = 0 : ui32, numWritePorts = 1 : ui32, readLatency = 1 : ui32, writeLatency = 1 : ui32}
    firrtl.memmodule private @head_0_ext(in W0_addr: !firrtl.uint<5>, in W0_en: !firrtl.uint<1>, in W0_clk: !firrtl.clock, in W0_data: !firrtl.uint<5>) attributes {dataWidth = 5 : ui32, depth = 20 : ui64, extraPorts = [], maskBits = 1 : ui32, numReadPorts = 0 : ui32, numReadWritePorts = 0 : ui32, numWritePorts = 1 : ui32, readLatency = 1 : ui32, writeLatency = 1 : ui32}
    firrtl.memmodule private @memory_ext(in R0_addr: !firrtl.uint<4>, in R0_en: !firrtl.uint<1>, in R0_clk: !firrtl.clock, out R0_data: !firrtl.uint<8>, in RW0_addr: !firrtl.uint<4>, in RW0_en: !firrtl.uint<1>, in RW0_clk: !firrtl.clock, in RW0_wmode: !firrtl.uint<1>, in RW0_wdata: !firrtl.uint<8>, out RW0_rdata: !firrtl.uint<8>) attributes {dataWidth = 8 : ui32, depth = 16 : ui64, extraPorts = [], maskBits = 1 : ui32, numReadPorts = 1 : ui32, numReadWritePorts = 1 : ui32, numWritePorts = 0 : ui32, readLatency = 1 : ui32, writeLatency = 1 : ui32}
    firrtl.memmodule private @dumm_ext(in R0_addr: !firrtl.uint<5>, in R0_en: !firrtl.uint<1>, in R0_clk: !firrtl.clock, out R0_data: !firrtl.uint<5>, in W0_addr: !firrtl.uint<5>, in W0_en: !firrtl.uint<1>, in W0_clk: !firrtl.clock, in W0_data: !firrtl.uint<5>) attributes {dataWidth = 5 : ui32, depth = 20 : ui64, extraPorts = [], maskBits = 1 : ui32, numReadPorts = 1 : ui32, numReadWritePorts = 0 : ui32, numWritePorts = 1 : ui32, readLatency = 1 : ui32, writeLatency = 1 : ui32}
>>>>>>> 1645d71c

  // CHECK:               emit.file "metadata{{/|\\\\}}seq_mems.json" {
  // CHECK-NEXT{LITERAL}:   sv.verbatim "[\0A {\0A \22module_name\22: \22{{0}}\22,\0A \22depth\22: 16,\0A \22width\22: 8,\0A \22masked\22: false,\0A \22read\22: 1,\0A \22write\22: 0,\0A \22readwrite\22: 1,\0A \22extra_ports\22: [],\0A \22hierarchy\22: [\0A \22{{3}}.{{4}}.memory_ext\22\0A ]\0A },\0A {\0A \22module_name\22: \22{{5}}\22,\0A \22depth\22: 20,\0A \22width\22: 5,\0A \22masked\22: false,\0A \22read\22: 1,\0A \22write\22: 1,\0A \22readwrite\22: 0,\0A \22extra_ports\22: [],\0A \22hierarchy\22: [\0A \22{{3}}.{{4}}.dumm_ext\22\0A ]\0A }\0A]"
  // CHECK-SAME:              {symbols = [@memory_ext, @top, #hw.innerNameRef<@top::@[[DUT_SYM]]>, @DUT, #hw.innerNameRef<@DUT::@[[MEM1_SYM]]>, @dumm_ext]}
  // CHECK-NEXT:          }

  // CHECK:               emit.file "dut.conf" {
  // CHECK-NEXT{LITERAL}:   sv.verbatim "name {{0}} depth 20 width 5 ports write\0Aname {{1}} depth 20 width 5 ports write\0Aname {{2}} depth 16 width 8 ports read,rw\0Aname {{3}} depth 20 width 5 ports write,read\0A"
  // CHECK-SAME:              {symbols = [@head_ext, @head_0_ext, @memory_ext, @dumm_ext]}
  // CHECK-NEXT:          }

  // CHECK:  firrtl.class @SiFive_Metadata
  // CHECK:    %[[V0:.+]] = firrtl.path instance distinct[0]<>
  // CHECK-NEXT:    %[[V1:.+]] = firrtl.list.create %[[V0]] : !firrtl.list<path>
  // CHECK-NEXT:    firrtl.propassign %dutModulePath_field_1, %[[V1]] : !firrtl.list<path>
}<|MERGE_RESOLUTION|>--- conflicted
+++ resolved
@@ -44,25 +44,6 @@
 // CHECK:           [[METADATA_OBJ:%.+]] = firrtl.object.anyref_cast [[SIFIVE_METADATA]]
 // CHECK:           propassign %metadataObj, [[METADATA_OBJ]]
 // CHECK:         firrtl.module @retime1() {
-<<<<<<< HEAD
-// CHECK:         firrtl.module @retime2() {
-// CHECK:               emit.file "retime_modules.json" {
-// CHECK-NEXT{LITERAL}:   sv.verbatim "[\0A \22{{0}}\22,\0A \22{{1}}\22\0A]" {symbols = [@retime0, @retime2]}
-// CHECK-NEXT:          }
-
-// CHECK:   om.class @RetimeModulesSchema(%moduleName: !om.sym_ref) {
-// CHECK-NEXT:     om.class.field @moduleName, %moduleName : !om.sym_ref
-// CHECK-NEXT:   }
-
-// CHECK:   om.class @RetimeModulesMetadata() {
-// CHECK-NEXT:     %0 = om.constant #om.sym_ref<@retime0> : !om.sym_ref
-// CHECK-NEXT:     %1 = om.object @RetimeModulesSchema(%0) : (!om.sym_ref) -> !om.class.type<@RetimeModulesSchema>
-// CHECK-NEXT:     om.class.field @[[m1:.+]], %1 : !om.class.type<@RetimeModulesSchema>
-// CHECK-NEXT:     %2 = om.constant #om.sym_ref<@retime2> : !om.sym_ref
-// CHECK-NEXT:     %3 = om.object @RetimeModulesSchema(%2) : (!om.sym_ref) -> !om.class.type<@RetimeModulesSchema>
-// CHECK-NEXT:     om.class.field @[[m2:.+]], %3 : !om.class.type<@RetimeModulesSchema>
-// CHECK-NEXT:   }
-=======
 // CHECK:         firrtl.module @retime2()
 
 // CHECK:    firrtl.class @RetimeModulesSchema(in %[[moduleName_in:.+]]: !firrtl.string, out %moduleName: !firrtl.string) {
@@ -83,7 +64,6 @@
 // CHECK:               emit.file "retime_modules.json" {
 // CHECK-NEXT{LITERAL}:   sv.verbatim "[\0A \22{{0}}\22,\0A \22{{1}}\22\0A]" {symbols = [@retime0, @retime2]}
 // CHECK-NEXT:          }
->>>>>>> 1645d71c
 
 // -----
 
@@ -211,8 +191,6 @@
   }
   firrtl.memmodule @MWrite_ext(in W0_addr: !firrtl.uint<4>, in W0_en: !firrtl.uint<1>, in W0_clk: !firrtl.clock, in W0_data: !firrtl.uint<42>, in user_input: !firrtl.uint<5>) attributes {dataWidth = 42 : ui32, depth = 12 : ui64, extraPorts = [{direction = "input", name = "user_input", width = 5 : ui32}], maskBits = 1 : ui32, numReadPorts = 0 : ui32, numReadWritePorts = 0 : ui32, numWritePorts = 1 : ui32, readLatency = 1 : ui32, writeLatency = 1 : ui32}
 
-<<<<<<< HEAD
-=======
 
   // CHECK:  firrtl.class @MemorySchema
   // CHECK:    firrtl.propassign %name, %name_in : !firrtl.string
@@ -251,7 +229,6 @@
   // CHECK:   firrtl.propassign %MWrite_ext_field, %MWrite_ext
   // CHECK: }
 
->>>>>>> 1645d71c
   // CHECK:               emit.file "metadata{{/|\\\\}}seq_mems.json" {
   // CHECK-NEXT{LITERAL}:   sv.verbatim  "[\0A {\0A \22module_name\22: \22{{0}}\22,\0A \22depth\22: 12,\0A \22width\22: 42,\0A \22masked\22: false,\0A \22read\22: 0,\0A \22write\22: 1,\0A \22readwrite\22: 0,\0A \22extra_ports\22: [\0A {\0A \22name\22: \22user_input\22,\0A \22direction\22: \22input\22,\0A \22width\22: 5\0A }\0A ],\0A \22hierarchy\22: [\0A \22{{1}}.MWrite_ext\22\0A ]\0A }\0A]"
   // CHECK-SAME:              {symbols = [@MWrite_ext, @OneMemory]}
@@ -294,56 +271,6 @@
 
 // CHECK-LABEL: firrtl.circuit "top"
 firrtl.circuit "top" {
-<<<<<<< HEAD
-  firrtl.module @top()  {
-    // CHECK: firrtl.instance dut sym @[[DUT_SYM:.+]] @DUT
-    firrtl.instance dut @DUT()
-    firrtl.instance mem1 @Mem1()
-    firrtl.instance mem2 @Mem2()
-  }
-  firrtl.module private @Mem1() {
-    %0:4 = firrtl.instance head_ext  @head_ext(in W0_addr: !firrtl.uint<5>, in W0_en: !firrtl.uint<1>, in W0_clk: !firrtl.clock, in W0_data: !firrtl.uint<5>)
-  }
-  firrtl.module private @Mem2() {
-    %0:4 =  firrtl.instance head_0_ext  @head_0_ext(in W0_addr: !firrtl.uint<5>, in W0_en: !firrtl.uint<1>, in W0_clk: !firrtl.clock, in W0_data: !firrtl.uint<5>)
-  }
-  firrtl.module private @DUT() attributes {annotations = [
-    {class = "sifive.enterprise.firrtl.MarkDUTAnnotation"}]} {
-    // CHECK: firrtl.instance mem1 sym @[[MEM1_SYM:.+]] @Mem(
-    firrtl.instance mem1 @Mem()
-  }
-  firrtl.module private @Mem() {
-    %0:10 = firrtl.instance memory_ext {annotations = [{class = "sifive.enterprise.firrtl.SeqMemInstanceMetadataAnnotation", data = {baseAddress = 2147483648 : i64, dataBits = 8 : i64, eccBits = 0 : i64, eccIndices = [], eccScheme = "none"}}]} @memory_ext(in R0_addr: !firrtl.uint<4>, in R0_en: !firrtl.uint<1>, in R0_clk: !firrtl.clock, out R0_data: !firrtl.uint<8>, in RW0_addr: !firrtl.uint<4>, in RW0_en: !firrtl.uint<1>, in RW0_clk: !firrtl.clock, in RW0_wmode: !firrtl.uint<1>, in RW0_wdata: !firrtl.uint<8>, out RW0_rdata: !firrtl.uint<8>)
-    %1:8 = firrtl.instance dumm_ext @dumm_ext(in R0_addr: !firrtl.uint<5>, in R0_en: !firrtl.uint<1>, in R0_clk: !firrtl.clock, out R0_data: !firrtl.uint<5>, in W0_addr: !firrtl.uint<5>, in W0_en: !firrtl.uint<1>, in W0_clk: !firrtl.clock, in W0_data: !firrtl.uint<5>)
-  }
-  firrtl.memmodule private @head_ext(in W0_addr: !firrtl.uint<5>, in W0_en: !firrtl.uint<1>, in W0_clk: !firrtl.clock, in W0_data: !firrtl.uint<5>) attributes {dataWidth = 5 : ui32, depth = 20 : ui64, extraPorts = [], maskBits = 1 : ui32, numReadPorts = 0 : ui32, numReadWritePorts = 0 : ui32, numWritePorts = 1 : ui32, readLatency = 1 : ui32, writeLatency = 1 : ui32}
-  firrtl.memmodule private @head_0_ext(in W0_addr: !firrtl.uint<5>, in W0_en: !firrtl.uint<1>, in W0_clk: !firrtl.clock, in W0_data: !firrtl.uint<5>) attributes {dataWidth = 5 : ui32, depth = 20 : ui64, extraPorts = [], maskBits = 1 : ui32, numReadPorts = 0 : ui32, numReadWritePorts = 0 : ui32, numWritePorts = 1 : ui32, readLatency = 1 : ui32, writeLatency = 1 : ui32}
-  firrtl.memmodule private @memory_ext(in R0_addr: !firrtl.uint<4>, in R0_en: !firrtl.uint<1>, in R0_clk: !firrtl.clock, out R0_data: !firrtl.uint<8>, in RW0_addr: !firrtl.uint<4>, in RW0_en: !firrtl.uint<1>, in RW0_clk: !firrtl.clock, in RW0_wmode: !firrtl.uint<1>, in RW0_wdata: !firrtl.uint<8>, out RW0_rdata: !firrtl.uint<8>) attributes {dataWidth = 8 : ui32, depth = 16 : ui64, extraPorts = [], maskBits = 1 : ui32, numReadPorts = 1 : ui32, numReadWritePorts = 1 : ui32, numWritePorts = 0 : ui32, readLatency = 1 : ui32, writeLatency = 1 : ui32}
-  firrtl.memmodule private @dumm_ext(in R0_addr: !firrtl.uint<5>, in R0_en: !firrtl.uint<1>, in R0_clk: !firrtl.clock, out R0_data: !firrtl.uint<5>, in W0_addr: !firrtl.uint<5>, in W0_en: !firrtl.uint<1>, in W0_clk: !firrtl.clock, in W0_data: !firrtl.uint<5>) attributes {dataWidth = 5 : ui32, depth = 20 : ui64, extraPorts = [], maskBits = 1 : ui32, numReadPorts = 1 : ui32, numReadWritePorts = 0 : ui32, numWritePorts = 1 : ui32, readLatency = 1 : ui32, writeLatency = 1 : ui32}
-
-  // CHECK:               emit.file "metadata{{/|\\\\}}seq_mems.json" {
-  // CHECK-NEXT{LITERAL}:   sv.verbatim "[\0A {\0A \22module_name\22: \22{{0}}\22,\0A \22depth\22: 16,\0A \22width\22: 8,\0A \22masked\22: false,\0A \22read\22: 1,\0A \22write\22: 0,\0A \22readwrite\22: 1,\0A \22extra_ports\22: [],\0A \22hierarchy\22: [\0A \22{{3}}.{{4}}.memory_ext\22\0A ]\0A },\0A {\0A \22module_name\22: \22{{5}}\22,\0A \22depth\22: 20,\0A \22width\22: 5,\0A \22masked\22: false,\0A \22read\22: 1,\0A \22write\22: 1,\0A \22readwrite\22: 0,\0A \22extra_ports\22: [],\0A \22hierarchy\22: [\0A \22{{3}}.{{4}}.dumm_ext\22\0A ]\0A }\0A]"
-  // CHECK-SAME:              {symbols = [@memory_ext, @top, #hw.innerNameRef<@top::@[[DUT_SYM]]>, @DUT, #hw.innerNameRef<@DUT::@[[MEM1_SYM]]>, @dumm_ext]}
-  // CHECK-NEXT:          }
-
-  // CHECK:               emit.file "dut.conf" {
-  // CHECK-NEXT{LITERAL}:   sv.verbatim "name {{0}} depth 20 width 5 ports write\0Aname {{1}} depth 20 width 5 ports write\0Aname {{2}} depth 16 width 8 ports read,rw\0Aname {{3}} depth 20 width 5 ports write,read\0A"
-  // CHECK-SAME:              {symbols = [@head_ext, @head_0_ext, @memory_ext, @dumm_ext]}
-  // CHECK-NEXT:          }
-}
-
-// CHECK:  om.class @MemorySchema(%name: !om.sym_ref, %depth: ui64, %width: ui32, %maskBits: ui32, %readPorts: ui32, %writePorts: ui32, %readwritePorts: ui32, %writeLatency: ui32, %readLatency: ui32) {
-// CHECK-NEXT:    om.class.field @name, %name : !om.sym_ref
-// CHECK-NEXT:    om.class.field @depth, %depth : ui64
-// CHECK-NEXT:    om.class.field @width, %width : ui32
-// CHECK-NEXT:    om.class.field @maskBits, %maskBits : ui32
-// CHECK-NEXT:    om.class.field @readPorts, %readPorts : ui32
-// CHECK-NEXT:    om.class.field @writePorts, %writePorts : ui32
-// CHECK-NEXT:    om.class.field @readwritePorts, %readwritePorts : ui32
-// CHECK-NEXT:    om.class.field @writeLatency, %writeLatency : ui32
-// CHECK-NEXT:    om.class.field @readLatency, %readLatency : ui32
-// CHECK-NEXT:  }
-=======
     // CHECK: hw.hierpath @[[DUTNLA:.+]] [@top::@sym]
     firrtl.module @top()  {
       // CHECK: firrtl.instance dut sym @[[DUT_SYM:.+]] {annotations = [{circt.nonlocal = @dutNLA, class = "circt.tracker", id = distinct[0]<>}]} @DUT() 
@@ -370,7 +297,6 @@
     firrtl.memmodule private @head_0_ext(in W0_addr: !firrtl.uint<5>, in W0_en: !firrtl.uint<1>, in W0_clk: !firrtl.clock, in W0_data: !firrtl.uint<5>) attributes {dataWidth = 5 : ui32, depth = 20 : ui64, extraPorts = [], maskBits = 1 : ui32, numReadPorts = 0 : ui32, numReadWritePorts = 0 : ui32, numWritePorts = 1 : ui32, readLatency = 1 : ui32, writeLatency = 1 : ui32}
     firrtl.memmodule private @memory_ext(in R0_addr: !firrtl.uint<4>, in R0_en: !firrtl.uint<1>, in R0_clk: !firrtl.clock, out R0_data: !firrtl.uint<8>, in RW0_addr: !firrtl.uint<4>, in RW0_en: !firrtl.uint<1>, in RW0_clk: !firrtl.clock, in RW0_wmode: !firrtl.uint<1>, in RW0_wdata: !firrtl.uint<8>, out RW0_rdata: !firrtl.uint<8>) attributes {dataWidth = 8 : ui32, depth = 16 : ui64, extraPorts = [], maskBits = 1 : ui32, numReadPorts = 1 : ui32, numReadWritePorts = 1 : ui32, numWritePorts = 0 : ui32, readLatency = 1 : ui32, writeLatency = 1 : ui32}
     firrtl.memmodule private @dumm_ext(in R0_addr: !firrtl.uint<5>, in R0_en: !firrtl.uint<1>, in R0_clk: !firrtl.clock, out R0_data: !firrtl.uint<5>, in W0_addr: !firrtl.uint<5>, in W0_en: !firrtl.uint<1>, in W0_clk: !firrtl.clock, in W0_data: !firrtl.uint<5>) attributes {dataWidth = 5 : ui32, depth = 20 : ui64, extraPorts = [], maskBits = 1 : ui32, numReadPorts = 1 : ui32, numReadWritePorts = 0 : ui32, numWritePorts = 1 : ui32, readLatency = 1 : ui32, writeLatency = 1 : ui32}
->>>>>>> 1645d71c
 
   // CHECK:               emit.file "metadata{{/|\\\\}}seq_mems.json" {
   // CHECK-NEXT{LITERAL}:   sv.verbatim "[\0A {\0A \22module_name\22: \22{{0}}\22,\0A \22depth\22: 16,\0A \22width\22: 8,\0A \22masked\22: false,\0A \22read\22: 1,\0A \22write\22: 0,\0A \22readwrite\22: 1,\0A \22extra_ports\22: [],\0A \22hierarchy\22: [\0A \22{{3}}.{{4}}.memory_ext\22\0A ]\0A },\0A {\0A \22module_name\22: \22{{5}}\22,\0A \22depth\22: 20,\0A \22width\22: 5,\0A \22masked\22: false,\0A \22read\22: 1,\0A \22write\22: 1,\0A \22readwrite\22: 0,\0A \22extra_ports\22: [],\0A \22hierarchy\22: [\0A \22{{3}}.{{4}}.dumm_ext\22\0A ]\0A }\0A]"
