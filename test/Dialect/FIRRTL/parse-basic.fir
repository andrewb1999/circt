--- conflicted
+++ resolved
@@ -1873,9 +1873,6 @@
     node d_2 = shr(d, 1)
     ; CHECK: %11 = firrtl.shr %x, 10
     ; CHECK: %x_1 = firrtl.node {{.*}} %11 : !firrtl.sint
-<<<<<<< HEAD
-    node x_1 = shr(x, 10)
-=======
     node x_1 = shr(x, 10)
 
 ;// -----
@@ -1909,5 +1906,4 @@
 
     ; CHECK-NEXT: %[[SZ:.+]] = firrtl.int.generic "circt_isX"
     ; CHECK-NEXT: "circt_verif_assert" %[[SZ]]
-    intrinsic(circt_verif_assert, intrinsic(circt_isX: UInt<1>, data))
->>>>>>> 1645d71c
+    intrinsic(circt_verif_assert, intrinsic(circt_isX: UInt<1>, data))