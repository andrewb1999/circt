--- conflicted
+++ resolved
@@ -574,11 +574,7 @@
 // Test that subfield annotations on reg are lowred to appropriate instance based on fieldID.
  // CHECK-LABEL: firrtl.module @AnnotationsBundle2
   firrtl.module @AnnotationsBundle2(in %clock: !firrtl.clock) {
-<<<<<<< HEAD
-    %bar = firrtl.reg %clock  {annotations = [#firrtl.subAnno<fieldID = [3, 3], {one}>, #firrtl.subAnno<fieldID = [5, 5], {two}>]} : !firrtl.vector<bundle<baz: uint<1>, qux: uint<1>>, 2>
-=======
     %bar = firrtl.reg %clock  {annotations = [#firrtl.subAnno<fieldID = 3, {one}>, #firrtl.subAnno<fieldID = 5, {two}>]} : (!firrtl.clock) -> !firrtl.vector<bundle<baz: uint<1>, qux: uint<1>>, 2>
->>>>>>> ff3183aa
 
     // TODO: Enable this
     // CHECK: %bar_0_baz = firrtl.reg %clock  : !firrtl.uint<1>
@@ -592,11 +588,7 @@
 
  // CHECK-LABEL: firrtl.module @AnnotationsBundle3
   firrtl.module @AnnotationsBundle3(in %clock: !firrtl.clock) {
-<<<<<<< HEAD
-    %bar = firrtl.reg %clock  {annotations = [#firrtl.subAnno<fieldID = [6, 6], {one}>, #firrtl.subAnno<fieldID = [12, 14], {two}>, #firrtl.subAnno<fieldID = [8, 10], {three}>]} : !firrtl.vector<bundle<baz: vector<uint<1>, 2>, qux: vector<uint<1>, 2>, yes: bundle<a: uint<1>, b: uint<1>>>, 2>
-=======
     %bar = firrtl.reg %clock  {annotations = [#firrtl.subAnno<fieldID = 6, {one}>, #firrtl.subAnno<fieldID = 12, {two}>, #firrtl.subAnno<fieldID = 8, {three}>]} : (!firrtl.clock) -> !firrtl.vector<bundle<baz: vector<uint<1>, 2>, qux: vector<uint<1>, 2>, yes: bundle<a: uint<1>, b: uint<1>>>, 2>
->>>>>>> ff3183aa
 
     // TODO: Enable this
     // CHECK: %bar_0_baz_0 = firrtl.reg %clock  : !firrtl.uint<1>
