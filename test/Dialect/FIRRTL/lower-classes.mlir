--- conflicted
+++ resolved
@@ -335,11 +335,7 @@
 // CHECK-LABEL: firrtl.circuit "ModuleWithPropertySubmodule"
 firrtl.circuit "ModuleWithPropertySubmodule" {
   // CHECK: om.class @ModuleWithPropertySubmodule_Class
-<<<<<<< HEAD
-  firrtl.module private @ModuleWithPropertySubmodule() {
-=======
   firrtl.module @ModuleWithPropertySubmodule() {
->>>>>>> 1645d71c
     %c0 = firrtl.integer 0
     // CHECK: om.object @SubmoduleWithProperty_Class
     %inst.prop = firrtl.instance inst @SubmoduleWithProperty(in prop: !firrtl.integer)
@@ -381,8 +377,6 @@
     // CHECK: om.integer.shr %0, %1 : !om.integer
     %4 = firrtl.integer.shr %0, %1 : (!firrtl.integer, !firrtl.integer) -> !firrtl.integer
   }
-<<<<<<< HEAD
-=======
 }
 
 // CHECK-LABEL: firrtl.circuit "AltBasePath"
@@ -456,5 +450,4 @@
     // CHECK: om.path_create reference %basepath [[NLA]]
     firrtl.path reference distinct[0]<>
   }
->>>>>>> 1645d71c
 }