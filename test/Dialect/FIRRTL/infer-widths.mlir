// RUN: circt-opt --pass-pipeline='builtin.module(firrtl.circuit(firrtl-infer-widths))' --verify-diagnostics %s | FileCheck %s

firrtl.circuit "Foo" {
  // CHECK-LABEL: @InferConstant
  // CHECK-SAME: out %out0: !firrtl.uint<42>
  // CHECK-SAME: out %out1: !firrtl.sint<42>
  firrtl.module @InferConstant(out %out0: !firrtl.uint, out %out1: !firrtl.sint) {
    %0 = firrtl.constant 1 : !firrtl.uint<42>
    %1 = firrtl.constant 2 : !firrtl.sint<42>
    // CHECK: {{.+}} = firrtl.constant 0 : !firrtl.uint<1>
    // CHECK: {{.+}} = firrtl.constant 0 : !firrtl.sint<1>
    // CHECK: {{.+}} = firrtl.constant 200 : !firrtl.uint<8>
    // CHECK: {{.+}} = firrtl.constant 200 : !firrtl.sint<9>
    // CHECK: {{.+}} = firrtl.constant -200 : !firrtl.sint<9>
    %2 = firrtl.constant 0 : !firrtl.uint
    %3 = firrtl.constant 0 : !firrtl.sint
    %4 = firrtl.constant 200 : !firrtl.uint
    %5 = firrtl.constant 200 : !firrtl.sint
    %6 = firrtl.constant -200 : !firrtl.sint
    firrtl.connect %out0, %0 : !firrtl.uint, !firrtl.uint<42>
    firrtl.connect %out1, %1 : !firrtl.sint, !firrtl.sint<42>
  }

  // CHECK-LABEL: @InferSpecialConstant
  firrtl.module @InferSpecialConstant() {
    // CHECK: %c0_clock = firrtl.specialconstant 0 : !firrtl.clock
    %c0_clock = firrtl.specialconstant 0 : !firrtl.clock
  }

  // CHECK-LABEL: @InferInvalidValue
  firrtl.module @InferInvalidValue(out %out: !firrtl.uint) {
    // CHECK: %invalid_ui6 = firrtl.invalidvalue : !firrtl.uint<6>
    %invalid_ui = firrtl.invalidvalue : !firrtl.uint
    %c42_ui = firrtl.constant 42 : !firrtl.uint
    firrtl.connect %out, %invalid_ui : !firrtl.uint, !firrtl.uint
    firrtl.connect %out, %c42_ui : !firrtl.uint, !firrtl.uint

    // Check that the invalid values are duplicated, and a corner case where the
    // wire won't be updated with a width until after updating the invalid value
    // above.
    // CHECK: %invalid_ui2 = firrtl.invalidvalue : !firrtl.uint<2>
    %w = firrtl.wire : !firrtl.uint
    %c2_ui = firrtl.constant 2 : !firrtl.uint
    firrtl.connect %w, %invalid_ui : !firrtl.uint, !firrtl.uint
    firrtl.connect %w, %c2_ui : !firrtl.uint, !firrtl.uint

    // Check that invalid values are inferred to width zero if not used in a
    // connect.
    // CHECK: firrtl.invalidvalue : !firrtl.uint<0>
    // CHECK: firrtl.invalidvalue : !firrtl.bundle<x: uint<0>>
    // CHECK: firrtl.invalidvalue : !firrtl.vector<uint<0>, 2>
    // CHECK: firrtl.invalidvalue : !firrtl.enum<a: uint<0>>
    %invalid_0 = firrtl.invalidvalue : !firrtl.uint
    %invalid_1 = firrtl.invalidvalue : !firrtl.bundle<x: uint>
    %invalid_2 = firrtl.invalidvalue : !firrtl.vector<uint, 2>
    %invalid_3 = firrtl.invalidvalue : !firrtl.enum<a: uint>
  }

  // CHECK-LABEL: @InferOutput
  // CHECK-SAME: out %out: !firrtl.uint<2>
  firrtl.module @InferOutput(in %in: !firrtl.uint<2>, out %out: !firrtl.uint) {
    firrtl.connect %out, %in : !firrtl.uint, !firrtl.uint<2>
  }

  // CHECK-LABEL: @InferOutput2
  // CHECK-SAME: out %out: !firrtl.uint<2>
  firrtl.module @InferOutput2(in %in: !firrtl.uint<2>, out %out: !firrtl.uint) {
    firrtl.connect %out, %in : !firrtl.uint, !firrtl.uint<2>
  }

  firrtl.module @InferNode() {
    %w = firrtl.wire : !firrtl.uint
    %c2_ui3 = firrtl.constant 2 : !firrtl.uint<3>
    firrtl.connect %w, %c2_ui3 : !firrtl.uint, !firrtl.uint<3>
    // CHECK: %node = firrtl.node %w : !firrtl.uint<3>
    %node = firrtl.node %w : !firrtl.uint
  }

  firrtl.module @InferNode2() {
    %c2_ui3 = firrtl.constant 2 : !firrtl.uint<3>
    %w = firrtl.wire : !firrtl.uint
    firrtl.connect %w, %c2_ui3 : !firrtl.uint, !firrtl.uint<3>

    %node2 = firrtl.node %w : !firrtl.uint

    %w1 = firrtl.wire : !firrtl.uint
    firrtl.connect %w1, %node2 : !firrtl.uint, !firrtl.uint
  }

  // CHECK-LABEL: @AddSubOp
  firrtl.module @AddSubOp() {
    // CHECK: %0 = firrtl.wire : !firrtl.uint<2>
    // CHECK: %1 = firrtl.wire : !firrtl.uint<3>
    // CHECK: %2 = firrtl.add {{.*}} -> !firrtl.uint<4>
    // CHECK: %3 = firrtl.sub {{.*}} -> !firrtl.uint<5>
    %0 = firrtl.wire : !firrtl.uint
    %1 = firrtl.wire : !firrtl.uint
    %2 = firrtl.add %0, %1 : (!firrtl.uint, !firrtl.uint) -> !firrtl.uint
    %3 = firrtl.sub %0, %2 : (!firrtl.uint, !firrtl.uint) -> !firrtl.uint
    %c1_ui2 = firrtl.constant 1 : !firrtl.uint<2>
    %c2_ui3 = firrtl.constant 2 : !firrtl.uint<3>
    firrtl.connect %0, %c1_ui2 : !firrtl.uint, !firrtl.uint<2>
    firrtl.connect %1, %c2_ui3 : !firrtl.uint, !firrtl.uint<3>
  }

  // CHECK-LABEL: @MulDivRemOp
  firrtl.module @MulDivRemOp() {
    // CHECK: %0 = firrtl.wire : !firrtl.uint<2>
    // CHECK: %1 = firrtl.wire : !firrtl.uint<3>
    // CHECK: %2 = firrtl.wire : !firrtl.sint<2>
    // CHECK: %3 = firrtl.wire : !firrtl.sint<3>
    // CHECK: %4 = firrtl.mul {{.*}} -> !firrtl.uint<5>
    // CHECK: %5 = firrtl.div {{.*}} -> !firrtl.uint<3>
    // CHECK: %6 = firrtl.div {{.*}} -> !firrtl.sint<4>
    // CHECK: %7 = firrtl.rem {{.*}} -> !firrtl.uint<2>
    %0 = firrtl.wire : !firrtl.uint
    %1 = firrtl.wire : !firrtl.uint
    %2 = firrtl.wire : !firrtl.sint
    %3 = firrtl.wire : !firrtl.sint
    %4 = firrtl.mul %1, %0 : (!firrtl.uint, !firrtl.uint) -> !firrtl.uint
    %5 = firrtl.div %1, %0 : (!firrtl.uint, !firrtl.uint) -> !firrtl.uint
    %6 = firrtl.div %3, %2 : (!firrtl.sint, !firrtl.sint) -> !firrtl.sint
    %7 = firrtl.rem %1, %0 : (!firrtl.uint, !firrtl.uint) -> !firrtl.uint
    %c1_ui2 = firrtl.constant 1 : !firrtl.uint<2>
    %c2_ui3 = firrtl.constant 2 : !firrtl.uint<3>
    %c1_si2 = firrtl.constant 1 : !firrtl.sint<2>
    %c2_si3 = firrtl.constant 2 : !firrtl.sint<3>
    firrtl.connect %0, %c1_ui2 : !firrtl.uint, !firrtl.uint<2>
    firrtl.connect %1, %c2_ui3 : !firrtl.uint, !firrtl.uint<3>
    firrtl.connect %2, %c1_si2 : !firrtl.sint, !firrtl.sint<2>
    firrtl.connect %3, %c2_si3 : !firrtl.sint, !firrtl.sint<3>
  }

  // CHECK-LABEL: @AndOrXorOp
  firrtl.module @AndOrXorOp() {
    // CHECK: %0 = firrtl.wire : !firrtl.uint<2>
    // CHECK: %1 = firrtl.wire : !firrtl.uint<3>
    // CHECK: %2 = firrtl.and {{.*}} -> !firrtl.uint<3>
    // CHECK: %3 = firrtl.or {{.*}} -> !firrtl.uint<3>
    // CHECK: %4 = firrtl.xor {{.*}} -> !firrtl.uint<3>
    %0 = firrtl.wire : !firrtl.uint
    %1 = firrtl.wire : !firrtl.uint
    %2 = firrtl.and %0, %1 : (!firrtl.uint, !firrtl.uint) -> !firrtl.uint
    %3 = firrtl.or %0, %1 : (!firrtl.uint, !firrtl.uint) -> !firrtl.uint
    %4 = firrtl.xor %0, %1 : (!firrtl.uint, !firrtl.uint) -> !firrtl.uint
    %c1_ui2 = firrtl.constant 1 : !firrtl.uint<2>
    %c2_ui3 = firrtl.constant 2 : !firrtl.uint<3>
    firrtl.connect %0, %c1_ui2 : !firrtl.uint, !firrtl.uint<2>
    firrtl.connect %1, %c2_ui3 : !firrtl.uint, !firrtl.uint<3>
  }

  // CHECK-LABEL: @ComparisonOp
  firrtl.module @ComparisonOp(in %a: !firrtl.uint<2>, in %b: !firrtl.uint<3>) {
    // CHECK: %6 = firrtl.wire : !firrtl.uint<1>
    // CHECK: %7 = firrtl.wire : !firrtl.uint<1>
    // CHECK: %8 = firrtl.wire : !firrtl.uint<1>
    // CHECK: %9 = firrtl.wire : !firrtl.uint<1>
    // CHECK: %10 = firrtl.wire : !firrtl.uint<1>
    // CHECK: %11 = firrtl.wire : !firrtl.uint<1>
    %0 = firrtl.leq %a, %b : (!firrtl.uint<2>, !firrtl.uint<3>) -> !firrtl.uint<1>
    %1 = firrtl.lt %a, %b : (!firrtl.uint<2>, !firrtl.uint<3>) -> !firrtl.uint<1>
    %2 = firrtl.geq %a, %b : (!firrtl.uint<2>, !firrtl.uint<3>) -> !firrtl.uint<1>
    %3 = firrtl.gt %a, %b : (!firrtl.uint<2>, !firrtl.uint<3>) -> !firrtl.uint<1>
    %4 = firrtl.eq %a, %b : (!firrtl.uint<2>, !firrtl.uint<3>) -> !firrtl.uint<1>
    %5 = firrtl.neq %a, %b : (!firrtl.uint<2>, !firrtl.uint<3>) -> !firrtl.uint<1>
    %6 = firrtl.wire : !firrtl.uint
    %7 = firrtl.wire : !firrtl.uint
    %8 = firrtl.wire : !firrtl.uint
    %9 = firrtl.wire : !firrtl.uint
    %10 = firrtl.wire : !firrtl.uint
    %11 = firrtl.wire : !firrtl.uint
    firrtl.connect %6, %0 : !firrtl.uint, !firrtl.uint<1>
    firrtl.connect %7, %1 : !firrtl.uint, !firrtl.uint<1>
    firrtl.connect %8, %2 : !firrtl.uint, !firrtl.uint<1>
    firrtl.connect %9, %3 : !firrtl.uint, !firrtl.uint<1>
    firrtl.connect %10, %4 : !firrtl.uint, !firrtl.uint<1>
    firrtl.connect %11, %5 : !firrtl.uint, !firrtl.uint<1>
  }

  // CHECK-LABEL: @CatDynShiftOp
  firrtl.module @CatDynShiftOp() {
    // CHECK: %0 = firrtl.wire : !firrtl.uint<2>
    // CHECK: %1 = firrtl.wire : !firrtl.uint<3>
    // CHECK: %2 = firrtl.wire : !firrtl.sint<2>
    // CHECK: %3 = firrtl.wire : !firrtl.sint<3>
    // CHECK: %4 = firrtl.cat {{.*}} -> !firrtl.uint<5>
    // CHECK: %5 = firrtl.cat {{.*}} -> !firrtl.uint<5>
    // CHECK: %6 = firrtl.dshl {{.*}} -> !firrtl.uint<10>
    // CHECK: %7 = firrtl.dshl {{.*}} -> !firrtl.sint<10>
    // CHECK: %8 = firrtl.dshlw {{.*}} -> !firrtl.uint<3>
    // CHECK: %9 = firrtl.dshlw {{.*}} -> !firrtl.sint<3>
    // CHECK: %10 = firrtl.dshr {{.*}} -> !firrtl.uint<3>
    // CHECK: %11 = firrtl.dshr {{.*}} -> !firrtl.sint<3>
    %0 = firrtl.wire : !firrtl.uint
    %1 = firrtl.wire : !firrtl.uint
    %2 = firrtl.wire : !firrtl.sint
    %3 = firrtl.wire : !firrtl.sint
    %4 = firrtl.cat %0, %1 : (!firrtl.uint, !firrtl.uint) -> !firrtl.uint
    %5 = firrtl.cat %2, %3 : (!firrtl.sint, !firrtl.sint) -> !firrtl.uint
    %6 = firrtl.dshl %1, %1 : (!firrtl.uint, !firrtl.uint) -> !firrtl.uint
    %7 = firrtl.dshl %3, %1 : (!firrtl.sint, !firrtl.uint) -> !firrtl.sint
    %8 = firrtl.dshlw %1, %1 : (!firrtl.uint, !firrtl.uint) -> !firrtl.uint
    %9 = firrtl.dshlw %3, %1 : (!firrtl.sint, !firrtl.uint) -> !firrtl.sint
    %10 = firrtl.dshr %1, %1 : (!firrtl.uint, !firrtl.uint) -> !firrtl.uint
    %11 = firrtl.dshr %3, %1 : (!firrtl.sint, !firrtl.uint) -> !firrtl.sint
    %c1_ui2 = firrtl.constant 1 : !firrtl.uint<2>
    %c2_ui3 = firrtl.constant 2 : !firrtl.uint<3>
    %c1_si2 = firrtl.constant 1 : !firrtl.sint<2>
    %c2_si3 = firrtl.constant 2 : !firrtl.sint<3>
    firrtl.connect %0, %c1_ui2 : !firrtl.uint, !firrtl.uint<2>
    firrtl.connect %1, %c2_ui3 : !firrtl.uint, !firrtl.uint<3>
    firrtl.connect %2, %c1_si2 : !firrtl.sint, !firrtl.sint<2>
    firrtl.connect %3, %c2_si3 : !firrtl.sint, !firrtl.sint<3>
  }

  // CHECK-LABEL: @CastOp
  firrtl.module @CastOp() {
    %c0_ui1 = firrtl.constant 0 : !firrtl.uint<1>
    // CHECK: %0 = firrtl.wire : !firrtl.uint<2>
    // CHECK: %1 = firrtl.wire : !firrtl.sint<3>
    // CHECK: %4 = firrtl.asSInt {{.*}} -> !firrtl.sint<2>
    // CHECK: %5 = firrtl.asUInt {{.*}} -> !firrtl.uint<3>
    %0 = firrtl.wire : !firrtl.uint
    %1 = firrtl.wire : !firrtl.sint
    %2 = firrtl.wire : !firrtl.clock
    %3 = firrtl.wire : !firrtl.asyncreset
    %4 = firrtl.asSInt %0 : (!firrtl.uint) -> !firrtl.sint
    %5 = firrtl.asUInt %1 : (!firrtl.sint) -> !firrtl.uint
    %6 = firrtl.asUInt %2 : (!firrtl.clock) -> !firrtl.uint<1>
    %7 = firrtl.asUInt %3 : (!firrtl.asyncreset) -> !firrtl.uint<1>
    %8 = firrtl.asClock %c0_ui1 : (!firrtl.uint<1>) -> !firrtl.clock
    %9 = firrtl.asAsyncReset %c0_ui1 : (!firrtl.uint<1>) -> !firrtl.asyncreset
    %c1_ui2 = firrtl.constant 1 : !firrtl.uint<2>
    %c2_si3 = firrtl.constant 2 : !firrtl.sint<3>
    firrtl.connect %0, %c1_ui2 : !firrtl.uint, !firrtl.uint<2>
    firrtl.connect %1, %c2_si3 : !firrtl.sint, !firrtl.sint<3>
  }

  // CHECK-LABEL: @ConstCastOp
  firrtl.module @ConstCastOp() {
    %c0_ui1 = firrtl.constant 0 : !firrtl.const.uint<1>
    // CHECK: %0 = firrtl.wire : !firrtl.uint<2>
    // CHECK: %1 = firrtl.wire : !firrtl.sint<3>
    %0 = firrtl.wire : !firrtl.uint
    %1 = firrtl.wire : !firrtl.sint
    %c1 = firrtl.constant 1 : !firrtl.const.uint<2>
    %c2 = firrtl.constant 2 : !firrtl.const.sint<3>
    %3 = firrtl.constCast %c1 : (!firrtl.const.uint<2>) -> !firrtl.uint<2>
    %4 = firrtl.constCast %c2 : (!firrtl.const.sint<3>) -> !firrtl.sint<3>
    firrtl.connect %0, %3 : !firrtl.uint, !firrtl.uint<2>
    firrtl.connect %1, %4 : !firrtl.sint, !firrtl.sint<3>
  }

  // CHECK-LABEL: @CvtOp
  firrtl.module @CvtOp() {
    // CHECK: %0 = firrtl.wire : !firrtl.uint<2>
    // CHECK: %1 = firrtl.wire : !firrtl.sint<3>
    // CHECK: %2 = firrtl.cvt {{.*}} -> !firrtl.sint<3>
    // CHECK: %3 = firrtl.cvt {{.*}} -> !firrtl.sint<3>
    %0 = firrtl.wire : !firrtl.uint
    %1 = firrtl.wire : !firrtl.sint
    %2 = firrtl.cvt %0 : (!firrtl.uint) -> !firrtl.sint
    %3 = firrtl.cvt %1 : (!firrtl.sint) -> !firrtl.sint
    %c1_ui2 = firrtl.constant 1 : !firrtl.uint<2>
    %c2_si3 = firrtl.constant 2 : !firrtl.sint<3>
    firrtl.connect %0, %c1_ui2 : !firrtl.uint, !firrtl.uint<2>
    firrtl.connect %1, %c2_si3 : !firrtl.sint, !firrtl.sint<3>
  }

  // CHECK-LABEL: @NegOp
  firrtl.module @NegOp() {
    // CHECK: %0 = firrtl.wire : !firrtl.uint<2>
    // CHECK: %1 = firrtl.wire : !firrtl.sint<3>
    // CHECK: %2 = firrtl.neg {{.*}} -> !firrtl.sint<3>
    // CHECK: %3 = firrtl.neg {{.*}} -> !firrtl.sint<4>
    %0 = firrtl.wire : !firrtl.uint
    %1 = firrtl.wire : !firrtl.sint
    %2 = firrtl.neg %0 : (!firrtl.uint) -> !firrtl.sint
    %3 = firrtl.neg %1 : (!firrtl.sint) -> !firrtl.sint
    %c1_ui2 = firrtl.constant 1 : !firrtl.uint<2>
    %c2_si3 = firrtl.constant 2 : !firrtl.sint<3>
    firrtl.connect %0, %c1_ui2 : !firrtl.uint, !firrtl.uint<2>
    firrtl.connect %1, %c2_si3 : !firrtl.sint, !firrtl.sint<3>
  }

  // CHECK-LABEL: @NotOp
  firrtl.module @NotOp() {
    // CHECK: %0 = firrtl.wire : !firrtl.uint<2>
    // CHECK: %1 = firrtl.wire : !firrtl.sint<3>
    // CHECK: %2 = firrtl.not {{.*}} -> !firrtl.uint<2>
    // CHECK: %3 = firrtl.not {{.*}} -> !firrtl.uint<3>
    %0 = firrtl.wire : !firrtl.uint
    %1 = firrtl.wire : !firrtl.sint
    %2 = firrtl.not %0 : (!firrtl.uint) -> !firrtl.uint
    %3 = firrtl.not %1 : (!firrtl.sint) -> !firrtl.uint
    %c1_ui2 = firrtl.constant 1 : !firrtl.uint<2>
    %c2_si3 = firrtl.constant 2 : !firrtl.sint<3>
    firrtl.connect %0, %c1_ui2 : !firrtl.uint, !firrtl.uint<2>
    firrtl.connect %1, %c2_si3 : !firrtl.sint, !firrtl.sint<3>
  }

  // CHECK-LABEL: @AndOrXorReductionOp
  firrtl.module @AndOrXorReductionOp() {
    // CHECK: %0 = firrtl.wire : !firrtl.uint<1>
    // CHECK: %1 = firrtl.wire : !firrtl.uint<1>
    // CHECK: %2 = firrtl.wire : !firrtl.uint<1>
    // CHECK: %3 = firrtl.andr {{.*}} -> !firrtl.uint<1>
    // CHECK: %4 = firrtl.orr {{.*}} -> !firrtl.uint<1>
    // CHECK: %5 = firrtl.xorr {{.*}} -> !firrtl.uint<1>
    %c0_ui16 = firrtl.constant 0 : !firrtl.uint<16>
    %0 = firrtl.wire : !firrtl.uint
    %1 = firrtl.wire : !firrtl.uint
    %2 = firrtl.wire : !firrtl.uint
    %3 = firrtl.andr %c0_ui16 : (!firrtl.uint<16>) -> !firrtl.uint<1>
    %4 = firrtl.orr %c0_ui16 : (!firrtl.uint<16>) -> !firrtl.uint<1>
    %5 = firrtl.xorr %c0_ui16 : (!firrtl.uint<16>) -> !firrtl.uint<1>
    firrtl.connect %0, %3 : !firrtl.uint, !firrtl.uint<1>
    firrtl.connect %1, %4 : !firrtl.uint, !firrtl.uint<1>
    firrtl.connect %2, %5 : !firrtl.uint, !firrtl.uint<1>
  }

  // CHECK-LABEL: @BitsHeadTailPadOp
  firrtl.module @BitsHeadTailPadOp() {
    // CHECK: %0 = firrtl.wire : !firrtl.uint<3>
    // CHECK: %1 = firrtl.wire : !firrtl.uint<3>
    // CHECK: %2 = firrtl.wire : !firrtl.uint<5>
    // CHECK: %3 = firrtl.wire : !firrtl.uint<5>
    // CHECK: %8 = firrtl.tail {{.*}} -> !firrtl.uint<12>
    // CHECK: %9 = firrtl.tail {{.*}} -> !firrtl.uint<12>
    // CHECK: %10 = firrtl.pad {{.*}} -> !firrtl.uint<42>
    // CHECK: %11 = firrtl.pad {{.*}} -> !firrtl.sint<42>
    // CHECK: %12 = firrtl.pad {{.*}} -> !firrtl.uint<99>
    // CHECK: %13 = firrtl.pad {{.*}} -> !firrtl.sint<99>
    %ui = firrtl.wire : !firrtl.uint
    %si = firrtl.wire : !firrtl.sint
    %0 = firrtl.wire : !firrtl.uint
    %1 = firrtl.wire : !firrtl.uint
    %2 = firrtl.wire : !firrtl.uint
    %3 = firrtl.wire : !firrtl.uint

    %4 = firrtl.bits %ui 3 to 1 : (!firrtl.uint) -> !firrtl.uint<3>
    %5 = firrtl.bits %si 3 to 1 : (!firrtl.sint) -> !firrtl.uint<3>
    %6 = firrtl.head %ui, 5 : (!firrtl.uint) -> !firrtl.uint<5>
    %7 = firrtl.head %si, 5 : (!firrtl.sint) -> !firrtl.uint<5>
    %8 = firrtl.tail %ui, 30 : (!firrtl.uint) -> !firrtl.uint
    %9 = firrtl.tail %si, 30 : (!firrtl.sint) -> !firrtl.uint
    %10 = firrtl.pad %ui, 13 : (!firrtl.uint) -> !firrtl.uint
    %11 = firrtl.pad %si, 13 : (!firrtl.sint) -> !firrtl.sint
    %12 = firrtl.pad %ui, 99 : (!firrtl.uint) -> !firrtl.uint
    %13 = firrtl.pad %si, 99 : (!firrtl.sint) -> !firrtl.sint

    firrtl.connect %0, %4 : !firrtl.uint, !firrtl.uint<3>
    firrtl.connect %1, %5 : !firrtl.uint, !firrtl.uint<3>
    firrtl.connect %2, %6 : !firrtl.uint, !firrtl.uint<5>
    firrtl.connect %3, %7 : !firrtl.uint, !firrtl.uint<5>

    %c0_ui42 = firrtl.constant 0 : !firrtl.uint<42>
    %c0_si42 = firrtl.constant 0 : !firrtl.sint<42>
    firrtl.connect %ui, %c0_ui42 : !firrtl.uint, !firrtl.uint<42>
    firrtl.connect %si, %c0_si42 : !firrtl.sint, !firrtl.sint<42>
  }

  // CHECK-LABEL: @MuxOp
  firrtl.module @MuxOp() {
    // CHECK: %0 = firrtl.wire : !firrtl.uint<2>
    // CHECK: %1 = firrtl.wire : !firrtl.uint<3>
    // CHECK: %2 = firrtl.wire : !firrtl.uint<0>
    // CHECK: %3 = firrtl.mux{{.*}} -> !firrtl.uint<3>
    %0 = firrtl.wire : !firrtl.uint
    %1 = firrtl.wire : !firrtl.uint
    %2 = firrtl.wire : !firrtl.uint
    %3 = firrtl.mux(%2, %0, %1) : (!firrtl.uint, !firrtl.uint, !firrtl.uint) -> !firrtl.uint
    %c1_ui2 = firrtl.constant 1 : !firrtl.uint<2>
    %c2_ui3 = firrtl.constant 2 : !firrtl.uint<3>
    %c0_ui0 = firrtl.constant 0 : !firrtl.uint<0>
    firrtl.connect %0, %c1_ui2 : !firrtl.uint, !firrtl.uint<2>
    firrtl.connect %1, %c2_ui3 : !firrtl.uint, !firrtl.uint<3>
    firrtl.connect %2, %c0_ui0 : !firrtl.uint, !firrtl.uint<0>
  }

  // see https://github.com/llvm/circt/issues/3070
  // CHECK-LABEL: @MuxBundle
  firrtl.module @MuxBundleOperands(in %a: !firrtl.bundle<a: uint<8>>, in %p: !firrtl.uint<1>, out %c: !firrtl.bundle<a: uint>) {
    // CHECK: %w = firrtl.wire  : !firrtl.bundle<a: uint<8>>
    %w = firrtl.wire  : !firrtl.bundle<a: uint>
    %0 = firrtl.subfield %w[a] : !firrtl.bundle<a: uint>
    %1 = firrtl.subfield %a[a] : !firrtl.bundle<a: uint<8>>
    firrtl.connect %0, %1 : !firrtl.uint, !firrtl.uint<8>
    // CHECK: %2 = firrtl.mux(%p, %a, %w) : (!firrtl.uint<1>, !firrtl.bundle<a: uint<8>>, !firrtl.bundle<a: uint<8>>) -> !firrtl.bundle<a: uint<8>>
    %2 = firrtl.mux(%p, %a, %w) : (!firrtl.uint<1>, !firrtl.bundle<a: uint<8>>, !firrtl.bundle<a: uint>) -> !firrtl.bundle<a: uint>
    firrtl.connect %c, %2 : !firrtl.bundle<a: uint>, !firrtl.bundle<a: uint>
  }

  // CHECK-LABEL: @ShlShrOp
  firrtl.module @ShlShrOp() {
    // CHECK: %0 = firrtl.shl {{.*}} -> !firrtl.uint<8>
    // CHECK: %1 = firrtl.shl {{.*}} -> !firrtl.sint<8>
    // CHECK: %2 = firrtl.shr {{.*}} -> !firrtl.uint<2>
    // CHECK: %3 = firrtl.shr {{.*}} -> !firrtl.sint<2>
    // CHECK: %4 = firrtl.shr {{.*}} -> !firrtl.uint<0>
    // CHECK: %5 = firrtl.shr {{.*}} -> !firrtl.sint<1>
    %ui = firrtl.wire : !firrtl.uint
    %si = firrtl.wire : !firrtl.sint

    %0 = firrtl.shl %ui, 3 : (!firrtl.uint) -> !firrtl.uint
    %1 = firrtl.shl %si, 3 : (!firrtl.sint) -> !firrtl.sint
    %2 = firrtl.shr %ui, 3 : (!firrtl.uint) -> !firrtl.uint
    %3 = firrtl.shr %si, 3 : (!firrtl.sint) -> !firrtl.sint
    %4 = firrtl.shr %ui, 9 : (!firrtl.uint) -> !firrtl.uint
    %5 = firrtl.shr %si, 9 : (!firrtl.sint) -> !firrtl.sint

    %c0_ui5 = firrtl.constant 0 : !firrtl.uint<5>
    %c0_si5 = firrtl.constant 0 : !firrtl.sint<5>
    firrtl.connect %ui, %c0_ui5 : !firrtl.uint, !firrtl.uint<5>
    firrtl.connect %si, %c0_si5 : !firrtl.sint, !firrtl.sint<5>

<<<<<<< HEAD
    // CHECK: firrtl.connect %u0, %0 : !firrtl.uint<8>, !firrtl.uint<8>
    %u0 = firrtl.wire : !firrtl.uint
    firrtl.connect %u0, %0 : !firrtl.uint, !firrtl.uint
    // CHECK: firrtl.connect %s1, %1 : !firrtl.sint<8>, !firrtl.sint<8>
    %s1 = firrtl.wire : !firrtl.sint
    firrtl.connect %s1, %1 : !firrtl.sint, !firrtl.sint
    // CHECK: firrtl.connect %u2, %2 : !firrtl.uint<2>, !firrtl.uint<2>
    %u2 = firrtl.wire : !firrtl.uint
    firrtl.connect %u2, %2 : !firrtl.uint, !firrtl.uint
    // CHECK: firrtl.connect %s3, %3 : !firrtl.sint<2>, !firrtl.sint<2>
    %s3 = firrtl.wire : !firrtl.sint
    firrtl.connect %s3, %3 : !firrtl.sint, !firrtl.sint
    // CHECK: firrtl.connect %u4, %4 : !firrtl.uint<0>, !firrtl.uint<0>
    %u4 = firrtl.wire : !firrtl.uint
    firrtl.connect %u4, %4 : !firrtl.uint, !firrtl.uint
    // CHECK: firrtl.connect %s5, %5 : !firrtl.sint<1>, !firrtl.sint<1>
=======
    // CHECK: firrtl.connect %u0, %0 : !firrtl.uint<8>
    %u0 = firrtl.wire : !firrtl.uint
    firrtl.connect %u0, %0 : !firrtl.uint, !firrtl.uint
    // CHECK: firrtl.connect %s1, %1 : !firrtl.sint<8>
    %s1 = firrtl.wire : !firrtl.sint
    firrtl.connect %s1, %1 : !firrtl.sint, !firrtl.sint
    // CHECK: firrtl.connect %u2, %2 : !firrtl.uint<2>
    %u2 = firrtl.wire : !firrtl.uint
    firrtl.connect %u2, %2 : !firrtl.uint, !firrtl.uint
    // CHECK: firrtl.connect %s3, %3 : !firrtl.sint<2>
    %s3 = firrtl.wire : !firrtl.sint
    firrtl.connect %s3, %3 : !firrtl.sint, !firrtl.sint
    // CHECK: firrtl.connect %u4, %4 : !firrtl.uint<0>
    %u4 = firrtl.wire : !firrtl.uint
    firrtl.connect %u4, %4 : !firrtl.uint, !firrtl.uint
    // CHECK: firrtl.connect %s5, %5 : !firrtl.sint<1>
>>>>>>> 1645d71c
    %s5 = firrtl.wire : !firrtl.sint
    firrtl.connect %s5, %5 : !firrtl.sint, !firrtl.sint
  }

  // CHECK-LABEL: @PassiveCastOp
  firrtl.module @PassiveCastOp() {
    // CHECK: %0 = firrtl.wire : !firrtl.uint<5>
    // CHECK: %1 = builtin.unrealized_conversion_cast %ui : !firrtl.uint<5> to !firrtl.uint<5>
    %ui = firrtl.wire : !firrtl.uint
    %0 = firrtl.wire : !firrtl.uint
    %1 = builtin.unrealized_conversion_cast %ui : !firrtl.uint to !firrtl.uint
    firrtl.connect %0, %1 : !firrtl.uint, !firrtl.uint
    %c0_ui5 = firrtl.constant 0 : !firrtl.uint<5>
    firrtl.connect %ui, %c0_ui5 : !firrtl.uint, !firrtl.uint<5>
  }

  // CHECK-LABEL: @TransparentOps
  firrtl.module @TransparentOps(in %clk: !firrtl.clock, in %a: !firrtl.uint<1>) {
    %false = firrtl.constant 0 : !firrtl.uint<1>
    %true = firrtl.constant 1 : !firrtl.uint<1>
    %c0_ui4 = firrtl.constant 0 : !firrtl.uint<4>
    %c0_ui5 = firrtl.constant 0 : !firrtl.uint<5>

    // CHECK: %ui = firrtl.wire : !firrtl.uint<5>
    %ui = firrtl.wire : !firrtl.uint

    firrtl.printf %clk, %false, "foo" : !firrtl.clock, !firrtl.uint<1>
    firrtl.skip
    firrtl.stop %clk, %false, 0 : !firrtl.clock, !firrtl.uint<1>
    firrtl.when %a : !firrtl.uint<1> {
      firrtl.connect %ui, %c0_ui4 : !firrtl.uint, !firrtl.uint<4>
    } else  {
      firrtl.connect %ui, %c0_ui5 : !firrtl.uint, !firrtl.uint<5>
    }
    firrtl.assert %clk, %true, %true, "foo" : !firrtl.clock, !firrtl.uint<1>, !firrtl.uint<1>
    firrtl.assume %clk, %true, %true, "foo" : !firrtl.clock, !firrtl.uint<1>, !firrtl.uint<1>
    firrtl.int.unclocked_assume %true, %true, "foo" : !firrtl.uint<1>, !firrtl.uint<1>
    firrtl.cover %clk, %true, %true, "foo" : !firrtl.clock, !firrtl.uint<1>, !firrtl.uint<1>
  }

  // Issue #1088
  // CHECK-LABEL: @Issue1088
  firrtl.module @Issue1088(out %y: !firrtl.sint<4>) {
    // CHECK: %x = firrtl.wire : !firrtl.sint<9>
    // CHECK: %c200_si9 = firrtl.constant 200 : !firrtl.sint<9>
    // CHECK: %0 = firrtl.tail %x, 5 : (!firrtl.sint<9>) -> !firrtl.uint<4>
    // CHECK: %1 = firrtl.asSInt %0 : (!firrtl.uint<4>) -> !firrtl.sint<4>
    // CHECK: firrtl.connect %y, %1 : !firrtl.sint<4>
    // CHECK: firrtl.connect %x, %c200_si9 : !firrtl.sint<9>
    %x = firrtl.wire : !firrtl.sint
    %c200_si = firrtl.constant 200 : !firrtl.sint
    firrtl.connect %y, %x : !firrtl.sint<4>, !firrtl.sint
    firrtl.connect %x, %c200_si : !firrtl.sint, !firrtl.sint
  }

  // Should truncate all the way to 0 bits if its has to.
  // CHECK-LABEL: @TruncateConnect
  firrtl.module @TruncateConnect() {
    %w = firrtl.wire  : !firrtl.uint
    %c1_ui1 = firrtl.constant 1 : !firrtl.uint<1>
    firrtl.connect %w, %c1_ui1 : !firrtl.uint, !firrtl.uint<1>
    %w1 = firrtl.wire  : !firrtl.uint<0>
    // CHECK: %0 = firrtl.tail %w, 1 : (!firrtl.uint<1>) -> !firrtl.uint<0>
    // CHECK: firrtl.connect %w1, %0 : !firrtl.uint<0>
    firrtl.connect %w1, %w : !firrtl.uint<0>, !firrtl.uint
  }

  // Issue #1110: Width inference should infer 0 width when appropriate
  // CHECK-LABEL: @Issue1110
  // CHECK-SAME: out %y: !firrtl.uint<0>
  firrtl.module @Issue1110(in %x: !firrtl.uint<0>, out %y: !firrtl.uint) {
    firrtl.connect %y, %x : !firrtl.uint, !firrtl.uint<0>
  }

  // Issue #1118: Width inference should infer 0 width when appropriate
  // CHECK-LABEL: @Issue1118
  // CHECK-SAME: out %x: !firrtl.sint<13>
  firrtl.module @Issue1118(out %x: !firrtl.sint) {
    %c4232_ui = firrtl.constant 4232 : !firrtl.uint
    %0 = firrtl.asSInt %c4232_ui : (!firrtl.uint) -> !firrtl.sint
    firrtl.connect %x, %0 : !firrtl.sint, !firrtl.sint
  }

  // CHECK-LABEL: @RegSimple
  firrtl.module @RegSimple(in %clk: !firrtl.clock, in %x: !firrtl.uint<6>) {
    // CHECK: %0 = firrtl.reg %clk : !firrtl.clock, !firrtl.uint<6>
    // CHECK: %1 = firrtl.reg %clk : !firrtl.clock, !firrtl.uint<6>
    %0 = firrtl.reg %clk : !firrtl.clock, !firrtl.uint
    %1 = firrtl.reg %clk : !firrtl.clock, !firrtl.uint
    %2 = firrtl.wire : !firrtl.uint
    %3 = firrtl.xor %1, %2 : (!firrtl.uint, !firrtl.uint) -> !firrtl.uint
    firrtl.connect %0, %x : !firrtl.uint, !firrtl.uint<6>
    firrtl.connect %1, %3 : !firrtl.uint, !firrtl.uint
    firrtl.connect %2, %x : !firrtl.uint, !firrtl.uint<6>
  }

  // CHECK-LABEL: @RegShr
  firrtl.module @RegShr(in %clk: !firrtl.clock, in %x: !firrtl.uint<6>) {
    // CHECK: %0 = firrtl.reg %clk : !firrtl.clock, !firrtl.uint<6>
    // CHECK: %1 = firrtl.reg %clk : !firrtl.clock, !firrtl.uint<6>
    %0 = firrtl.reg %clk : !firrtl.clock, !firrtl.uint
    %1 = firrtl.reg %clk : !firrtl.clock, !firrtl.uint
    %2 = firrtl.shr %0, 0 : (!firrtl.uint) -> !firrtl.uint
    %3 = firrtl.shr %1, 3 : (!firrtl.uint) -> !firrtl.uint
    firrtl.connect %0, %x : !firrtl.uint, !firrtl.uint<6>
    firrtl.connect %1, %x : !firrtl.uint, !firrtl.uint<6>
    firrtl.connect %0, %2 : !firrtl.uint, !firrtl.uint
    firrtl.connect %1, %3 : !firrtl.uint, !firrtl.uint
  }

  // CHECK-LABEL: @RegShl
  firrtl.module @RegShl(in %clk: !firrtl.clock, in %x: !firrtl.uint<6>) {
    // CHECK: %0 = firrtl.reg %clk : !firrtl.clock, !firrtl.uint<6>
    %0 = firrtl.reg %clk : !firrtl.clock, !firrtl.uint
    %1 = firrtl.reg %clk : !firrtl.clock, !firrtl.uint
    %2 = firrtl.reg %clk : !firrtl.clock, !firrtl.uint
    %3 = firrtl.shl %0, 0 : (!firrtl.uint) -> !firrtl.uint
    %4 = firrtl.shl %1, 3 : (!firrtl.uint) -> !firrtl.uint
    %5 = firrtl.shr %4, 3 : (!firrtl.uint) -> !firrtl.uint
    %6 = firrtl.shr %1, 3 : (!firrtl.uint) -> !firrtl.uint
    %7 = firrtl.shl %6, 3 : (!firrtl.uint) -> !firrtl.uint
    firrtl.connect %0, %x : !firrtl.uint, !firrtl.uint<6>
    firrtl.connect %1, %x : !firrtl.uint, !firrtl.uint<6>
    firrtl.connect %2, %x : !firrtl.uint, !firrtl.uint<6>
    firrtl.connect %0, %2 : !firrtl.uint, !firrtl.uint
    firrtl.connect %1, %5 : !firrtl.uint, !firrtl.uint
    firrtl.connect %2, %7 : !firrtl.uint, !firrtl.uint
  }

  // CHECK-LABEL: @RegResetSimple
  firrtl.module @RegResetSimple(
    in %clk: !firrtl.clock,
    in %rst: !firrtl.asyncreset,
    in %x: !firrtl.uint<6>
  ) {
    // CHECK: %0 = firrtl.regreset %clk, %rst, %c0_ui1 : !firrtl.clock, !firrtl.asyncreset, !firrtl.uint<1>, !firrtl.uint<6>
    // CHECK: %1 = firrtl.regreset %clk, %rst, %c0_ui1 : !firrtl.clock, !firrtl.asyncreset, !firrtl.uint<1>, !firrtl.uint<6>
    // CHECK: %2:2 = firrtl.regreset %clk, %rst, %c0_ui17 forceable : !firrtl.clock, !firrtl.asyncreset, !firrtl.uint<17>, !firrtl.uint<17>, !firrtl.rwprobe<uint<17>>
    // CHECK: %3 = firrtl.regreset %clk, %rst, %c0_ui17 : !firrtl.clock, !firrtl.asyncreset, !firrtl.uint<17>, !firrtl.uint<17>
    %c0_ui = firrtl.constant 0 : !firrtl.uint
    %c0_ui17 = firrtl.constant 0 : !firrtl.uint<17>
    %0 = firrtl.regreset %clk, %rst, %c0_ui : !firrtl.clock, !firrtl.asyncreset, !firrtl.uint, !firrtl.uint
    %1 = firrtl.regreset %clk, %rst, %c0_ui : !firrtl.clock, !firrtl.asyncreset, !firrtl.uint, !firrtl.uint
    %2:2 = firrtl.regreset %clk, %rst, %c0_ui17 forceable : !firrtl.clock, !firrtl.asyncreset, !firrtl.uint<17>, !firrtl.uint, !firrtl.rwprobe<uint>
    %3 = firrtl.regreset %clk, %rst, %c0_ui17 : !firrtl.clock, !firrtl.asyncreset, !firrtl.uint<17>, !firrtl.uint
    %4 = firrtl.wire : !firrtl.uint
    %5 = firrtl.xor %1, %4 : (!firrtl.uint, !firrtl.uint) -> !firrtl.uint
    firrtl.connect %0, %x : !firrtl.uint, !firrtl.uint<6>
    firrtl.connect %1, %5 : !firrtl.uint, !firrtl.uint
    firrtl.connect %2, %x : !firrtl.uint, !firrtl.uint<6>
    firrtl.connect %3, %5 : !firrtl.uint, !firrtl.uint
    firrtl.connect %4, %x : !firrtl.uint, !firrtl.uint<6>
  }

  // Inter-module width inference for one-to-one module-instance correspondence.
  // CHECK-LABEL: @InterModuleSimpleFoo
  // CHECK-SAME: in %in: !firrtl.uint<42>
  // CHECK-SAME: out %out: !firrtl.uint<43>
  // CHECK-LABEL: @InterModuleSimpleBar
  // CHECK-SAME: in %in: !firrtl.uint<42>
  // CHECK-SAME: out %out: !firrtl.uint<44>
  firrtl.module @InterModuleSimpleFoo(in %in: !firrtl.uint, out %out: !firrtl.uint) {
    %0 = firrtl.add %in, %in : (!firrtl.uint, !firrtl.uint) -> !firrtl.uint
    firrtl.connect %out, %0 : !firrtl.uint, !firrtl.uint
  }
  firrtl.module @InterModuleSimpleBar(in %in: !firrtl.uint<42>, out %out: !firrtl.uint) {
    %inst_in, %inst_out = firrtl.instance inst @InterModuleSimpleFoo(in in: !firrtl.uint, out out: !firrtl.uint)
    %0 = firrtl.add %inst_out, %inst_out : (!firrtl.uint, !firrtl.uint) -> !firrtl.uint
    firrtl.connect %inst_in, %in : !firrtl.uint, !firrtl.uint<42>
    firrtl.connect %out, %0 : !firrtl.uint, !firrtl.uint
  }

  // Inter-module width inference for multiple instances per module.
  // CHECK-LABEL: @InterModuleMultipleFoo
  // CHECK-SAME: in %in: !firrtl.uint<42>
  // CHECK-SAME: out %out: !firrtl.uint<43>
  // CHECK-LABEL: @InterModuleMultipleBar
  // CHECK-SAME: in %in1: !firrtl.uint<17>
  // CHECK-SAME: in %in2: !firrtl.uint<42>
  // CHECK-SAME: out %out: !firrtl.uint<43>
  firrtl.module @InterModuleMultipleFoo(in %in: !firrtl.uint, out %out: !firrtl.uint) {
    %0 = firrtl.add %in, %in : (!firrtl.uint, !firrtl.uint) -> !firrtl.uint
    firrtl.connect %out, %0 : !firrtl.uint, !firrtl.uint
  }
  firrtl.module @InterModuleMultipleBar(in %in1: !firrtl.uint<17>, in %in2: !firrtl.uint<42>, out %out: !firrtl.uint) {
    %inst1_in, %inst1_out = firrtl.instance inst1 @InterModuleMultipleFoo(in in: !firrtl.uint, out out: !firrtl.uint)
    %inst2_in, %inst2_out = firrtl.instance inst2 @InterModuleMultipleFoo(in in: !firrtl.uint, out out: !firrtl.uint)
    %0 = firrtl.xor %inst1_out, %inst2_out : (!firrtl.uint, !firrtl.uint) -> !firrtl.uint
    firrtl.connect %inst1_in, %in1 : !firrtl.uint, !firrtl.uint<17>
    firrtl.connect %inst2_in, %in2 : !firrtl.uint, !firrtl.uint<42>
    firrtl.connect %out, %0 : !firrtl.uint, !firrtl.uint
  }

  // CHECK-LABEL: @InferBundle
  firrtl.module @InferBundle(in %in : !firrtl.uint<3>, in %clk : !firrtl.clock) {
    // CHECK: firrtl.wire : !firrtl.bundle<a: uint<3>>
    // CHECK: firrtl.reg %clk : !firrtl.clock, !firrtl.bundle<a: uint<3>>
    %w = firrtl.wire : !firrtl.bundle<a: uint>
    %r = firrtl.reg %clk : !firrtl.clock, !firrtl.bundle<a: uint>
    %w_a = firrtl.subfield %w[a] : !firrtl.bundle<a: uint>
    %r_a = firrtl.subfield %r[a] : !firrtl.bundle<a: uint>
    firrtl.connect %w_a, %in : !firrtl.uint, !firrtl.uint<3>
    firrtl.connect %r_a, %in : !firrtl.uint, !firrtl.uint<3>
  }

  // CHECK-LABEL: @InferEmptyBundle
  firrtl.module @InferEmptyBundle(in %in : !firrtl.uint<3>) {
    // CHECK: %w = firrtl.wire : !firrtl.bundle<a: bundle<>, b: uint<3>>
    %w = firrtl.wire : !firrtl.bundle<a: bundle<>, b: uint>
    %w_a = firrtl.subfield %w[a] : !firrtl.bundle<a: bundle<>, b: uint>
    %w_b = firrtl.subfield %w[b] : !firrtl.bundle<a: bundle<>, b: uint>
    firrtl.connect %w_b, %in : !firrtl.uint, !firrtl.uint<3>
  }

  // CHECK-LABEL: @InferBundlePort
  firrtl.module @InferBundlePort(in %in: !firrtl.bundle<a: uint<2>, b: uint<3>>, out %out: !firrtl.bundle<a: uint, b: uint>) {
    // CHECK: firrtl.connect %out, %in : !firrtl.bundle<a: uint<2>, b: uint<3>>
    firrtl.connect %out, %in : !firrtl.bundle<a: uint, b: uint>, !firrtl.bundle<a: uint<2>, b: uint<3>>
  }

  // CHECK-LABEL: @InferVectorSubindex
  firrtl.module @InferVectorSubindex(in %in : !firrtl.uint<4>, in %clk : !firrtl.clock) {
    // CHECK: firrtl.wire : !firrtl.vector<uint<4>, 10>
    // CHECK: firrtl.reg %clk : !firrtl.clock, !firrtl.vector<uint<4>, 10>
    %w = firrtl.wire : !firrtl.vector<uint, 10>
    %r = firrtl.reg %clk : !firrtl.clock, !firrtl.vector<uint, 10>
    %w_5 = firrtl.subindex %w[5] : !firrtl.vector<uint, 10>
    %r_5 = firrtl.subindex %r[5] : !firrtl.vector<uint, 10>
    firrtl.connect %w_5, %in : !firrtl.uint, !firrtl.uint<4>
    firrtl.connect %r_5, %in : !firrtl.uint, !firrtl.uint<4>
  }

  // CHECK-LABEL: @InferVectorSubaccess
  firrtl.module @InferVectorSubaccess(in %in : !firrtl.uint<4>, in %addr : !firrtl.uint<32>, in %clk : !firrtl.clock) {
    // CHECK: firrtl.wire : !firrtl.vector<uint<4>, 10>
    // CHECK: firrtl.reg %clk : !firrtl.clock, !firrtl.vector<uint<4>, 10>
    %w = firrtl.wire : !firrtl.vector<uint, 10>
    %r = firrtl.reg %clk : !firrtl.clock, !firrtl.vector<uint, 10>
    %w_addr = firrtl.subaccess %w[%addr] : !firrtl.vector<uint, 10>, !firrtl.uint<32>
    %r_addr = firrtl.subaccess %r[%addr] : !firrtl.vector<uint, 10>, !firrtl.uint<32>
    firrtl.connect %w_addr, %in : !firrtl.uint, !firrtl.uint<4>
    firrtl.connect %r_addr, %in : !firrtl.uint, !firrtl.uint<4>
  }

  // CHECK-LABEL: @InferVectorPort
  firrtl.module @InferVectorPort(in %in: !firrtl.vector<uint<4>, 2>, out %out: !firrtl.vector<uint, 2>) {
    // CHECK: firrtl.connect %out, %in : !firrtl.vector<uint<4>, 2>
    firrtl.connect %out, %in : !firrtl.vector<uint, 2>, !firrtl.vector<uint<4>, 2>
  }

  // CHECK-LABEL: @InferVectorFancy
  firrtl.module @InferVectorFancy(in %in : !firrtl.uint<4>) {
    // CHECK: firrtl.wire : !firrtl.vector<uint<4>, 10>
    %wv = firrtl.wire : !firrtl.vector<uint, 10>
    %wv_5 = firrtl.subindex %wv[5] : !firrtl.vector<uint, 10>
    firrtl.connect %wv_5, %in : !firrtl.uint, !firrtl.uint<4>

    // CHECK: firrtl.wire : !firrtl.bundle<a: uint<4>>
    %wb = firrtl.wire : !firrtl.bundle<a: uint>
    %wb_a = firrtl.subfield %wb[a] : !firrtl.bundle<a: uint>

    %wv_2 = firrtl.subindex %wv[2] : !firrtl.vector<uint, 10>
    firrtl.connect %wb_a, %wv_2 : !firrtl.uint, !firrtl.uint
  }

  // CHECK-LABEL: InferElementAfterVector
  firrtl.module @InferElementAfterVector() {
    // CHECK: %w = firrtl.wire : !firrtl.bundle<a: vector<uint<10>, 10>, b: uint<3>>
    %w = firrtl.wire : !firrtl.bundle<a: vector<uint<10>, 10>, b :uint>
    %w_a = firrtl.subfield %w[b] : !firrtl.bundle<a: vector<uint<10>, 10>, b: uint>
    %c2_ui3 = firrtl.constant 2 : !firrtl.uint<3>
    firrtl.connect %w_a, %c2_ui3 : !firrtl.uint, !firrtl.uint<3>
  }

  // CHECK-LABEL: @InferEnum
  firrtl.module @InferEnum(in %in : !firrtl.enum<a: uint<3>>) {
    // CHECK: %w = firrtl.wire : !firrtl.enum<a: uint<3>>
    %w = firrtl.wire : !firrtl.enum<a: uint>
    firrtl.connect %w, %in : !firrtl.enum<a: uint>, !firrtl.enum<a: uint<3>>
    // CHECK: %0 = firrtl.subtag %w[a] : !firrtl.enum<a: uint<3>>
    %0 = firrtl.subtag %w[a] : !firrtl.enum<a: uint>
  }

  // CHECK-LABEL: InferComplexBundles
  firrtl.module @InferComplexBundles() {
    // CHECK: %w = firrtl.wire : !firrtl.bundle<a: bundle<v: vector<uint<3>, 10>>, b: bundle<v: vector<uint<3>, 10>>>
    %w = firrtl.wire : !firrtl.bundle<a: bundle<v: vector<uint, 10>>, b: bundle <v: vector<uint, 10>>>
    %w_a = firrtl.subfield %w[a] : !firrtl.bundle<a: bundle<v: vector<uint, 10>>, b: bundle <v: vector<uint, 10>>>
    %w_a_v = firrtl.subfield %w_a[v] : !firrtl.bundle<v : vector<uint, 10>>
    %w_b = firrtl.subfield %w[b] : !firrtl.bundle<a: bundle<v: vector<uint, 10>>, b: bundle <v: vector<uint, 10>>>
    %w_b_v = firrtl.subfield %w_b[v] : !firrtl.bundle<v : vector<uint, 10>>
    firrtl.connect %w_a_v, %w_b_v : !firrtl.vector<uint, 10>, !firrtl.vector<uint, 10>
    %w_b_v_2 = firrtl.subindex %w_b_v[2] : !firrtl.vector<uint, 10>
    %c2_ui3 = firrtl.constant 2 : !firrtl.uint<3>
    firrtl.connect %w_b_v_2, %c2_ui3 : !firrtl.uint, !firrtl.uint<3>
  }

  // CHECK-LABEL: InferComplexVectors
  firrtl.module @InferComplexVectors() {
    // CHECK: %w = firrtl.wire : !firrtl.vector<bundle<a: uint<3>, b: uint<3>>, 10>
    %w = firrtl.wire : !firrtl.vector<bundle<a: uint, b:uint>, 10>
    %w_2 = firrtl.subindex %w[2] : !firrtl.vector<bundle<a: uint, b:uint>, 10>
    %w_2_a = firrtl.subfield %w_2[a] : !firrtl.bundle<a: uint, b: uint>
    %w_4 = firrtl.subindex %w[4] : !firrtl.vector<bundle<a: uint, b:uint>, 10>
    %w_4_b = firrtl.subfield %w_4[b] : !firrtl.bundle<a: uint, b: uint>
    firrtl.connect %w_4_b, %w_2_a : !firrtl.uint, !firrtl.uint
    %c2_ui3 = firrtl.constant 2 : !firrtl.uint<3>
    firrtl.connect %w_2_a, %c2_ui3 : !firrtl.uint, !firrtl.uint<3>
  }

  // CHECK-LABEL: @AttachOne
  // CHECK-SAME: in %a0: !firrtl.analog<8>
  firrtl.module @AttachOne(in %a0: !firrtl.analog<8>) {
    firrtl.attach %a0 : !firrtl.analog<8>
  }

  // CHECK-LABEL: @AttachTwo
  // CHECK-SAME: in %a0: !firrtl.analog<8>
  // CHECK-SAME: in %a1: !firrtl.analog<8>
  firrtl.module @AttachTwo(in %a0: !firrtl.analog<8>, in %a1: !firrtl.analog) {
    firrtl.attach %a0, %a1 : !firrtl.analog<8>, !firrtl.analog
  }

  // CHECK-LABEL: @AttachMany
  // CHECK-SAME: in %a0: !firrtl.analog<8>
  // CHECK-SAME: in %a1: !firrtl.analog<8>
  // CHECK-SAME: in %a2: !firrtl.analog<8>
  // CHECK-SAME: in %a3: !firrtl.analog<8>
  firrtl.module @AttachMany(
    in %a0: !firrtl.analog<8>,
    in %a1: !firrtl.analog,
    in %a2: !firrtl.analog<8>,
    in %a3: !firrtl.analog) {
    firrtl.attach %a0, %a1, %a2, %a3 : !firrtl.analog<8>, !firrtl.analog, !firrtl.analog<8>, !firrtl.analog
  }

  // CHECK-LABEL: @MemScalar
  // CHECK-SAME: out %out: !firrtl.uint<7>
  // CHECK-SAME: out %dbg: !firrtl.probe<vector<uint<7>, 8>>
  firrtl.module @MemScalar(out %out: !firrtl.uint, out %dbg: !firrtl.probe<vector<uint, 8>>) {
    // CHECK: firrtl.mem
    // CHECK-SAME: !firrtl.probe<vector<uint<7>, 8>>
    // CHECK-SAME: data flip: uint<7>
    // CHECK-SAME: data: uint<7>
    // CHECK-SAME: data: uint<7>
    %m_dbg, %m_p0, %m_p1, %m_p2 = firrtl.mem Undefined {
      depth = 8 : i64,
      name = "m",
      portNames = ["dbg", "p0", "p1", "p2"],
      readLatency = 0 : i32,
      writeLatency = 1 : i32} :
      !firrtl.probe<vector<uint, 8>>,
      !firrtl.bundle<addr: uint<3>, en: uint<1>, clk: clock, data flip: uint>,
      !firrtl.bundle<addr: uint<3>, en: uint<1>, clk: clock, data: uint, mask: uint<1>>,
      !firrtl.bundle<addr: uint<3>, en: uint<1>, clk: clock, rdata flip: uint, wmode: uint<1>, wdata: uint, wmask: uint<1>>
    %m_p0_data = firrtl.subfield %m_p0[data] : !firrtl.bundle<addr: uint<3>, en: uint<1>, clk: clock, data flip: uint>
    %m_p1_data = firrtl.subfield %m_p1[data] : !firrtl.bundle<addr: uint<3>, en: uint<1>, clk: clock, data: uint, mask: uint<1>>
    %m_p2_wdata = firrtl.subfield %m_p2[wdata] : !firrtl.bundle<addr: uint<3>, en: uint<1>, clk: clock, rdata flip: uint, wmode: uint<1>, wdata: uint, wmask: uint<1>>
    %c0_ui5 = firrtl.constant 0 : !firrtl.uint<5>
    %c0_ui7 = firrtl.constant 0 : !firrtl.uint<7>
    firrtl.connect %m_p1_data, %c0_ui5 : !firrtl.uint, !firrtl.uint<5>
    firrtl.connect %m_p2_wdata, %c0_ui7 : !firrtl.uint, !firrtl.uint<7>
    firrtl.connect %out, %m_p0_data : !firrtl.uint, !firrtl.uint
    firrtl.ref.define %dbg, %m_dbg : !firrtl.probe<vector<uint, 8>>
    // CHECK:  firrtl.ref.define %dbg, %m_dbg : !firrtl.probe<vector<uint<7>, 8>>
  }

  // CHECK-LABEL: @MemBundle
  // CHECK-SAME: out %out: !firrtl.bundle<a: uint<7>>
  firrtl.module @MemBundle(out %out: !firrtl.bundle<a: uint>) {
    // CHECK: firrtl.mem
    // CHECK-SAME: data flip: bundle<a: uint<7>>
    // CHECK-SAME: data: bundle<a: uint<7>>
    // CHECK-SAME: data: bundle<a: uint<7>>
    %m_p0, %m_p1, %m_p2 = firrtl.mem Undefined {
      depth = 8 : i64,
      name = "m",
      portNames = ["p0", "p1", "p2"],
      readLatency = 0 : i32,
      writeLatency = 1 : i32} :
      !firrtl.bundle<addr: uint<3>, en: uint<1>, clk: clock, data flip: bundle<a: uint>>,
      !firrtl.bundle<addr: uint<3>, en: uint<1>, clk: clock, data: bundle<a: uint>, mask: bundle<a: uint<1>>>,
      !firrtl.bundle<addr: uint<3>, en: uint<1>, clk: clock, rdata flip: bundle<a: uint>, wmode: uint<1>, wdata: bundle<a: uint>, wmask: bundle<a: uint<1>>>
    %m_p0_data = firrtl.subfield %m_p0[data] : !firrtl.bundle<addr: uint<3>, en: uint<1>, clk: clock, data flip: bundle<a: uint>>
    %m_p1_data = firrtl.subfield %m_p1[data] : !firrtl.bundle<addr: uint<3>, en: uint<1>, clk: clock, data: bundle<a: uint>, mask: bundle<a: uint<1>>>
    %m_p2_wdata = firrtl.subfield %m_p2[wdata] : !firrtl.bundle<addr: uint<3>, en: uint<1>, clk: clock, rdata flip: bundle<a: uint>, wmode: uint<1>, wdata: bundle<a: uint>, wmask: bundle<a: uint<1>>>
    %m_p1_data_a = firrtl.subfield %m_p1_data[a] : !firrtl.bundle<a: uint>
    %m_p2_wdata_a = firrtl.subfield %m_p2_wdata[a] : !firrtl.bundle<a: uint>
    %c0_ui5 = firrtl.constant 0 : !firrtl.uint<5>
    %c0_ui7 = firrtl.constant 0 : !firrtl.uint<7>
    firrtl.connect %m_p1_data_a, %c0_ui5 : !firrtl.uint, !firrtl.uint<5>
    firrtl.connect %m_p2_wdata_a, %c0_ui7 : !firrtl.uint, !firrtl.uint<7>
    firrtl.connect %out, %m_p0_data : !firrtl.bundle<a: uint>, !firrtl.bundle<a: uint>
  }

  // Breakable cycles in inter-module width inference.
  // CHECK-LABEL: @InterModuleGoodCycleFoo
  // CHECK-SAME: in %in: !firrtl.uint<42>
  // CHECK-SAME: out %out: !firrtl.uint<39>
  firrtl.module @InterModuleGoodCycleFoo(in %in: !firrtl.uint, out %out: !firrtl.uint) {
    %0 = firrtl.shr %in, 3 : (!firrtl.uint) -> !firrtl.uint
    firrtl.connect %out, %0 : !firrtl.uint, !firrtl.uint
  }
  // CHECK-LABEL: @InterModuleGoodCycleBar
  // CHECK-SAME: out %out: !firrtl.uint<39>
  firrtl.module @InterModuleGoodCycleBar(in %in: !firrtl.uint<42>, out %out: !firrtl.uint) {
    %inst_in, %inst_out = firrtl.instance inst  @InterModuleGoodCycleFoo(in in: !firrtl.uint, out out: !firrtl.uint)
    firrtl.connect %inst_in, %in : !firrtl.uint, !firrtl.uint<42>
    firrtl.connect %inst_in, %inst_out : !firrtl.uint, !firrtl.uint
    firrtl.connect %out, %inst_out : !firrtl.uint, !firrtl.uint
  }

  // CHECK-LABEL: @Issue1271
  firrtl.module @Issue1271(in %clock: !firrtl.clock, in %cond: !firrtl.uint<1>) {
    // CHECK: %a = firrtl.reg %clock  : !firrtl.clock, !firrtl.uint<2>
    // CHECK: %b = firrtl.node %0  : !firrtl.uint<3>
    // CHECK: %c = firrtl.node %1  : !firrtl.uint<2>
    %a = firrtl.reg %clock  : !firrtl.clock, !firrtl.uint
    %c0_ui1 = firrtl.constant 0 : !firrtl.uint<1>
    %0 = firrtl.add %a, %c0_ui1 : (!firrtl.uint, !firrtl.uint<1>) -> !firrtl.uint
    %b = firrtl.node %0  : !firrtl.uint
    %1 = firrtl.tail %b, 1 : (!firrtl.uint) -> !firrtl.uint
    %c = firrtl.node %1  : !firrtl.uint
    %c0_ui2 = firrtl.constant 0 : !firrtl.uint<2>
    %2 = firrtl.mux(%cond, %c0_ui2, %c) : (!firrtl.uint<1>, !firrtl.uint<2>, !firrtl.uint) -> !firrtl.uint
    firrtl.connect %a, %2 : !firrtl.uint, !firrtl.uint
  }

  firrtl.module @Foo() {}

  // CHECK-LABEL: @SubRef
  // CHECK-SAME: out %x: !firrtl.probe<uint<2>>
  // CHECK-SAME: out %y: !firrtl.rwprobe<uint<2>>
  // CHECK-SAME: out %bov_ref: !firrtl.rwprobe<bundle<a: vector<uint<2>, 2>, b: uint<2>>>
  firrtl.module private @SubRef(out %x: !firrtl.probe<uint>, out %y : !firrtl.rwprobe<uint>, out %bov_ref : !firrtl.rwprobe<bundle<a: vector<uint, 2>, b : uint>>) {
    // CHECK: firrtl.wire forceable : !firrtl.uint<2>, !firrtl.rwprobe<uint<2>>
    %w, %w_rw = firrtl.wire forceable : !firrtl.uint, !firrtl.rwprobe<uint>
    %bov, %bov_rw = firrtl.wire forceable : !firrtl.bundle<a: vector<uint, 2>, b flip: uint>, !firrtl.rwprobe<bundle<a: vector<uint, 2>, b : uint>>
    firrtl.ref.define %bov_ref, %bov_rw : !firrtl.rwprobe<bundle<a: vector<uint, 2>, b : uint>>

    %ref_w = firrtl.ref.send %w : !firrtl.uint
    %cast_ref_w = firrtl.ref.cast %ref_w : (!firrtl.probe<uint>) -> !firrtl.probe<uint>
    firrtl.ref.define %x, %cast_ref_w : !firrtl.probe<uint>
    firrtl.ref.define %y, %w_rw : !firrtl.rwprobe<uint>
    // CHECK: firrtl.ref.cast %w_ref : (!firrtl.rwprobe<uint<2>>) -> !firrtl.probe<uint<2>>
    %cast_w_ro = firrtl.ref.cast %w_rw : (!firrtl.rwprobe<uint>) -> !firrtl.probe<uint>

    %c0_ui2 = firrtl.constant 0 : !firrtl.uint<2>
    firrtl.connect %w, %c0_ui2 : !firrtl.uint, !firrtl.uint<2>
    
    %bov_a = firrtl.subfield %bov[a] : !firrtl.bundle<a: vector<uint, 2>, b flip: uint>
    %bov_a_1 = firrtl.subindex %bov_a[1] : !firrtl.vector<uint, 2>
    %bov_b = firrtl.subfield %bov[b] : !firrtl.bundle<a: vector<uint, 2>, b flip: uint>

    firrtl.connect %w, %c0_ui2 : !firrtl.uint, !firrtl.uint<2>
    firrtl.connect %bov_a_1, %c0_ui2 : !firrtl.uint, !firrtl.uint<2>
    firrtl.connect %bov_b, %c0_ui2 : !firrtl.uint, !firrtl.uint<2>
  }
  // CHECK-LABEL: @Ref
  // CHECK: out x: !firrtl.probe<uint<2>>
  // CHECK-SAME: out y: !firrtl.rwprobe<uint<2>>
  // CHECK: firrtl.ref.resolve %sub_x : !firrtl.probe<uint<2>>
  // CHECK: firrtl.ref.resolve %sub_y : !firrtl.rwprobe<uint<2>>
  firrtl.module @Ref(out %r : !firrtl.uint, out %s : !firrtl.uint) {
    %sub_x, %sub_y, %sub_bov_ref = firrtl.instance sub @SubRef(out x: !firrtl.probe<uint>, out y: !firrtl.rwprobe<uint>, out bov_ref : !firrtl.rwprobe<bundle<a: vector<uint, 2>, b : uint>>)
    %res_x = firrtl.ref.resolve %sub_x : !firrtl.probe<uint>
    %res_y = firrtl.ref.resolve %sub_y : !firrtl.rwprobe<uint>
    firrtl.connect %r, %res_x : !firrtl.uint, !firrtl.uint
    firrtl.connect %s, %res_y : !firrtl.uint, !firrtl.uint

    // CHECK: !firrtl.rwprobe<bundle<a: vector<uint<2>, 2>, b: uint<2>>>
    %read_bov = firrtl.ref.resolve %sub_bov_ref : !firrtl.rwprobe<bundle<a: vector<uint, 2>, b : uint>>
    // CHECK: !firrtl.rwprobe<bundle<a: vector<uint<2>, 2>, b: uint<2>>>
    %bov_ref_a = firrtl.ref.sub %sub_bov_ref[0] : !firrtl.rwprobe<bundle<a: vector<uint, 2>, b : uint>>
    // CHECK: !firrtl.rwprobe<vector<uint<2>, 2>>
    %bov_ref_a_1 = firrtl.ref.sub %bov_ref_a[1] : !firrtl.rwprobe<vector<uint, 2>>
    // CHECK: !firrtl.rwprobe<bundle<a: vector<uint<2>, 2>, b: uint<2>>>
    %bov_ref_b  = firrtl.ref.sub %sub_bov_ref[1] : !firrtl.rwprobe<bundle<a: vector<uint, 2>, b : uint>>

    // CHECK: !firrtl.rwprobe<vector<uint<2>, 2>>
    %bov_a = firrtl.ref.resolve %bov_ref_a : !firrtl.rwprobe<vector<uint,2>>
    // CHECK: !firrtl.rwprobe<uint<2>>
    %bov_a_1 = firrtl.ref.resolve %bov_ref_a_1 : !firrtl.rwprobe<uint>
    // CHECK: !firrtl.rwprobe<uint<2>>
    %bov_b = firrtl.ref.resolve %bov_ref_b : !firrtl.rwprobe<uint>
  }

  // CHECK-LABEL: @ForeignTypes
  firrtl.module @ForeignTypes(in %a: !firrtl.uint<42>, out %b: !firrtl.uint) {
    %0 = firrtl.wire : index
    %1 = firrtl.wire : index
    firrtl.matchingconnect %0, %1 : index
    firrtl.connect %b, %a : !firrtl.uint, !firrtl.uint<42>
    // CHECK-NEXT: [[W0:%.+]] = firrtl.wire : index
    // CHECK-NEXT: [[W1:%.+]] = firrtl.wire : index
    // CHECK-NEXT: firrtl.matchingconnect [[W0]], [[W1]] : index
  }

  // CHECK-LABEL: @Issue4859
  firrtl.module @Issue4859() {
    %invalid = firrtl.invalidvalue : !firrtl.bundle<a: vector<uint, 2>>
    %0 = firrtl.subfield %invalid[a] : !firrtl.bundle<a: vector<uint, 2>>
    %1 = firrtl.subindex %0[0] : !firrtl.vector<uint, 2>
  }
  
  // CHECK-LABEL: @InferConst
  // CHECK-SAME: out %out: !firrtl.const.bundle<a: uint<1>, b: sint<2>, c: analog<3>, d: vector<uint<4>, 2>>
  firrtl.module @InferConst(in %a: !firrtl.const.uint<1>, in %b: !firrtl.const.sint<2>, in %c: !firrtl.const.analog<3>, in %d: !firrtl.const.vector<uint<4>, 2>,
    out %out: !firrtl.const.bundle<a: uint, b: sint, c: analog, d: vector<uint, 2>>) {
    %0 = firrtl.subfield %out[a] : !firrtl.const.bundle<a: uint, b: sint, c: analog, d: vector<uint, 2>>
    %1 = firrtl.subfield %out[b] : !firrtl.const.bundle<a: uint, b: sint, c: analog, d: vector<uint, 2>>
    %2 = firrtl.subfield %out[c] : !firrtl.const.bundle<a: uint, b: sint, c: analog, d: vector<uint, 2>>
    %3 = firrtl.subfield %out[d] : !firrtl.const.bundle<a: uint, b: sint, c: analog, d: vector<uint, 2>>

    firrtl.connect %0, %a : !firrtl.const.uint, !firrtl.const.uint<1>
    firrtl.connect %1, %b : !firrtl.const.sint, !firrtl.const.sint<2>
    firrtl.attach %2, %c : !firrtl.const.analog, !firrtl.const.analog<3>
    firrtl.connect %3, %d : !firrtl.const.vector<uint, 2>, !firrtl.const.vector<uint<4>, 2>
  }
  
  // Should not crash when encountering property types.
  // CHECK: firrtl.module @Property(in %a: !firrtl.string)
  firrtl.module @Property(in %a: !firrtl.string) { }

  // CHECK-LABEL: module @MuxIntrinsics
  firrtl.module @MuxIntrinsics(in %sel_0w: !firrtl.uint<0>, in %sel_1w: !firrtl.uint<1>, in %high: !firrtl.uint<1>, in %low: !firrtl.uint<1>, out %out1: !firrtl.uint, out %out2: !firrtl.uint) {
    %c3_ui4 = firrtl.constant 3 : !firrtl.uint<4>
    %c3_ui3 = firrtl.constant 3 : !firrtl.uint<3>
    %c2_ui2 = firrtl.constant 2 : !firrtl.uint<2>
    %c1_ui1 = firrtl.constant 1 : !firrtl.uint<1>
    %c1_ui2 = firrtl.constant 1 : !firrtl.uint<2>
    %c0_ui1 = firrtl.constant 0 : !firrtl.uint<1>
    %c1 = firrtl.constant 0: !firrtl.uint
    %sel = firrtl.wire : !firrtl.uint
    firrtl.connect %sel, %sel_0w : !firrtl.uint, !firrtl.uint<0>
    // CHECK: firrtl.int.mux2cell
    // CHECK-SAME: (!firrtl.uint<0>, !firrtl.uint<1>, !firrtl.uint<1>) -> !firrtl.uint<1>
    %0 = firrtl.int.mux2cell(%sel, %c0_ui1, %c1) : (!firrtl.uint, !firrtl.uint<1>, !firrtl.uint) -> !firrtl.uint
    firrtl.connect %out1, %0: !firrtl.uint, !firrtl.uint
    %sel2 = firrtl.wire : !firrtl.uint
    firrtl.connect %sel2, %sel_1w : !firrtl.uint, !firrtl.uint<1>
    // CHECK: firrtl.int.mux4cell
    // CHECK-SAME: (!firrtl.uint<1>, !firrtl.uint<1>, !firrtl.uint<2>, !firrtl.uint<3>, !firrtl.uint<1>) -> !firrtl.uint<3>
    %1 = firrtl.int.mux4cell(%sel2, %c1_ui1, %c2_ui2, %c3_ui3, %c1) : (!firrtl.uint, !firrtl.uint<1>, !firrtl.uint<2>, !firrtl.uint<3>, !firrtl.uint) -> !firrtl.uint
    firrtl.connect %out2, %1: !firrtl.uint, !firrtl.uint
  }

  // CHECK-LABEL: module @RWProbePort
  // CHECK-SAME: rwprobe<uint<1>>
  // CHECK-SAME: rwprobe<uint<2>>
  firrtl.module @RWProbePort(in %in: !firrtl.bundle<a: vector<uint<1>, 2>, b: uint<2>>,
                             out %p: !firrtl.rwprobe<uint>,
                             out %p2: !firrtl.rwprobe<uint>) {
    // CHECK-NEXT: bundle<a: vector<uint<1>, 2>, b: uint<2>>
    // CHECK-SAME: rwprobe<uint<1>>
    // CHECK-SAME: rwprobe<uint<2>>
    %c_in, %c_p, %c_p2 = firrtl.instance c @RWProbePortChild(in in: !firrtl.bundle<a: vector<uint, 2>, b: uint>, out p: !firrtl.rwprobe<uint>, out p2: !firrtl.rwprobe<uint>)
    // CHECK-NEXT: firrtl.connect %c_in, %in : !firrtl.bundle<a: vector<uint<1>, 2>, b: uint<2>>
   firrtl.connect %c_in, %in : !firrtl.bundle<a: vector<uint, 2>, b: uint>, !firrtl.bundle<a: vector<uint<1>, 2>, b: uint<2>>
    // CHECK-NEXT: rwprobe<uint<1>>
    firrtl.ref.define %p, %c_p : !firrtl.rwprobe<uint>
    // CHECK-NEXT: rwprobe<uint<2>>
    firrtl.ref.define %p2, %c_p2 : !firrtl.rwprobe<uint>
  }
  // CHECK-LABEL: module private @RWProbePortChild(
  // CHECK-SAME: %in: !firrtl.bundle<a: vector<uint<1>, 2>, b: uint<2>>
  // CHECK-SAME: %p: !firrtl.rwprobe<uint<1>>
  // CHECK-SAME: %p2: !firrtl.rwprobe<uint<2>>
  // CHECK-NEXT: ref.rwprobe {{.+}} : !firrtl.rwprobe<uint<1>>
  // CHECK-NEXT: ref.rwprobe {{.+}} : !firrtl.rwprobe<uint<2>>
  firrtl.module private @RWProbePortChild(in %in: !firrtl.bundle<a: vector<uint, 2>, b: uint> sym [<@in_a_1,3,public>,<@in_b,4,public>],
                                          out %p: !firrtl.rwprobe<uint>,
                                          out %p2: !firrtl.rwprobe<uint>) {
    %0 = firrtl.ref.rwprobe <@RWProbePortChild::@in_a_1> : !firrtl.rwprobe<uint>
    %1 = firrtl.ref.rwprobe <@RWProbePortChild::@in_b> : !firrtl.rwprobe<uint>
    firrtl.ref.define %p, %0 : !firrtl.rwprobe<uint>
    firrtl.ref.define %p2, %1 : !firrtl.rwprobe<uint>
  }

  // https://github.com/llvm/circt/issues/5983
  // Just check propassign doesn't cause an error.
  firrtl.module private @StringAndUInt(in %x: !firrtl.uint<5>,
                                      out %y: !firrtl.uint,
                                      out %s: !firrtl.string) {
    firrtl.connect %y, %x : !firrtl.uint, !firrtl.uint<5>
    %0 = firrtl.string "test"
    firrtl.propassign %s, %0 : !firrtl.string
  }
}<|MERGE_RESOLUTION|>--- conflicted
+++ resolved
@@ -414,24 +414,6 @@
     firrtl.connect %ui, %c0_ui5 : !firrtl.uint, !firrtl.uint<5>
     firrtl.connect %si, %c0_si5 : !firrtl.sint, !firrtl.sint<5>
 
-<<<<<<< HEAD
-    // CHECK: firrtl.connect %u0, %0 : !firrtl.uint<8>, !firrtl.uint<8>
-    %u0 = firrtl.wire : !firrtl.uint
-    firrtl.connect %u0, %0 : !firrtl.uint, !firrtl.uint
-    // CHECK: firrtl.connect %s1, %1 : !firrtl.sint<8>, !firrtl.sint<8>
-    %s1 = firrtl.wire : !firrtl.sint
-    firrtl.connect %s1, %1 : !firrtl.sint, !firrtl.sint
-    // CHECK: firrtl.connect %u2, %2 : !firrtl.uint<2>, !firrtl.uint<2>
-    %u2 = firrtl.wire : !firrtl.uint
-    firrtl.connect %u2, %2 : !firrtl.uint, !firrtl.uint
-    // CHECK: firrtl.connect %s3, %3 : !firrtl.sint<2>, !firrtl.sint<2>
-    %s3 = firrtl.wire : !firrtl.sint
-    firrtl.connect %s3, %3 : !firrtl.sint, !firrtl.sint
-    // CHECK: firrtl.connect %u4, %4 : !firrtl.uint<0>, !firrtl.uint<0>
-    %u4 = firrtl.wire : !firrtl.uint
-    firrtl.connect %u4, %4 : !firrtl.uint, !firrtl.uint
-    // CHECK: firrtl.connect %s5, %5 : !firrtl.sint<1>, !firrtl.sint<1>
-=======
     // CHECK: firrtl.connect %u0, %0 : !firrtl.uint<8>
     %u0 = firrtl.wire : !firrtl.uint
     firrtl.connect %u0, %0 : !firrtl.uint, !firrtl.uint
@@ -448,7 +430,6 @@
     %u4 = firrtl.wire : !firrtl.uint
     firrtl.connect %u4, %4 : !firrtl.uint, !firrtl.uint
     // CHECK: firrtl.connect %s5, %5 : !firrtl.sint<1>
->>>>>>> 1645d71c
     %s5 = firrtl.wire : !firrtl.sint
     firrtl.connect %s5, %5 : !firrtl.sint, !firrtl.sint
   }
