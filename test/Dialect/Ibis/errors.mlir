--- conflicted
+++ resolved
@@ -34,15 +34,10 @@
 
 // -----
 
-<<<<<<< HEAD
-// expected-error @+1 {{'ibis.container.outer' op must contain a 'ibis.this' operation}}
-ibis.container.outer @NoThis {
-=======
 ibis.design @foo {
 // expected-error @+1 {{'ibis.container' op must contain a 'ibis.this' operation}}
 ibis.container sym @NoThis {
 }
->>>>>>> 1645d71c
 }
 
 // -----
