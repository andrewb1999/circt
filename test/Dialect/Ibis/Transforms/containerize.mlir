<<<<<<< HEAD
// RUN: circt-opt --ibis-containerize %s | FileCheck %s

// CHECK-LABEL:   ibis.container.outer @A_B
// CHECK-LABEL:   ibis.container.outer @MyClass
// CHECK-LABEL:   ibis.container.outer @A_B_0
// CHECK-LABEL:   ibis.container.outer @A_C
// CHECK-LABEL:   ibis.container.outer @A {
// CHECK:           %[[VAL_0:.*]] = ibis.this @A
// CHECK:           ibis.port.input @A_in : i1
// CHECK:           %[[VAL_1:.*]] = ibis.container.instance @myClass, @MyClass
// CHECK:           %[[VAL_2:.*]] = ibis.container.instance @A_B_0, @A_B_0
// CHECK:           %[[VAL_3:.*]] = ibis.container.instance @A_C, @A_C

// This container will alias with the @B inside @A, and thus checks the
// name uniquing logic.
ibis.container.outer @A_B {
  %this = ibis.this @A_B
=======
// RUN: circt-opt --pass-pipeline='builtin.module(ibis.design(ibis-containerize))' %s | FileCheck %s

ibis.design @foo {

// CHECK-LABEL:   ibis.container sym @A_B
// CHECK-LABEL:   ibis.container "MyClassName" sym @MyClass
// CHECK-LABEL:   ibis.container sym @A_B_0
// CHECK-LABEL:   ibis.container sym @A_C
// CHECK-LABEL:   ibis.container sym @A {
// CHECK:           %[[VAL_0:.*]] = ibis.this <@foo::@A>
// CHECK:           ibis.port.input "A_in" sym @A_in : i1
// CHECK:           %[[VAL_1:.*]] = ibis.container.instance @myClass, <@foo::@MyClass>
// CHECK:           %[[VAL_2:.*]] = ibis.container.instance @A_B_0, <@foo::@A_B_0>
// CHECK:           %[[VAL_3:.*]] = ibis.container.instance @A_C, <@foo::@A_C>

// This container will alias with the @B inside @A, and thus checks the
// name uniquing logic.
ibis.container sym @A_B {
  %this = ibis.this <@foo::@A_B>
>>>>>>> 1645d71c
}

ibis.class "MyClassName" sym @MyClass {
  %this = ibis.this <@foo::@MyClass>
}

<<<<<<< HEAD
ibis.class @A {
  %this = ibis.this @A
  ibis.port.input @A_in : i1
  %myClass = ibis.instance @myClass, @MyClass
  ibis.container.inner @B {
    %B_this = ibis.this @B
  }
  ibis.container.inner @C {
    %C_this = ibis.this @C
=======
ibis.class sym @A {
  %this = ibis.this <@foo::@A>
  ibis.port.input "A_in" sym @A_in : i1
  %myClass = ibis.instance @myClass, <@foo::@MyClass>
  ibis.container sym @B {
    %B_this = ibis.this <@foo::@B>
  }
  ibis.container sym @C {
    %C_this = ibis.this <@foo::@C>
>>>>>>> 1645d71c
  }
}

}<|MERGE_RESOLUTION|>--- conflicted
+++ resolved
@@ -1,22 +1,3 @@
-<<<<<<< HEAD
-// RUN: circt-opt --ibis-containerize %s | FileCheck %s
-
-// CHECK-LABEL:   ibis.container.outer @A_B
-// CHECK-LABEL:   ibis.container.outer @MyClass
-// CHECK-LABEL:   ibis.container.outer @A_B_0
-// CHECK-LABEL:   ibis.container.outer @A_C
-// CHECK-LABEL:   ibis.container.outer @A {
-// CHECK:           %[[VAL_0:.*]] = ibis.this @A
-// CHECK:           ibis.port.input @A_in : i1
-// CHECK:           %[[VAL_1:.*]] = ibis.container.instance @myClass, @MyClass
-// CHECK:           %[[VAL_2:.*]] = ibis.container.instance @A_B_0, @A_B_0
-// CHECK:           %[[VAL_3:.*]] = ibis.container.instance @A_C, @A_C
-
-// This container will alias with the @B inside @A, and thus checks the
-// name uniquing logic.
-ibis.container.outer @A_B {
-  %this = ibis.this @A_B
-=======
 // RUN: circt-opt --pass-pipeline='builtin.module(ibis.design(ibis-containerize))' %s | FileCheck %s
 
 ibis.design @foo {
@@ -36,24 +17,12 @@
 // name uniquing logic.
 ibis.container sym @A_B {
   %this = ibis.this <@foo::@A_B>
->>>>>>> 1645d71c
 }
 
 ibis.class "MyClassName" sym @MyClass {
   %this = ibis.this <@foo::@MyClass>
 }
 
-<<<<<<< HEAD
-ibis.class @A {
-  %this = ibis.this @A
-  ibis.port.input @A_in : i1
-  %myClass = ibis.instance @myClass, @MyClass
-  ibis.container.inner @B {
-    %B_this = ibis.this @B
-  }
-  ibis.container.inner @C {
-    %C_this = ibis.this @C
-=======
 ibis.class sym @A {
   %this = ibis.this <@foo::@A>
   ibis.port.input "A_in" sym @A_in : i1
@@ -63,7 +32,6 @@
   }
   ibis.container sym @C {
     %C_this = ibis.this <@foo::@C>
->>>>>>> 1645d71c
   }
 }
 
