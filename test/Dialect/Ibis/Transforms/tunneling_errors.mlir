--- conflicted
+++ resolved
@@ -1,14 +1,5 @@
 // RUN: circt-opt --split-input-file --allow-unregistered-dialect --ibis-tunneling --verify-diagnostics %s
 
-<<<<<<< HEAD
-ibis.container.outer @Parent {
-  %this = ibis.this @Parent
-  %in = ibis.port.input @in : i1
-}
-
-ibis.container.outer @Orphan {
-  %this = ibis.this @Orphan
-=======
 ibis.design @foo {
 ibis.container sym @Parent {
   %this = ibis.this <@foo::@Parent>
@@ -17,7 +8,6 @@
 
 ibis.container sym @Orphan {
   %this = ibis.this <@foo::@Orphan>
->>>>>>> 1645d71c
   // expected-error @+2 {{'ibis.path' op cannot tunnel up from "Orphan" because it has no uses}}
   // expected-error @+1 {{failed to legalize operation 'ibis.path' that was explicitly marked illegal}}
   %parent = ibis.path [
@@ -29,21 +19,6 @@
 }
 // -----
 
-<<<<<<< HEAD
-ibis.container.outer @Parent {
-  %this = ibis.this @Parent
-  %mc = ibis.container.instance @mc, @MissingChild
-}
-
-ibis.container.outer @Child {
-  %this = ibis.this @Child
-  %in = ibis.port.input @in : i1
-}
-
-ibis.container.outer @MissingChild {
-  %this = ibis.this @MissingChild
-  // expected-error @+2 {{'ibis.path' op expected an instance named @c in "Parent" but found none}}
-=======
 ibis.design @foo {
 ibis.container sym @Parent {
   %this = ibis.this <@foo::@Parent>
@@ -58,7 +33,6 @@
 ibis.container sym @MissingChild {
   %this = ibis.this <@foo::@MissingChild>
   // expected-error @+2 {{'ibis.path' op expected an instance named @c in @Parent but found none}}
->>>>>>> 1645d71c
   // expected-error @+1 {{failed to legalize operation 'ibis.path' that was explicitly marked illegal}}
   %parent = ibis.path [
     #ibis.step<parent : !ibis.scoperef>,
