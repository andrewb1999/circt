--- conflicted
+++ resolved
@@ -1,23 +1,5 @@
 // RUN: circt-opt --split-input-file --ibis-tunneling %s | FileCheck %s
 
-<<<<<<< HEAD
-ibis.container.outer @C {
-  %this = ibis.this @C
-  %in = ibis.port.input @in : i1
-  %out = ibis.port.output @out : i1
-}
-
-// CHECK-LABEL:   ibis.container.outer @AccessChild {
-// CHECK:           %[[VAL_0:.*]] = ibis.this @AccessChild
-// CHECK:           %[[VAL_1:.*]] = ibis.container.instance @c, @C
-// CHECK:           %[[VAL_2:.*]] = ibis.get_port %[[VAL_1]], @out : !ibis.scoperef<@C> -> !ibis.portref<out i1>
-// CHECK:           %[[VAL_3:.*]] = ibis.get_port %[[VAL_1]], @in : !ibis.scoperef<@C> -> !ibis.portref<in i1>
-// CHECK-NEXT:         }
-
-ibis.container.outer @AccessChild {
-  %this = ibis.this @AccessChild
-  %c = ibis.container.instance @c, @C
-=======
 ibis.design @D {
 
 ibis.container sym @C {
@@ -36,7 +18,6 @@
 ibis.container sym @AccessChild {
   %this = ibis.this <@D::@AccessChild>
   %c = ibis.container.instance @c, <@D::@C>
->>>>>>> 1645d71c
   %c_ref = ibis.path [
     #ibis.step<child , @c : !ibis.scoperef<@D::@C>>
   ]
@@ -49,17 +30,6 @@
 // -----
 // CHECK-LABEL: // -----
 
-<<<<<<< HEAD
-ibis.container.outer @C {
-  %this = ibis.this @C
-  %in = ibis.port.input @in : i1
-  %out = ibis.port.output @out : i1
-}
-
-// CHECK-LABEL:   ibis.container.outer @AccessSibling {
-// CHECK:           %[[VAL_0:.*]] = ibis.this @AccessSibling
-// CHECK:           %[[VAL_1:.*]] = ibis.port.input @[[VAL_1]] : !ibis.portref<out i1>
-=======
 ibis.design @D {
 ibis.container sym @C {
   %this = ibis.this <@D::@C>
@@ -70,18 +40,12 @@
 // CHECK-LABEL:   ibis.container sym @AccessSibling {
 // CHECK:           %[[VAL_0:.*]] = ibis.this <@D::@AccessSibling>
 // CHECK:           %[[VAL_1:.*]] = ibis.port.input "[[VAL_1]]" sym @[[VAL_1]] : !ibis.portref<out i1>
->>>>>>> 1645d71c
 // CHECK:           %[[VAL_2:.*]] = ibis.port.read %[[VAL_1]] : !ibis.portref<in !ibis.portref<out i1>>
 // CHECK:           %[[VAL_3:.*]] = ibis.port.input "[[VAL_3]]" sym @[[VAL_3]] : !ibis.portref<in i1>
 // CHECK:           %[[VAL_4:.*]] = ibis.port.read %[[VAL_3]] : !ibis.portref<in !ibis.portref<in i1>>
 // CHECK:         }
-<<<<<<< HEAD
-ibis.container.outer @AccessSibling {
-  %this = ibis.this @AccessSibling
-=======
 ibis.container sym @AccessSibling {
   %this = ibis.this <@D::@AccessSibling>
->>>>>>> 1645d71c
   %sibling = ibis.path [
     #ibis.step<parent : !ibis.scoperef>,
     #ibis.step<child , @b : !ibis.scoperef<@D::@C>>
@@ -90,17 +54,10 @@
   %c_out = ibis.get_port %sibling, @out : !ibis.scoperef<@D::@C> -> !ibis.portref<out i1>
 }
 
-<<<<<<< HEAD
-// CHECK-LABEL:   ibis.container.outer @Parent {
-// CHECK:           %[[VAL_0:.*]] = ibis.this @Parent
-// CHECK:           %[[VAL_1:.*]] = ibis.container.instance @a, @AccessSibling
-// CHECK:           %[[VAL_2:.*]] = ibis.get_port %[[VAL_1]], @p_b_out.rd : !ibis.scoperef<@AccessSibling> -> !ibis.portref<in !ibis.portref<out i1>>
-=======
 // CHECK-LABEL:   ibis.container sym @Parent {
 // CHECK:           %[[VAL_0:.*]] = ibis.this <@D::@Parent>
 // CHECK:           %[[VAL_1:.*]] = ibis.container.instance @a, <@D::@AccessSibling>
 // CHECK:           %[[VAL_2:.*]] = ibis.get_port %[[VAL_1]], @p_b_out.rd : !ibis.scoperef<@D::@AccessSibling> -> !ibis.portref<in !ibis.portref<out i1>>
->>>>>>> 1645d71c
 // CHECK:           ibis.port.write %[[VAL_2]], %[[VAL_3:.*]] : !ibis.portref<in !ibis.portref<out i1>>
 // CHECK:           %[[VAL_4:.*]] = ibis.get_port %[[VAL_1]], @p_b_in.wr : !ibis.scoperef<@D::@AccessSibling> -> !ibis.portref<in !ibis.portref<in i1>>
 // CHECK:           ibis.port.write %[[VAL_4]], %[[VAL_5:.*]] : !ibis.portref<in !ibis.portref<in i1>>
@@ -108,19 +65,12 @@
 // CHECK:           %[[VAL_3]] = ibis.get_port %[[VAL_6]], @out : !ibis.scoperef<@D::@C> -> !ibis.portref<out i1>
 // CHECK:           %[[VAL_5]] = ibis.get_port %[[VAL_6]], @in : !ibis.scoperef<@D::@C> -> !ibis.portref<in i1>
 // CHECK:         }
-<<<<<<< HEAD
-ibis.container.outer @Parent {
-  %this = ibis.this @Parent
-  %a = ibis.container.instance @a, @AccessSibling
-  %b = ibis.container.instance @b, @C
-=======
 ibis.container sym @Parent {
   %this = ibis.this <@D::@Parent>
   %a = ibis.container.instance @a, <@D::@AccessSibling>
   %b = ibis.container.instance @b, <@D::@C>
 }
 
->>>>>>> 1645d71c
 }
 
 // -----
@@ -129,27 +79,16 @@
 // "Full"/recursive case.
 // C1 child -> P1 parent -> P2 parent -> C2 child -> C3 child
 
-<<<<<<< HEAD
-// CHECK-LABEL:   ibis.container.outer @C1 {
-// CHECK:           %[[VAL_0:.*]] = ibis.this @C1
-// CHECK:           %[[VAL_1:.*]] = ibis.port.input @p_p_c2_c3_out.rd : !ibis.portref<out i1>
-=======
 ibis.design @D {
 // CHECK-LABEL:   ibis.container sym @C1 {
 // CHECK:           %[[VAL_0:.*]] = ibis.this <@D::@C1>
 // CHECK:           %[[VAL_1:.*]] = ibis.port.input "p_p_c2_c3_out.rd" sym @p_p_c2_c3_out.rd : !ibis.portref<out i1>
->>>>>>> 1645d71c
 // CHECK:           %[[VAL_2:.*]] = ibis.port.read %[[VAL_1]] : !ibis.portref<in !ibis.portref<out i1>>
 // CHECK:           %[[VAL_3:.*]] = ibis.port.input "p_p_c2_c3_in.wr" sym @p_p_c2_c3_in.wr : !ibis.portref<in i1>
 // CHECK:           %[[VAL_4:.*]] = ibis.port.read %[[VAL_3]] : !ibis.portref<in !ibis.portref<in i1>>
 // CHECK:         }
-<<<<<<< HEAD
-ibis.container.outer @C1 {
-  %this = ibis.this @C1
-=======
 ibis.container sym @C1 {
   %this = ibis.this <@D::@C1>
->>>>>>> 1645d71c
   %c3 = ibis.path [
     #ibis.step<parent : !ibis.scoperef>,
     #ibis.step<parent : !ibis.scoperef>,
@@ -160,33 +99,6 @@
   %c_out = ibis.get_port %c3, @out : !ibis.scoperef<@D::@C> -> !ibis.portref<out i1>
 }
 
-<<<<<<< HEAD
-// CHECK-LABEL:   ibis.container.outer @C2 {
-// CHECK:           %[[VAL_0:.*]] = ibis.this @C2
-// CHECK:           %[[VAL_1:.*]] = ibis.container.instance @c3, @C
-// CHECK:           %[[VAL_2:.*]] = ibis.get_port %[[VAL_1]], @out : !ibis.scoperef<@C> -> !ibis.portref<out i1>
-// CHECK:           %[[VAL_3:.*]] = ibis.get_port %[[VAL_1]], @in : !ibis.scoperef<@C> -> !ibis.portref<in i1>
-// CHECK:           %[[VAL_4:.*]] = ibis.port.output @p_p_c2_c3_out.rd : !ibis.portref<out i1>
-// CHECK:           %[[VAL_5:.*]] = ibis.port.output @p_p_c2_c3_in.wr : !ibis.portref<in i1>
-// CHECK:           ibis.port.write %[[VAL_4]], %[[VAL_2]] : !ibis.portref<out !ibis.portref<out i1>>
-// CHECK:           ibis.port.write %[[VAL_5]], %[[VAL_3]] : !ibis.portref<out !ibis.portref<in i1>>
-// CHECK:         }
-ibis.container.outer @C2 {
-  %this = ibis.this @C2
-  %c3 = ibis.container.instance @c3, @C
-}
-
-ibis.container.outer @C {
-  %this = ibis.this @C
-  %in = ibis.port.input @in : i1
-  %out = ibis.port.output @out : i1
-}
-
-// CHECK-LABEL:   ibis.container.outer @P1 {
-// CHECK:           %[[VAL_0:.*]] = ibis.this @P1
-// CHECK:           %[[VAL_1:.*]] = ibis.container.instance @c1, @C1
-// CHECK:           %[[VAL_2:.*]] = ibis.get_port %[[VAL_1]], @p_p_c2_c3_out.rd : !ibis.scoperef<@C1> -> !ibis.portref<in !ibis.portref<out i1>>
-=======
 // CHECK-LABEL:   ibis.container sym @C2 {
 // CHECK:           %[[VAL_0:.*]] = ibis.this <@D::@C2>
 // CHECK:           %[[VAL_1:.*]] = ibis.container.instance @c3, <@D::@C>
@@ -212,7 +124,6 @@
 // CHECK:           %[[VAL_0:.*]] = ibis.this <@D::@P1>
 // CHECK:           %[[VAL_1:.*]] = ibis.container.instance @c1, <@D::@C1>
 // CHECK:           %[[VAL_2:.*]] = ibis.get_port %[[VAL_1]], @p_p_c2_c3_out.rd : !ibis.scoperef<@D::@C1> -> !ibis.portref<in !ibis.portref<out i1>>
->>>>>>> 1645d71c
 // CHECK:           ibis.port.write %[[VAL_2]], %[[VAL_3:.*]] : !ibis.portref<in !ibis.portref<out i1>>
 // CHECK:           %[[VAL_4:.*]] = ibis.get_port %[[VAL_1]], @p_p_c2_c3_in.wr : !ibis.scoperef<@D::@C1> -> !ibis.portref<in !ibis.portref<in i1>>
 // CHECK:           ibis.port.write %[[VAL_4]], %[[VAL_5:.*]] : !ibis.portref<in !ibis.portref<in i1>>
@@ -221,17 +132,6 @@
 // CHECK:           %[[VAL_7:.*]] = ibis.port.input "p_p_c2_c3_in.wr" sym @p_p_c2_c3_in.wr : !ibis.portref<in i1>
 // CHECK:           %[[VAL_5]] = ibis.port.read %[[VAL_7]] : !ibis.portref<in !ibis.portref<in i1>>
 // CHECK:         }
-<<<<<<< HEAD
-ibis.container.outer @P1 {
-  %this = ibis.this @P1
-  %c1 = ibis.container.instance @c1, @C1
-}
-
-// CHECK-LABEL:   ibis.container.outer @P2 {
-// CHECK:           %[[VAL_0:.*]] = ibis.this @P2
-// CHECK:           %[[VAL_1:.*]] = ibis.container.instance @p1, @P1
-// CHECK:           %[[VAL_2:.*]] = ibis.get_port %[[VAL_1]], @p_p_c2_c3_out.rd : !ibis.scoperef<@P1> -> !ibis.portref<in !ibis.portref<out i1>>
-=======
 ibis.container sym @P1 {
   %this = ibis.this <@D::@P1>
   %c1 = ibis.container.instance @c1, <@D::@C1>
@@ -241,7 +141,6 @@
 // CHECK:           %[[VAL_0:.*]] = ibis.this <@D::@P2>
 // CHECK:           %[[VAL_1:.*]] = ibis.container.instance @p1, <@D::@P1>
 // CHECK:           %[[VAL_2:.*]] = ibis.get_port %[[VAL_1]], @p_p_c2_c3_out.rd : !ibis.scoperef<@D::@P1> -> !ibis.portref<in !ibis.portref<out i1>>
->>>>>>> 1645d71c
 // CHECK:           ibis.port.write %[[VAL_2]], %[[VAL_3:.*]] : !ibis.portref<in !ibis.portref<out i1>>
 // CHECK:           %[[VAL_4:.*]] = ibis.get_port %[[VAL_1]], @p_p_c2_c3_in.wr : !ibis.scoperef<@D::@P1> -> !ibis.portref<in !ibis.portref<in i1>>
 // CHECK:           ibis.port.write %[[VAL_4]], %[[VAL_5:.*]] : !ibis.portref<in !ibis.portref<in i1>>
@@ -251,45 +150,27 @@
 // CHECK:           %[[VAL_8:.*]] = ibis.get_port %[[VAL_6]], @p_p_c2_c3_out.rd : !ibis.scoperef<@D::@C2> -> !ibis.portref<out !ibis.portref<out i1>>
 // CHECK:           %[[VAL_3]] = ibis.port.read %[[VAL_8]] : !ibis.portref<out !ibis.portref<out i1>>
 // CHECK:         }
-<<<<<<< HEAD
-ibis.container.outer @P2 {
-  %this = ibis.this @P2
-  %p1 = ibis.container.instance @p1, @P1
-  %c2 = ibis.container.instance @c2, @C2
-=======
 ibis.container sym @P2 {
   %this = ibis.this <@D::@P2>
   %p1 = ibis.container.instance @p1, <@D::@P1>
   %c2 = ibis.container.instance @c2, <@D::@C2>
 }
 
->>>>>>> 1645d71c
-}
-
-// -----
-// CHECK-LABEL: // -----
-
-<<<<<<< HEAD
-// CHECK-LABEL:   ibis.container.outer @AccessParent {
-// CHECK:           %[[VAL_0:.*]] = ibis.this @AccessParent
-// CHECK:           %[[VAL_1:.*]] = ibis.port.input @p_out.wr : !ibis.portref<in i1>
-=======
+}
+
+// -----
+// CHECK-LABEL: // -----
+
 ibis.design @D {
 // CHECK-LABEL:   ibis.container sym @AccessParent {
 // CHECK:           %[[VAL_0:.*]] = ibis.this <@D::@AccessParent>
 // CHECK:           %[[VAL_1:.*]] = ibis.port.input "p_out.wr" sym @p_out.wr : !ibis.portref<in i1>
->>>>>>> 1645d71c
 // CHECK:           %[[VAL_2:.*]] = ibis.port.read %[[VAL_1]] : !ibis.portref<in !ibis.portref<in i1>>
 // CHECK:           %[[VAL_3:.*]] = ibis.port.input "p_in.rd" sym @p_in.rd : !ibis.portref<out i1>
 // CHECK:           %[[VAL_4:.*]] = ibis.port.read %[[VAL_3]] : !ibis.portref<in !ibis.portref<out i1>>
 // CHECK:         }
-<<<<<<< HEAD
-ibis.container.outer @AccessParent {
-  %this = ibis.this @AccessParent
-=======
 ibis.container sym @AccessParent {
   %this = ibis.this <@D::@AccessParent>
->>>>>>> 1645d71c
   %p = ibis.path [
     #ibis.step<parent : !ibis.scoperef<@D::@Parent>>
   ]
@@ -302,15 +183,9 @@
   %p_out_ref = ibis.get_port %p, @out : !ibis.scoperef<@D::@Parent> -> !ibis.portref<in i1>
 }
 
-<<<<<<< HEAD
-// CHECK-LABEL:   ibis.container.outer @Parent {
-// CHECK:           %[[VAL_0:.*]] = ibis.this @Parent
-// CHECK:           %[[VAL_1:.*]] = ibis.port.input @in : i1
-=======
 // CHECK-LABEL:   ibis.container sym @Parent {
 // CHECK:           %[[VAL_0:.*]] = ibis.this <@D::@Parent>
 // CHECK:           %[[VAL_1:.*]] = ibis.port.input "in" sym @in : i1
->>>>>>> 1645d71c
 // CHECK:           %[[VAL_2:.*]] = ibis.port.read %[[VAL_1]] : !ibis.portref<in i1>
 // CHECK:           %[[VAL_3:.*]] = ibis.wire.output @in.rd, %[[VAL_2]] : i1
 // CHECK:           %[[VAL_4:.*]] = ibis.port.output "out" sym @out : i1
@@ -322,13 +197,6 @@
 // CHECK:           %[[VAL_9:.*]] = ibis.get_port %[[VAL_7]], @p_in.rd : !ibis.scoperef<@D::@AccessParent> -> !ibis.portref<in !ibis.portref<out i1>>
 // CHECK:           ibis.port.write %[[VAL_9]], %[[VAL_3]] : !ibis.portref<in !ibis.portref<out i1>>
 // CHECK:         }
-<<<<<<< HEAD
-ibis.container.outer @Parent {
-  %this = ibis.this @Parent
-  %in = ibis.port.input @in : i1
-  %out = ibis.port.output @out : i1
-  %c = ibis.container.instance @c, @AccessParent
-=======
 ibis.container sym @Parent {
   %this = ibis.this <@D::@Parent>
   %in = ibis.port.input "in" sym @in : i1
@@ -336,25 +204,17 @@
   %c = ibis.container.instance @c, <@D::@AccessParent>
 }
 
->>>>>>> 1645d71c
-}
-
-// -----
-// CHECK-LABEL: // -----
-
-ibis.design @D {
-
-<<<<<<< HEAD
-ibis.container.outer @C {
-  %this = ibis.this @C
-  %in = ibis.port.input @in : i1
-  %out = ibis.port.output @out : i1
-=======
+}
+
+// -----
+// CHECK-LABEL: // -----
+
+ibis.design @D {
+
 ibis.container sym @C {
   %this = ibis.this <@D::@C>
   %in = ibis.port.input "in" sym @in : i1
   %out = ibis.port.output "out" sym @out : i1
->>>>>>> 1645d71c
 }
 
 // TODO: support this case. Too hard to support now. Problem is that hw.module
@@ -388,13 +248,8 @@
 // and downwards tunneling, we are sure test all the possible combinations of
 // tunneling.
 
-<<<<<<< HEAD
-ibis.container.outer @D_up {
-  %this = ibis.this @D_up
-=======
 ibis.container sym @D_up {
   %this = ibis.this <@D::@D_up>
->>>>>>> 1645d71c
   %d = ibis.path [
     #ibis.step<parent : !ibis.scoperef>,
     #ibis.step<parent : !ibis.scoperef>,
@@ -417,44 +272,6 @@
   %clk_out_ref = ibis.get_port %d, @clk_out : !ibis.scoperef<@D::@D_down> -> !ibis.portref<out i1>
   %clk_out_val = ibis.port.read %clk_out_ref : !ibis.portref<out i1>
 }
-<<<<<<< HEAD
-ibis.container.outer @C_up {
-  %this = ibis.this @C_up
-  %d = ibis.container.instance @d, @D_up
-}
-ibis.container.outer @B_up {
-  %this = ibis.this @B_up
-  %c = ibis.container.instance @c, @C_up
-  
-}
-
-ibis.container.outer @A_up {
-  %this = ibis.this @A_up
-  %b = ibis.container.instance @b, @B_up
-}
-
-ibis.container.outer @Top {
-  %this = ibis.this @Top
-  %a_down = ibis.container.instance @a_down, @A_down
-  %a_up = ibis.container.instance @a_up, @A_up
-}
-ibis.container.outer @A_down {
-  %this = ibis.this @A_down
-  %b = ibis.container.instance @b, @B_down
-}
-ibis.container.outer @B_down {
-  %this = ibis.this @B_down
-  %c = ibis.container.instance @c, @C_down
-}
-ibis.container.outer @C_down {
-  %this = ibis.this @C_down
-  %d = ibis.container.instance @d, @D_down
-}
-ibis.container.outer @D_down {
-  %this = ibis.this @D_down
-  %clk = ibis.port.input @clk_in : i1
-  %clk_out = ibis.port.output @clk_out : i1
-=======
 ibis.container sym @C_up {
   %this = ibis.this <@D::@C_up>
   %d = ibis.container.instance @d, <@D::@D_up>
@@ -491,7 +308,6 @@
   %this = ibis.this <@D::@D_down>
   %clk = ibis.port.input "clk_in" sym @clk_in : i1
   %clk_out = ibis.port.output "clk_out" sym @clk_out : i1
->>>>>>> 1645d71c
   %clk.val = ibis.port.read %clk : !ibis.portref<in i1>
   ibis.port.write %clk_out, %clk.val : !ibis.portref<out i1>
 }
