--- conflicted
+++ resolved
@@ -14,37 +14,17 @@
 // CHECK:    hw.output
 // CHECK:  }
 
-<<<<<<< HEAD
-ibis.container.outer @B {
-  %this = ibis.this @B 
-  %in = ibis.port.input @in : i1 {"inputAttr"}
-  %out = ibis.port.output @out : i1 {"outputAttr"}
-=======
 ibis.container "MyB" sym @B {
   %this = ibis.this <@D::@B>
   // Test different port names vs. symbol names
   %in = ibis.port.input "in_foo" sym @in : i1 {"inputAttr"}
   %out = ibis.port.output "out_foo" sym @out : i1 {"outputAttr"}
->>>>>>> 1645d71c
 
   // Loopback.
   %v = ibis.port.read %in : !ibis.portref<in i1>
   ibis.port.write %out, %v : !ibis.portref<out i1>
 }
 
-<<<<<<< HEAD
-ibis.container.outer @AccessSibling {
-  %this = ibis.this @AccessSibling 
-  %p_b_out = ibis.port.input @p_b_out : i1
-  %p_b_in = ibis.port.output @p_b_in : i1
-  ibis.port.write %p_b_in, %p_b_out.val : !ibis.portref<out i1>
-  %p_b_out.val = ibis.port.read %p_b_out : !ibis.portref<in i1>
-}
-ibis.container.outer @Parent {
-  %this = ibis.this @Parent 
-  %a = ibis.container.instance @a, @AccessSibling 
-  %a.p_b_out.ref = ibis.get_port %a, @p_b_out : !ibis.scoperef<@AccessSibling> -> !ibis.portref<in i1>
-=======
 ibis.container sym @AccessSibling {
   %this = ibis.this <@D::@AccessSibling>
   %p_b_out = ibis.port.input "p_b_out_foo" sym @p_b_out : i1
@@ -56,7 +36,6 @@
   %this = ibis.this <@D::@Parent>
   %a = ibis.container.instance @a, <@D::@AccessSibling>
   %a.p_b_out.ref = ibis.get_port %a, @p_b_out : !ibis.scoperef<@D::@AccessSibling> -> !ibis.portref<in i1>
->>>>>>> 1645d71c
   %b.out.ref.val = ibis.port.read %b.out.ref : !ibis.portref<out i1>
   ibis.port.write %a.p_b_out.ref, %b.out.ref.val : !ibis.portref<in i1>
   %a.p_b_in.ref = ibis.get_port %a, @p_b_in : !ibis.scoperef<@D::@AccessSibling> -> !ibis.portref<out i1>
@@ -83,17 +62,10 @@
 // CHECK:    hw.output
 // CHECK:  }
 
-<<<<<<< HEAD
-ibis.container.outer @C {
-  %this = ibis.this @C
-  %in = ibis.port.input @in : i1
-  %out = ibis.port.output @out : i1
-=======
 ibis.container sym @C {
   %this = ibis.this <@D::@C>
   %in = ibis.port.input "in_foo" sym @in : i1
   %out = ibis.port.output "out_foo" sym @out : i1
->>>>>>> 1645d71c
   %v = ibis.port.read %in : !ibis.portref<in i1>
   ibis.port.write %out, %v : !ibis.portref<out i1>
 }
@@ -126,17 +98,6 @@
 // CHECK:           hw.output
 // CHECK:         }
 
-<<<<<<< HEAD
-ibis.container.outer @Inst {
-  %this = ibis.this @Inst
-  %out = ibis.port.output @out : i1
-  %true = hw.constant 1 : i1
-  ibis.port.write %out, %true : !ibis.portref<out i1>
-}
-ibis.container.outer @Top {
-  %this = ibis.this @Top
-  %myInst = ibis.container.instance @myInst, @Inst
-=======
 ibis.container sym @Inst {
   %this = ibis.this <@D::@Inst>
   %out = ibis.port.output "out" sym @out : i1
@@ -146,7 +107,6 @@
 ibis.container sym @Top {
   %this = ibis.this <@D::@Top>
   %myInst = ibis.container.instance @myInst, <@D::@Inst>
->>>>>>> 1645d71c
   %true = hw.constant 1 : i1
   %out.ref = ibis.get_port %myInst, @out : !ibis.scoperef<@D::@Inst> -> !ibis.portref<out i1>
   %out.v = ibis.port.read %out.ref : !ibis.portref<out i1>
