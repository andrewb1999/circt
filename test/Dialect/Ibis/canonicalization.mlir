--- conflicted
+++ resolved
@@ -1,16 +1,5 @@
 // RUN: circt-opt --allow-unregistered-dialect --split-input-file --canonicalize --cse %s | FileCheck %s
 
-<<<<<<< HEAD
-// CHECK-LABEL:   ibis.container.outer @GetPortOnThis {
-// CHECK:           %[[VAL_0:.*]] = ibis.this @GetPortOnThis
-// CHECK:           %[[VAL_1:.*]] = ibis.port.input @in : i1
-// CHECK:           "foo.user"(%[[VAL_1]]) : (!ibis.portref<in i1>) -> ()
-// CHECK:         }
-ibis.container.outer @GetPortOnThis {
-  %this = ibis.this @GetPortOnThis
-  %p = ibis.port.input @in : i1
-  %p2 = ibis.get_port %this, @in : !ibis.scoperef<@GetPortOnThis> -> !ibis.portref<in i1>
-=======
 ibis.design @foo {
 
 // CHECK-LABEL:   ibis.container sym @GetPortOnThis {
@@ -22,7 +11,6 @@
   %this = ibis.this <@foo::@GetPortOnThis>
   %p = ibis.port.input "in" sym @in : i1
   %p2 = ibis.get_port %this, @in : !ibis.scoperef<@foo::@GetPortOnThis> -> !ibis.portref<in i1>
->>>>>>> 1645d71c
   "foo.user"(%p2) : (!ibis.portref<in i1>) -> ()
 }
 
@@ -30,20 +18,6 @@
 
 // -----
 
-<<<<<<< HEAD
-ibis.container.outer @C {
-  %this = ibis.this @C
-}
-
-// CHECK-LABEL:   ibis.container.outer @AccessChild {
-// CHECK:           %[[VAL_0:.*]] = ibis.this @AccessChild
-// CHECK:           %[[VAL_1:.*]] = ibis.container.instance @c, @C
-// CHECK:           "foo.user"(%[[VAL_1]]) : (!ibis.scoperef<@C>) -> ()
-// CHECK:         }
-ibis.container.outer @AccessChild {
-  %this = ibis.this @AccessChild
-  %c = ibis.container.instance @c, @C
-=======
 ibis.design @foo {
 
 ibis.container sym @C {
@@ -58,7 +32,6 @@
 ibis.container sym @AccessChild {
   %this = ibis.this <@foo::@AccessChild>
   %c = ibis.container.instance @c, <@foo::@C>
->>>>>>> 1645d71c
   %c_ref = ibis.path [
     #ibis.step<child , @c : !ibis.scoperef<@foo::@C>>
   ]
