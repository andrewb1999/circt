--- conflicted
+++ resolved
@@ -1,53 +1,8 @@
 // RUN: circt-opt %s -verify-diagnostics | circt-opt -verify-diagnostics | FileCheck %s
 
-<<<<<<< HEAD
-// CHECK-LABEL: moore.module @Foo
-moore.module @Foo {
-  // CHECK: moore.instance "foo" @Foo
-  moore.instance "foo" @Foo
-  // CHECK: %v1 = moore.variable : !moore.bit
-  %v1 = moore.variable : !moore.bit
-  %v2 = moore.variable : !moore.bit
-  // CHECK: [[TMP:%.+]] = moore.variable name "v1" %v2 : !moore.bit
-  moore.variable name "v1" %v2 : !moore.bit
-
-  // CHECK: moore.procedure initial {
-  // CHECK: moore.procedure final {
-  // CHECK: moore.procedure always {
-  // CHECK: moore.procedure always_comb {
-  // CHECK: moore.procedure always_latch {
-  // CHECK: moore.procedure always_ff {
-  moore.procedure initial {}
-  moore.procedure final {}
-  moore.procedure always {}
-  moore.procedure always_comb {}
-  moore.procedure always_latch {}
-  moore.procedure always_ff {}
-
-  // CHECK: moore.assign %v1, %v2 : !moore.bit
-  moore.assign %v1, %v2 : !moore.bit
-
-  moore.procedure always {
-    // CHECK: moore.blocking_assign %v1, %v2 : !moore.bit
-    moore.blocking_assign %v1, %v2 : !moore.bit
-    // CHECK: moore.nonblocking_assign %v1, %v2 : !moore.bit
-    moore.nonblocking_assign %v1, %v2 : !moore.bit
-  }
-}
-
-// CHECK-LABEL: moore.module @Bar
-moore.module @Bar {
-}
-
-// CHECK-LABEL: llhd.entity @test1
-llhd.entity @test1() -> () {
-  // CHECK-NEXT: [[CONST:%.*]] = moore.mir.constant 5 : !moore.int
-  %0 = moore.mir.constant 5 : !moore.int
-=======
 // CHECK-LABEL: moore.module @Empty()
 moore.module @Empty() {
   // CHECK: moore.output
->>>>>>> 1645d71c
 }
 
 // CHECK-LABEL: moore.module @Ports
