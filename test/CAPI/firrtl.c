/*===- firrtl.c - Simple test of FIRRTL C APIs ----------------------------===*\
|*                                                                            *|
|* Part of the LLVM Project, under the Apache License v2.0 with LLVM          *|
|* Exceptions.                                                                *|
|* See https://llvm.org/LICENSE.txt for license information.                  *|
|* SPDX-License-Identifier: Apache-2.0 WITH LLVM-exception                    *|
|*                                                                            *|
\*===----------------------------------------------------------------------===*/

/* RUN: circt-capi-firrtl-test 2>&1 | FileCheck %s
 */

#include "circt-c/Dialect/FIRRTL.h"
#include "circt-c/ExportFIRRTL.h"
#include "mlir-c/BuiltinAttributes.h"
#include "mlir-c/BuiltinTypes.h"
#include "mlir-c/IR.h"
#include "mlir-c/Support.h"
#include <assert.h>
#include <stdio.h>
#include <stdlib.h>
#include <string.h>

#define ARRAY_SIZE(arr) (sizeof((arr)) / sizeof((arr)[0]))

void dumpCallback(MlirStringRef message, void *userData) {
  fprintf(stderr, "%.*s", (int)message.length, message.data);
}

void appendBufferCallback(MlirStringRef message, void *userData) {
  char *buffer = (char *)userData;
  sprintf(buffer + strlen(buffer), "%.*s", (int)message.length, message.data);
}

void testExport(MlirContext ctx) {
  // clang-format off
  const char *testFIR =
    "firrtl.circuit \"ExportTestSimpleModule\" {\n"
    "  firrtl.module @ExportTestSimpleModule(in %in_1: !firrtl.uint<32>,\n"
    "                                        in %in_2: !firrtl.uint<32>,\n"
    "                                        out %out: !firrtl.uint<32>) {\n"
    "    %0 = firrtl.and %in_1, %in_2 : (!firrtl.uint<32>, !firrtl.uint<32>) -> !firrtl.uint<32>\n"
    "    firrtl.connect %out, %0 : !firrtl.uint<32>, !firrtl.uint<32>\n"
    "  }\n"
    "}\n";
  // clang-format on
  MlirModule module =
      mlirModuleCreateParse(ctx, mlirStringRefCreateFromCString(testFIR));

  MlirLogicalResult result = mlirExportFIRRTL(module, dumpCallback, NULL);
  assert(mlirLogicalResultIsSuccess(result));

  // CHECK: FIRRTL version 4.0.0
  // CHECK-NEXT: circuit ExportTestSimpleModule :
  // CHECK-NEXT:   module ExportTestSimpleModule : @[- 2:3]
  // CHECK-NEXT:     input in_1 : UInt<32> @[- 2:44]
  // CHECK-NEXT:     input in_2 : UInt<32> @[- 3:44]
  // CHECK-NEXT:     output out : UInt<32> @[- 4:45]
  // CHECK-EMPTY:
  // CHECK-NEXT:     connect out, and(in_1, in_2) @[- 6:5]
}

void testValueFoldFlow(MlirContext ctx) {
  // clang-format off
  const char *testFIR =
    "firrtl.circuit \"ValueFoldFlowTest\" {\n"
    "  firrtl.module @ValueFoldFlowTest(in %in: !firrtl.uint<32>,\n"
    "                                   out %out: !firrtl.uint<32>) {\n"
    "    firrtl.connect %out, %in : !firrtl.uint<32>, !firrtl.uint<32>\n"
    "  }\n"
    "}\n";
  // clang-format on
  MlirModule module =
      mlirModuleCreateParse(ctx, mlirStringRefCreateFromCString(testFIR));
  MlirBlock mlirModule = mlirModuleGetBody(module);
  MlirBlock firCircuit = mlirRegionGetFirstBlock(
      mlirOperationGetRegion(mlirBlockGetFirstOperation(mlirModule), 0));
  MlirBlock firModule = mlirRegionGetFirstBlock(
      mlirOperationGetRegion(mlirBlockGetFirstOperation(firCircuit), 0));

  MlirValue in = mlirBlockGetArgument(firModule, 0);
  MlirValue out = mlirBlockGetArgument(firModule, 1);

  assert(firrtlValueFoldFlow(in, FIRRTL_VALUE_FLOW_SOURCE) ==
         FIRRTL_VALUE_FLOW_SOURCE);
  assert(firrtlValueFoldFlow(out, FIRRTL_VALUE_FLOW_SOURCE) ==
         FIRRTL_VALUE_FLOW_SINK);
}

void testImportAnnotations(MlirContext ctx) {
  // clang-format off
  const char *testFIR =
    "firrtl.circuit \"AnnoTest\" {\n"
    "  firrtl.module @AnnoTest(in %in: !firrtl.uint<32>) {}\n"
    "}\n";
  // clang-format on
  MlirModule module =
      mlirModuleCreateParse(ctx, mlirStringRefCreateFromCString(testFIR));
  MlirBlock mlirModule = mlirModuleGetBody(module);
  MlirOperation firCircuit = mlirBlockGetFirstOperation(mlirModule);

  const char *rawAnnotationsJSON = "[{\
    \"class\":\"firrtl.transforms.DontTouchAnnotation\",\
    \"target\":\"~AnnoTest|AnnoTest>in\"\
  }]";
  MlirAttribute rawAnnotationsAttr;
  bool succeeded = firrtlImportAnnotationsFromJSONRaw(
      ctx, mlirStringRefCreateFromCString(rawAnnotationsJSON),
      &rawAnnotationsAttr);
  assert(succeeded);
  mlirOperationSetAttributeByName(
      firCircuit, mlirStringRefCreateFromCString("rawAnnotations"),
      rawAnnotationsAttr);

<<<<<<< HEAD
  mlirOperationPrint(mlirModuleGetOperation(module), exportCallback, NULL);
=======
  mlirOperationPrint(mlirModuleGetOperation(module), dumpCallback, NULL);
>>>>>>> 1645d71c

  // clang-format off
  // CHECK: firrtl.circuit "AnnoTest" attributes {rawAnnotations = [{class = "firrtl.transforms.DontTouchAnnotation", target = "~AnnoTest|AnnoTest>in"}]} {
  // clang-format on
}

<<<<<<< HEAD
=======
void assertAttrEqual(MlirAttribute lhs, MlirAttribute rhs) {
  char lhsBuffer[256] = {0}, rhsBuffer[256] = {0};
  mlirAttributePrint(lhs, appendBufferCallback, lhsBuffer);
  mlirAttributePrint(rhs, appendBufferCallback, rhsBuffer);
  assert(strcmp(lhsBuffer, rhsBuffer) == 0);
}

void testAttrGetIntegerFromString(MlirContext ctx) {
  // large negative hex
  assertAttrEqual(
      mlirAttributeParseGet(
          ctx, mlirStringRefCreateFromCString("0xFF0000000000000000 : i72")),
      firrtlAttrGetIntegerFromString(
          mlirIntegerTypeGet(ctx, 72), 72,
          mlirStringRefCreateFromCString("FF0000000000000000"), 16));

  // large positive hex
  assertAttrEqual(
      mlirAttributeParseGet(
          ctx, mlirStringRefCreateFromCString("0xFF0000000000000000 : i73")),
      firrtlAttrGetIntegerFromString(
          mlirIntegerTypeGet(ctx, 73), 73,
          mlirStringRefCreateFromCString("FF0000000000000000"), 16));

  // large negative dec
  assertAttrEqual(
      mlirAttributeParseGet(ctx, mlirStringRefCreateFromCString(
                                     "-12345678912345678912345 : i75")),
      firrtlAttrGetIntegerFromString(
          mlirIntegerTypeGet(ctx, 75), 75,
          mlirStringRefCreateFromCString("-12345678912345678912345"), 10));

  // large positive dec
  assertAttrEqual(
      mlirAttributeParseGet(
          ctx, mlirStringRefCreateFromCString("12345678912345678912345 : i75")),
      firrtlAttrGetIntegerFromString(
          mlirIntegerTypeGet(ctx, 75), 75,
          mlirStringRefCreateFromCString("12345678912345678912345"), 10));

  // small negative hex
  assertAttrEqual(
      mlirAttributeParseGet(ctx, mlirStringRefCreateFromCString("0xFF : i8")),
      firrtlAttrGetIntegerFromString(mlirIntegerTypeGet(ctx, 8), 8,
                                     mlirStringRefCreateFromCString("FF"), 16));

  // small positive hex
  assertAttrEqual(
      mlirAttributeParseGet(ctx, mlirStringRefCreateFromCString("0xFF : i9")),
      firrtlAttrGetIntegerFromString(mlirIntegerTypeGet(ctx, 9), 9,
                                     mlirStringRefCreateFromCString("FF"), 16));

  // small negative dec
  assertAttrEqual(mlirAttributeParseGet(
                      ctx, mlirStringRefCreateFromCString("-114514 : i18")),
                  firrtlAttrGetIntegerFromString(
                      mlirIntegerTypeGet(ctx, 18), 18,
                      mlirStringRefCreateFromCString("-114514"), 10));

  // small positive dec
  assertAttrEqual(mlirAttributeParseGet(
                      ctx, mlirStringRefCreateFromCString("114514 : i18")),
                  firrtlAttrGetIntegerFromString(
                      mlirIntegerTypeGet(ctx, 18), 18,
                      mlirStringRefCreateFromCString("114514"), 10));
}

void testTypeGetMaskType(MlirContext ctx) {
  assert(mlirTypeEqual(firrtlTypeGetMaskType(firrtlTypeGetUInt(ctx, 32)),
                       firrtlTypeGetUInt(ctx, 1)));
  assert(mlirTypeEqual(firrtlTypeGetMaskType(firrtlTypeGetSInt(ctx, 64)),
                       firrtlTypeGetUInt(ctx, 1)));

  FIRRTLBundleField lhsFields[] = {
      {
          .name = mlirIdentifierGet(ctx, mlirStringRefCreateFromCString("f1")),
          .isFlip = false,
          .type = firrtlTypeGetUInt(ctx, 32),
      },
      {
          .name = mlirIdentifierGet(ctx, mlirStringRefCreateFromCString("f2")),
          .isFlip = false,
          .type = firrtlTypeGetSInt(ctx, 64),
      },
      {
          .name = mlirIdentifierGet(ctx, mlirStringRefCreateFromCString("f3")),
          .isFlip = false,
          .type = firrtlTypeGetClock(ctx),
      },
  };
  FIRRTLBundleField rhsFields[] = {
      {
          .name = mlirIdentifierGet(ctx, mlirStringRefCreateFromCString("f1")),
          .isFlip = false,
          .type = firrtlTypeGetUInt(ctx, 1),
      },
      {
          .name = mlirIdentifierGet(ctx, mlirStringRefCreateFromCString("f2")),
          .isFlip = false,
          .type = firrtlTypeGetUInt(ctx, 1),
      },
      {
          .name = mlirIdentifierGet(ctx, mlirStringRefCreateFromCString("f3")),
          .isFlip = false,
          .type = firrtlTypeGetUInt(ctx, 1),
      },
  };
  MlirType lhsBundle =
      firrtlTypeGetBundle(ctx, ARRAY_SIZE(lhsFields), lhsFields);
  MlirType rhsBundle =
      firrtlTypeGetBundle(ctx, ARRAY_SIZE(rhsFields), rhsFields);
  assert(mlirTypeEqual(firrtlTypeGetMaskType(lhsBundle), rhsBundle));
}

>>>>>>> 1645d71c
int main(void) {
  MlirContext ctx = mlirContextCreate();
  mlirDialectHandleLoadDialect(mlirGetDialectHandle__firrtl__(), ctx);
  testExport(ctx);
  testValueFoldFlow(ctx);
  testImportAnnotations(ctx);
<<<<<<< HEAD
=======
  testAttrGetIntegerFromString(ctx);
  testTypeGetMaskType(ctx);
>>>>>>> 1645d71c
  return 0;
}<|MERGE_RESOLUTION|>--- conflicted
+++ resolved
@@ -112,19 +112,13 @@
       firCircuit, mlirStringRefCreateFromCString("rawAnnotations"),
       rawAnnotationsAttr);
 
-<<<<<<< HEAD
-  mlirOperationPrint(mlirModuleGetOperation(module), exportCallback, NULL);
-=======
   mlirOperationPrint(mlirModuleGetOperation(module), dumpCallback, NULL);
->>>>>>> 1645d71c
 
   // clang-format off
   // CHECK: firrtl.circuit "AnnoTest" attributes {rawAnnotations = [{class = "firrtl.transforms.DontTouchAnnotation", target = "~AnnoTest|AnnoTest>in"}]} {
   // clang-format on
 }
 
-<<<<<<< HEAD
-=======
 void assertAttrEqual(MlirAttribute lhs, MlirAttribute rhs) {
   char lhsBuffer[256] = {0}, rhsBuffer[256] = {0};
   mlirAttributePrint(lhs, appendBufferCallback, lhsBuffer);
@@ -239,17 +233,13 @@
   assert(mlirTypeEqual(firrtlTypeGetMaskType(lhsBundle), rhsBundle));
 }
 
->>>>>>> 1645d71c
 int main(void) {
   MlirContext ctx = mlirContextCreate();
   mlirDialectHandleLoadDialect(mlirGetDialectHandle__firrtl__(), ctx);
   testExport(ctx);
   testValueFoldFlow(ctx);
   testImportAnnotations(ctx);
-<<<<<<< HEAD
-=======
   testAttrGetIntegerFromString(ctx);
   testTypeGetMaskType(ctx);
->>>>>>> 1645d71c
   return 0;
 }