--- conflicted
+++ resolved
@@ -1,13 +1,8 @@
 # RUN: rm -rf %t
 # RUN: %PYTHON% %s %t 2>&1 | FileCheck %s
 
-<<<<<<< HEAD
-from pycde import (Clock, Input, InputChannel, OutputChannel, Module, generator,
-                   types)
-=======
 from pycde import (Clock, Input, InputChannel, Output, OutputChannel, Module,
                    Reset, generator, types)
->>>>>>> 1645d71c
 from pycde import esi
 from pycde.common import AppID, RecvBundle, SendBundle
 from pycde.constructs import Wire
@@ -16,8 +11,6 @@
 from pycde.types import (Bits, Bundle, BundledChannel, Channel,
                          ChannelDirection, UInt, ClockType)
 from pycde.testing import unittestmodule
-<<<<<<< HEAD
-=======
 
 # CHECK: Channel<UInt<4>, ValidReady>
 print(Channel(UInt(4)))
@@ -27,7 +20,6 @@
 
 # CHECK: Channel<UInt<4>, ValidReady(1)>
 print(Channel(UInt(4), ChannelSignaling.ValidReady, 1))
->>>>>>> 1645d71c
 
 TestBundle = Bundle([
     BundledChannel("resp", ChannelDirection.FROM, Bits(16)),
