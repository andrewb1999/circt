//===- LowerToHW.cpp - FIRRTL to HW/SV Lowering Pass ----------------------===//
//
// Part of the LLVM Project, under the Apache License v2.0 with LLVM Exceptions.
// See https://llvm.org/LICENSE.txt for license information.
// SPDX-License-Identifier: Apache-2.0 WITH LLVM-exception
//
//===----------------------------------------------------------------------===//
//
// This is the main FIRRTL to HW/SV Lowering Pass Implementation.
//
//===----------------------------------------------------------------------===//

#include "circt/Conversion/FIRRTLToHW.h"
#include "circt/Dialect/Comb/CombOps.h"
#include "circt/Dialect/Emit/EmitOps.h"
#include "circt/Dialect/FIRRTL/AnnotationDetails.h"
#include "circt/Dialect/FIRRTL/FIRRTLAnnotations.h"
#include "circt/Dialect/FIRRTL/FIRRTLInstanceGraph.h"
#include "circt/Dialect/FIRRTL/FIRRTLOps.h"
#include "circt/Dialect/FIRRTL/FIRRTLTypes.h"
#include "circt/Dialect/FIRRTL/FIRRTLUtils.h"
#include "circt/Dialect/FIRRTL/FIRRTLVisitors.h"
#include "circt/Dialect/FIRRTL/NLATable.h"
#include "circt/Dialect/FIRRTL/Namespace.h"
#include "circt/Dialect/HW/HWAttributes.h"
#include "circt/Dialect/HW/HWOps.h"
#include "circt/Dialect/HW/HWTypes.h"
#include "circt/Dialect/HW/InnerSymbolNamespace.h"
#include "circt/Dialect/LTL/LTLOps.h"
#include "circt/Dialect/SV/SVOps.h"
#include "circt/Dialect/Seq/SeqOps.h"
#include "circt/Dialect/Sim/SimOps.h"
#include "circt/Dialect/Verif/VerifOps.h"
#include "circt/Support/BackedgeBuilder.h"
#include "circt/Support/Namespace.h"
#include "mlir/IR/BuiltinOps.h"
#include "mlir/IR/BuiltinTypes.h"
#include "mlir/IR/ImplicitLocOpBuilder.h"
#include "mlir/IR/Threading.h"
#include "mlir/Pass/Pass.h"
#include "llvm/ADT/StringSet.h"
#include "llvm/ADT/TinyPtrVector.h"
#include "llvm/Support/Debug.h"
#include "llvm/Support/FormatVariadic.h"
#include "llvm/Support/Mutex.h"
#include "llvm/Support/Parallel.h"

#define DEBUG_TYPE "lower-to-hw"

namespace circt {
#define GEN_PASS_DEF_LOWERFIRRTLTOHW
#include "circt/Conversion/Passes.h.inc"
} // namespace circt

using namespace circt;
using namespace firrtl;
using circt::comb::ICmpPredicate;

/// Attribute that indicates that the module hierarchy starting at the
/// annotated module should be dumped to a file.
static const char moduleHierarchyFileAttrName[] = "firrtl.moduleHierarchyFile";

/// Return true if the specified type is a sized FIRRTL type (Int or Analog)
/// with zero bits.
static bool isZeroBitFIRRTLType(Type type) {
  auto ftype = dyn_cast<FIRRTLBaseType>(type);
  return ftype && ftype.getPassiveType().getBitWidthOrSentinel() == 0;
}

// Return a single source value in the operands of the given attach op if
// exists.
static Value getSingleNonInstanceOperand(AttachOp op) {
  Value singleSource;
  for (auto operand : op.getAttached()) {
    if (isZeroBitFIRRTLType(operand.getType()) ||
        operand.getDefiningOp<InstanceOp>())
      continue;
    // If it is used by other than attach op or there is already a source
    // value, bail out.
    if (!operand.hasOneUse() || singleSource)
      return {};
    singleSource = operand;
  }
  return singleSource;
}

/// This verifies that the target operation has been lowered to a legal
/// operation.  This checks that the operation recursively has no FIRRTL
/// operations or types.
static LogicalResult verifyOpLegality(Operation *op) {
  auto checkTypes = [](Operation *op) -> WalkResult {
    // Check that this operation is not a FIRRTL op.
    if (isa_and_nonnull<FIRRTLDialect>(op->getDialect()))
      return op->emitError("Found unhandled FIRRTL operation '")
             << op->getName() << "'";

    // Helper to check a TypeRange for any FIRRTL types.
    auto checkTypeRange = [&](TypeRange types) -> LogicalResult {
      if (llvm::any_of(types, [](Type type) {
            return isa<FIRRTLDialect>(type.getDialect());
          }))
        return op->emitOpError("found unhandled FIRRTL type");
      return success();
    };

    // Check operand and result types.
    if (failed(checkTypeRange(op->getOperandTypes())) ||
        failed(checkTypeRange(op->getResultTypes())))
      return WalkResult::interrupt();

    // Check the block argument types.
    for (auto &region : op->getRegions())
      for (auto &block : region)
        if (failed(checkTypeRange(block.getArgumentTypes())))
          return WalkResult::interrupt();

    // Continue to the next operation.
    return WalkResult::advance();
  };

  if (checkTypes(op).wasInterrupted() || op->walk(checkTypes).wasInterrupted())
    return failure();
  return success();
}

/// Given two FIRRTL integer types, return the widest one.
static IntType getWidestIntType(Type t1, Type t2) {
  auto t1c = type_cast<IntType>(t1), t2c = type_cast<IntType>(t2);
  return t2c.getWidth() > t1c.getWidth() ? t2c : t1c;
}

/// Cast a value to a desired target type. This will insert struct casts and
/// unrealized conversion casts as necessary.
static Value castToFIRRTLType(Value val, Type type,
                              ImplicitLocOpBuilder &builder) {
  // Use HWStructCastOp for a bundle type.
  if (BundleType bundle = dyn_cast<BundleType>(type))
    val = builder.createOrFold<HWStructCastOp>(bundle.getPassiveType(), val);

  if (type != val.getType())
    val = builder.create<mlir::UnrealizedConversionCastOp>(type, val).getResult(
        0);

  return val;
}

/// Cast from a FIRRTL type (potentially with a flip) to a standard type.
static Value castFromFIRRTLType(Value val, Type type,
                                ImplicitLocOpBuilder &builder) {

  if (hw::StructType structTy = dyn_cast<hw::StructType>(type)) {
    // Strip off Flip type if needed.
    val =
        builder
            .create<mlir::UnrealizedConversionCastOp>(
                type_cast<FIRRTLBaseType>(val.getType()).getPassiveType(), val)
            .getResult(0);
    val = builder.createOrFold<HWStructCastOp>(type, val);
    return val;
  }

  val =
      builder.create<mlir::UnrealizedConversionCastOp>(type, val).getResult(0);

  return val;
}

/// Move a ExtractTestCode related annotation from annotations to an attribute.
static void moveVerifAnno(ModuleOp top, AnnotationSet &annos,
                          StringRef annoClass, StringRef attrBase) {
  auto anno = annos.getAnnotation(annoClass);
  auto ctx = top.getContext();
  if (!anno)
    return;
  if (auto dir = anno.getMember<StringAttr>("directory")) {
    SmallVector<NamedAttribute> old;
    for (auto i : top->getAttrs())
      old.push_back(i);
    old.emplace_back(
        StringAttr::get(ctx, attrBase),
        hw::OutputFileAttr::getAsDirectory(ctx, dir.getValue(), true, true));
    top->setAttrs(old);
  }
  if (auto file = anno.getMember<StringAttr>("filename")) {
    SmallVector<NamedAttribute> old;
    for (auto i : top->getAttrs())
      old.push_back(i);
    old.emplace_back(StringAttr::get(ctx, attrBase + ".bindfile"),
                     hw::OutputFileAttr::getFromFilename(
                         ctx, file.getValue(), /*excludeFromFileList=*/true));
    top->setAttrs(old);
  }
}

static unsigned getBitWidthFromVectorSize(unsigned size) {
  return size == 1 ? 1 : llvm::Log2_64_Ceil(size);
}

// Try moving a name from an firrtl expression to a hw expression as a name
// hint.  Dont' overwrite an existing name.
static void tryCopyName(Operation *dst, Operation *src) {
  if (auto attr = src->getAttrOfType<StringAttr>("name"))
    if (!dst->hasAttr("sv.namehint") && !dst->hasAttr("name"))
      dst->setAttr("sv.namehint", attr);
}

//===----------------------------------------------------------------------===//
// firrtl.module Lowering Pass
//===----------------------------------------------------------------------===//
namespace {

struct FIRRTLModuleLowering;

/// This is state shared across the parallel module lowering logic.
struct CircuitLoweringState {
<<<<<<< HEAD
  std::atomic<bool> used_PRINTF_COND{false};
  std::atomic<bool> used_ASSERT_VERBOSE_COND{false};
  std::atomic<bool> used_STOP_COND{false};
  std::atomic<bool> used_SYNTHESIS{false};
  std::atomic<bool> used_VERILATOR{false};
  std::atomic<bool> used_USE_PROPERTY_AS_CONSTRAINT{false};
=======
  // Flags indicating whether the circuit uses certain header fragments.
  std::atomic<bool> usedPrintfCond{false};
  std::atomic<bool> usedAssertVerboseCond{false};
  std::atomic<bool> usedStopCond{false};
>>>>>>> 1645d71c

  CircuitLoweringState(CircuitOp circuitOp, bool enableAnnotationWarning,
                       firrtl::VerificationFlavor verificationFlavor,
                       InstanceGraph &instanceGraph, NLATable *nlaTable)
      : circuitOp(circuitOp), instanceGraph(instanceGraph),
        enableAnnotationWarning(enableAnnotationWarning),
        verificationFlavor(verificationFlavor), nlaTable(nlaTable) {
    auto *context = circuitOp.getContext();

    // Get the testbench output directory.
    if (auto tbAnno =
            AnnotationSet(circuitOp).getAnnotation(testBenchDirAnnoClass)) {
      auto dirName = tbAnno.getMember<StringAttr>("dirname");
      testBenchDirectory = hw::OutputFileAttr::getAsDirectory(
          context, dirName.getValue(), false, true);
    }

    for (auto &op : *circuitOp.getBodyBlock()) {
      if (auto module = dyn_cast<FModuleLike>(op))
        if (AnnotationSet::removeAnnotations(module, dutAnnoClass))
          dut = module;
    }

    // Figure out which module is the DUT and TestHarness.  If there is no
    // module marked as the DUT, the top module is the DUT. If the DUT and the
    // test harness are the same, then there is no test harness.
    testHarness = instanceGraph.getTopLevelModule();
    if (!dut) {
      dut = testHarness;
      testHarness = nullptr;
    } else if (dut == testHarness) {
      testHarness = nullptr;
    }

    // Pre-populate the dutModules member with a list of all modules that are
    // determined to be under the DUT.
    auto inDUT = [&](igraph::ModuleOpInterface child) {
      auto isBind = [](igraph::InstanceRecord *instRec) {
        auto inst = instRec->getInstance();
        if (auto *finst = dyn_cast<InstanceOp>(&inst))
          return finst->getLowerToBind();
        return false;
      };
      if (auto parent = dyn_cast<igraph::ModuleOpInterface>(*dut))
        return getInstanceGraph().isAncestor(child, parent, isBind);
      return dut == child;
    };
    circuitOp->walk([&](FModuleLike moduleOp) {
      if (inDUT(moduleOp))
        dutModules.insert(moduleOp);
    });
  }

  Operation *getNewModule(Operation *oldModule) {
    auto it = oldToNewModuleMap.find(oldModule);
    return it != oldToNewModuleMap.end() ? it->second : nullptr;
  }

  Operation *getOldModule(Operation *newModule) {
    auto it = newToOldModuleMap.find(newModule);
    return it != newToOldModuleMap.end() ? it->second : nullptr;
  }

  void recordModuleMapping(Operation *oldFMod, Operation *newHWMod) {
    oldToNewModuleMap[oldFMod] = newHWMod;
    newToOldModuleMap[newHWMod] = oldFMod;
  }

  // Process remaining annotations and emit warnings on unprocessed annotations
  // still remaining in the annoSet.
  void processRemainingAnnotations(Operation *op, const AnnotationSet &annoSet);

  CircuitOp circuitOp;

  // Safely add a BindOp to global mutable state.  This will acquire a lock to
  // do this safely.
  void addBind(sv::BindOp op) {
    std::lock_guard<std::mutex> lock(bindsMutex);
    binds.push_back(op);
  }

  /// For a given Type Alias, return the corresponding AliasType. Create and
  /// record the AliasType, if it doesn't exist.
  hw::TypeAliasType getTypeAlias(Type rawType, BaseTypeAliasType firAliasType,
                                 Location typeLoc) {

    auto hwAlias = typeAliases.getTypedecl(firAliasType);
    if (hwAlias)
      return hwAlias;
    assert(!typeAliases.isFrozen() &&
           "type aliases cannot be generated after its frozen");
    return typeAliases.addTypedecl(rawType, firAliasType, typeLoc);
  }

  FModuleLike getDut() { return dut; }
  FModuleLike getTestHarness() { return testHarness; }

  // Return true if this module is the DUT or is instantiated by the DUT.
  // Returns false if the module is not instantiated by the DUT or is
  // instantiated under a bind.  This will accept either an old FIRRTL module or
  // a new HW module.
  bool isInDUT(igraph::ModuleOpInterface child) {
    if (auto hwModule = dyn_cast<hw::HWModuleOp>(child.getOperation()))
      child = cast<igraph::ModuleOpInterface>(getOldModule(hwModule));
    return dutModules.contains(child);
  }

  hw::OutputFileAttr getTestBenchDirectory() { return testBenchDirectory; }

  // Return true if this module is instantiated by the Test Harness.  Returns
  // false if the module is not instantiated by the Test Harness or if the Test
  // Harness is not known.
  bool isInTestHarness(igraph::ModuleOpInterface mod) { return !isInDUT(mod); }

  InstanceGraph &getInstanceGraph() { return instanceGraph; }

  /// Given a type, return the corresponding lowered type for the HW dialect.
  ///  A wrapper to the FIRRTLUtils::lowerType, required to ensure safe addition
  ///  of TypeScopeOp for all the TypeDecls.
  Type lowerType(Type type, Location loc) {
    return ::lowerType(type, loc,
                       [&](Type rawType, BaseTypeAliasType firrtlType,
                           Location typeLoc) -> hw::TypeAliasType {
                         return getTypeAlias(rawType, firrtlType, typeLoc);
                       });
  }

private:
  friend struct FIRRTLModuleLowering;
  friend struct FIRRTLLowering;
  CircuitLoweringState(const CircuitLoweringState &) = delete;
  void operator=(const CircuitLoweringState &) = delete;

  /// Mapping of FModuleOp to HWModuleOp
  DenseMap<Operation *, Operation *> oldToNewModuleMap;

  /// Mapping of HWModuleOp to FModuleOp
  DenseMap<Operation *, Operation *> newToOldModuleMap;

  /// Cache of module symbols.  We need to test hirarchy-based properties to
  /// lower annotaitons.
  InstanceGraph &instanceGraph;

  /// The set of old FIRRTL modules that are instantiated under the DUT.  This
  /// is precomputed as a module being under the DUT may rely on knowledge of
  /// properties of the instance and is not suitable for querying in the
  /// parallel execution region of this pass when the backing instances may
  /// already be erased.
  DenseSet<igraph::ModuleOpInterface> dutModules;

  // Record the set of remaining annotation classes. This is used to warn only
  // once about any annotation class.
  StringSet<> pendingAnnotations;
  const bool enableAnnotationWarning;
  std::mutex annotationPrintingMtx;

  const firrtl::VerificationFlavor verificationFlavor;

  // Records any sv::BindOps that are found during the course of execution.
  // This is unsafe to access directly and should only be used through addBind.
  SmallVector<sv::BindOp> binds;

  // Control access to binds.
  std::mutex bindsMutex;

  // The design-under-test (DUT), if it is found.  This will be set if a
  // "sifive.enterprise.firrtl.MarkDUTAnnotation" exists.
  FModuleLike dut;

  // If there is a module marked as the DUT and it is not the top level module,
  // this will be set.
  FModuleLike testHarness;

  // If there is a testbench output directory, this will be set.
  hw::OutputFileAttr testBenchDirectory;

  /// A mapping of instances to their forced instantiation names (if
  /// applicable).
  DenseMap<std::pair<Attribute, Attribute>, Attribute> instanceForceNames;

  /// The set of guard macros to emit declarations for.
<<<<<<< HEAD
  SetVector<StringRef> guardMacroNames;
  std::mutex guardMacroMutex;
=======
  SetVector<StringAttr> macroDeclNames;
  std::mutex macroDeclMutex;

  void addMacroDecl(StringAttr name) {
    std::unique_lock<std::mutex> lock(macroDeclMutex);
    macroDeclNames.insert(name);
  }

  /// The list of fragments on which the modules rely. Must be set outside the
  /// parallelized module lowering since module type reads access it.
  DenseMap<hw::HWModuleOp, SetVector<Attribute>> fragments;
  llvm::sys::SmartMutex<true> fragmentsMutex;

  void addFragment(hw::HWModuleOp module, StringRef fragment) {
    llvm::sys::SmartScopedLock<true> lock(fragmentsMutex);
    fragments[module].insert(
        FlatSymbolRefAttr::get(circuitOp.getContext(), fragment));
  }
>>>>>>> 1645d71c

  /// Cached nla table analysis.
  NLATable *nlaTable = nullptr;

  /// FIRRTL::BaseTypeAliasType is lowered to hw::TypeAliasType, which requires
  /// TypedeclOp inside a single global TypeScopeOp. This structure
  /// maintains a map of FIRRTL alias types to HW alias type, which is populated
  /// in the sequential phase and accessed during the read-only phase when its
  /// frozen.
  /// This structure ensures that
  /// all TypeAliases are lowered as a prepass, before lowering all the modules
  /// in parallel. Lowering of TypeAliases must be done sequentially to ensure
  /// deteministic TypeDecls inside the global TypeScopeOp.
  struct RecordTypeAlias {

    RecordTypeAlias(CircuitOp c) : circuitOp(c) {}

    hw::TypeAliasType getTypedecl(BaseTypeAliasType firAlias) const {
      auto iter = firrtlTypeToAliasTypeMap.find(firAlias);
      if (iter != firrtlTypeToAliasTypeMap.end())
        return iter->second;
      return {};
    }

    bool isFrozen() { return frozen; }

    void freeze() { frozen = true; }

    hw::TypeAliasType addTypedecl(Type rawType, BaseTypeAliasType firAlias,
                                  Location typeLoc) {
      assert(!frozen && "Record already frozen, cannot be updated");

      if (!typeScope) {
        auto b = ImplicitLocOpBuilder::atBlockBegin(
            circuitOp.getLoc(),
            &circuitOp->getParentRegion()->getBlocks().back());
        typeScope = b.create<hw::TypeScopeOp>(
            b.getStringAttr(circuitOp.getName() + "__TYPESCOPE_"));
        typeScope.getBodyRegion().push_back(new Block());
      }
      auto typeName = firAlias.getName();
      // Get a unique typedecl name.
      // The bundleName can conflict with other symbols, but must be unique
      // within the TypeScopeOp.
      typeName =
          StringAttr::get(typeName.getContext(),
                          typeDeclNamespace.newName(typeName.getValue()));

      auto typeScopeBuilder =
          ImplicitLocOpBuilder::atBlockEnd(typeLoc, typeScope.getBodyBlock());
      auto typeDecl = typeScopeBuilder.create<hw::TypedeclOp>(typeLoc, typeName,
                                                              rawType, nullptr);
      auto hwAlias = hw::TypeAliasType::get(
          SymbolRefAttr::get(typeScope.getSymNameAttr(),
                             {FlatSymbolRefAttr::get(typeDecl)}),
          rawType);
      auto insert = firrtlTypeToAliasTypeMap.try_emplace(firAlias, hwAlias);
      assert(insert.second && "Entry already exists, insert failed");
      return insert.first->second;
    }

  private:
    bool frozen = false;
    /// Global typescope for all the typedecls in this module.
    hw::TypeScopeOp typeScope;

    /// Map of FIRRTL type to the lowered AliasType.
    DenseMap<Type, hw::TypeAliasType> firrtlTypeToAliasTypeMap;

    /// Set to keep track of unique typedecl names.
    Namespace typeDeclNamespace;

    CircuitOp circuitOp;
  };

  RecordTypeAlias typeAliases = RecordTypeAlias(circuitOp);
};

void CircuitLoweringState::processRemainingAnnotations(
    Operation *op, const AnnotationSet &annoSet) {
  if (!enableAnnotationWarning || annoSet.empty())
    return;
  std::lock_guard<std::mutex> lock(annotationPrintingMtx);

  for (auto a : annoSet) {
    auto inserted = pendingAnnotations.insert(a.getClass());
    if (!inserted.second)
      continue;

    // The following annotations are okay to be silently dropped at this point.
    // This can occur for example if an annotation marks something in the IR as
    // not to be processed by a pass, but that pass hasn't run anyway.
    if (a.isClass(
            // If the class is `circt.nonlocal`, it's not really an annotation,
            // but part of a path specifier for another annotation which is
            // non-local.  We can ignore these path specifiers since there will
            // be a warning produced for the real annotation.
            "circt.nonlocal",
            // The following are either consumed by a pass running before
            // LowerToHW, or they have no effect if the pass doesn't run at all.
            // If the accompanying pass runs on the HW dialect, then LowerToHW
            // should have consumed and processed these into an attribute on the
            // output.
            dontObfuscateModuleAnnoClass, noDedupAnnoClass,
            // The following are inspected (but not consumed) by FIRRTL/GCT
            // passes that have all run by now. Since no one is responsible for
            // consuming these, they will linger around and can be ignored.
            dutAnnoClass, metadataDirectoryAttrName,
            elaborationArtefactsDirectoryAnnoClass, testBenchDirAnnoClass,
            // This annotation is used to mark which external modules are
            // imported blackboxes from the BlackBoxReader pass.
            blackBoxAnnoClass,
            // This annotation is used by several GrandCentral passes.
            extractGrandCentralClass,
            // The following will be handled while lowering the verification
            // ops.
            extractAssertAnnoClass, extractAssumeAnnoClass,
            extractCoverageAnnoClass,
            // The following will be handled after lowering FModule ops, since
            // they are still needed on the circuit until after lowering
            // FModules.
            moduleHierAnnoClass, testHarnessHierAnnoClass,
            blackBoxTargetDirAnnoClass))
      continue;

    mlir::emitWarning(op->getLoc(), "unprocessed annotation:'" + a.getClass() +
                                        "' still remaining after LowerToHW");
  }
}
} // end anonymous namespace

namespace {
struct FIRRTLModuleLowering
    : public circt::impl::LowerFIRRTLToHWBase<FIRRTLModuleLowering> {

  void runOnOperation() override;
  void setEnableAnnotationWarning() { enableAnnotationWarning = true; }

  using LowerFIRRTLToHWBase<FIRRTLModuleLowering>::verificationFlavor;

private:
  void lowerFileHeader(CircuitOp op, CircuitLoweringState &loweringState);
  LogicalResult lowerPorts(ArrayRef<PortInfo> firrtlPorts,
                           SmallVectorImpl<hw::PortInfo> &ports,
                           Operation *moduleOp, StringRef moduleName,
                           CircuitLoweringState &loweringState);
  bool handleForceNameAnnos(FModuleLike oldModule, AnnotationSet &annos,
                            CircuitLoweringState &loweringState);
  hw::HWModuleOp lowerModule(FModuleOp oldModule, Block *topLevelModule,
                             CircuitLoweringState &loweringState);
  hw::HWModuleExternOp lowerExtModule(FExtModuleOp oldModule,
                                      Block *topLevelModule,
                                      CircuitLoweringState &loweringState);
  hw::HWModuleExternOp lowerMemModule(FMemModuleOp oldModule,
                                      Block *topLevelModule,
                                      CircuitLoweringState &loweringState);

  LogicalResult
  lowerModulePortsAndMoveBody(FModuleOp oldModule, hw::HWModuleOp newModule,
                              CircuitLoweringState &loweringState);
  LogicalResult lowerModuleOperations(hw::HWModuleOp module,
                                      CircuitLoweringState &loweringState);
};

} // end anonymous namespace

/// This is the pass constructor.
std::unique_ptr<mlir::Pass> circt::createLowerFIRRTLToHWPass(
    bool enableAnnotationWarning,
    firrtl::VerificationFlavor verificationFlavor) {
  auto pass = std::make_unique<FIRRTLModuleLowering>();
  if (enableAnnotationWarning)
    pass->setEnableAnnotationWarning();
  pass->verificationFlavor = verificationFlavor;
  return pass;
}

/// Run on the firrtl.circuit operation, lowering any firrtl.module operations
/// it contains.
void FIRRTLModuleLowering::runOnOperation() {

  // We run on the top level modules in the IR blob.  Start by finding the
  // firrtl.circuit within it.  If there is none, then there is nothing to do.
  auto *topLevelModule = getOperation().getBody();

  // Find the single firrtl.circuit in the module.
  CircuitOp circuit;
  for (auto &op : *topLevelModule) {
    if ((circuit = dyn_cast<CircuitOp>(&op)))
      break;
  }

  if (!circuit)
    return;

  auto *circuitBody = circuit.getBodyBlock();

  // Keep track of the mapping from old to new modules.  The result may be null
  // if lowering failed.
  CircuitLoweringState state(circuit, enableAnnotationWarning,
                             verificationFlavor, getAnalysis<InstanceGraph>(),
                             &getAnalysis<NLATable>());

  SmallVector<hw::HWModuleOp, 32> modulesToProcess;

  AnnotationSet circuitAnno(circuit);
  moveVerifAnno(getOperation(), circuitAnno, extractAssertAnnoClass,
                "firrtl.extract.assert");
  moveVerifAnno(getOperation(), circuitAnno, extractAssumeAnnoClass,
                "firrtl.extract.assume");
  moveVerifAnno(getOperation(), circuitAnno, extractCoverageAnnoClass,
                "firrtl.extract.cover");
  circuitAnno.removeAnnotationsWithClass(
      extractAssertAnnoClass, extractAssumeAnnoClass, extractCoverageAnnoClass);

  state.processRemainingAnnotations(circuit, circuitAnno);
  // Iterate through each operation in the circuit body, transforming any
  // FModule's we come across. If any module fails to lower, return early.
  for (auto &op : make_early_inc_range(circuitBody->getOperations())) {
    auto result =
        TypeSwitch<Operation *, LogicalResult>(&op)
            .Case<FModuleOp>([&](auto module) {
              auto loweredMod = lowerModule(module, topLevelModule, state);
              if (!loweredMod)
                return failure();

              state.recordModuleMapping(&op, loweredMod);
              modulesToProcess.push_back(loweredMod);
              // Lower all the alias types.
              module.walk([&](Operation *op) {
                for (auto res : op->getResults()) {
                  if (auto aliasType =
                          type_dyn_cast<BaseTypeAliasType>(res.getType()))
                    state.lowerType(aliasType, op->getLoc());
                }
              });
              return lowerModulePortsAndMoveBody(module, loweredMod, state);
            })
            .Case<FExtModuleOp>([&](auto extModule) {
              auto loweredMod =
                  lowerExtModule(extModule, topLevelModule, state);
              if (!loweredMod)
                return failure();
              state.recordModuleMapping(&op, loweredMod);
              return success();
            })
            .Case<FMemModuleOp>([&](auto memModule) {
              auto loweredMod =
                  lowerMemModule(memModule, topLevelModule, state);
              if (!loweredMod)
                return failure();
              state.recordModuleMapping(&op, loweredMod);
              return success();
            })
            .Default([&](Operation *op) {
              // We don't know what this op is.  If it has no illegal FIRRTL
              // types, we can forward the operation.  Otherwise, we emit an
              // error and drop the operation from the circuit.
              if (succeeded(verifyOpLegality(op)))
                op->moveBefore(topLevelModule, topLevelModule->end());
              else
                return failure();
              return success();
            });
    if (failed(result))
      return signalPassFailure();
  }
  // Ensure no more TypeDecl can be added to the global TypeScope.
  state.typeAliases.freeze();
  // Handle the creation of the module hierarchy metadata.

  // Collect the two sets of hierarchy files from the circuit. Some of them will
  // be rooted at the test harness, the others will be rooted at the DUT.
  SmallVector<Attribute> dutHierarchyFiles;
  SmallVector<Attribute> testHarnessHierarchyFiles;
  circuitAnno.removeAnnotations([&](Annotation annotation) {
    if (annotation.isClass(moduleHierAnnoClass)) {
      auto file = hw::OutputFileAttr::getFromFilename(
          &getContext(),
          annotation.getMember<StringAttr>("filename").getValue(),
          /*excludeFromFileList=*/true);
      dutHierarchyFiles.push_back(file);
      return true;
    }
    if (annotation.isClass(testHarnessHierAnnoClass)) {
      auto file = hw::OutputFileAttr::getFromFilename(
          &getContext(),
          annotation.getMember<StringAttr>("filename").getValue(),
          /*excludeFromFileList=*/true);
      // If there is no testHarness, we print the hiearchy for this file
      // starting at the DUT.
      if (state.getTestHarness())
        testHarnessHierarchyFiles.push_back(file);
      else
        dutHierarchyFiles.push_back(file);
      return true;
    }
    return false;
  });
  // Attach the lowered form of these annotations.
  if (!dutHierarchyFiles.empty())
    state.getNewModule(state.getDut())
        ->setAttr(moduleHierarchyFileAttrName,
                  ArrayAttr::get(&getContext(), dutHierarchyFiles));
  if (!testHarnessHierarchyFiles.empty())
    state.getNewModule(state.getTestHarness())
        ->setAttr(moduleHierarchyFileAttrName,
                  ArrayAttr::get(&getContext(), testHarnessHierarchyFiles));

  // Finally, lower all operations.
  auto result = mlir::failableParallelForEachN(
      &getContext(), 0, modulesToProcess.size(), [&](auto index) {
        return lowerModuleOperations(modulesToProcess[index], state);
      });

  // If any module bodies failed to lower, return early.
  if (failed(result))
    return signalPassFailure();

  // Move binds from inside modules to outside modules.
  for (auto bind : state.binds) {
    bind->moveBefore(bind->getParentOfType<hw::HWModuleOp>());
  }

  // Fix up fragment attributes.
  for (auto &[module, fragments] : state.fragments)
    module->setAttr(emit::getFragmentsAttrName(),
                    ArrayAttr::get(&getContext(), fragments.getArrayRef()));

  // Finally delete all the old modules.
  for (auto oldNew : state.oldToNewModuleMap)
    oldNew.first->erase();

<<<<<<< HEAD
  if (!state.guardMacroNames.empty()) {
    ImplicitLocOpBuilder b(UnknownLoc::get(&getContext()), circuit);
    for (auto name : state.guardMacroNames) {
=======
  if (!state.macroDeclNames.empty()) {
    ImplicitLocOpBuilder b(UnknownLoc::get(&getContext()), circuit);
    for (auto name : state.macroDeclNames) {
>>>>>>> 1645d71c
      b.create<sv::MacroDeclOp>(name);
    }
  }

  // Emit all the macros and preprocessor gunk at the start of the file.
  lowerFileHeader(circuit, state);

  // Now that the modules are moved over, remove the Circuit.
  circuit.erase();
}

/// Emit the file header that defines a bunch of macros.
void FIRRTLModuleLowering::lowerFileHeader(CircuitOp op,
                                           CircuitLoweringState &state) {
  // Intentionally pass an UnknownLoc here so we don't get line number
  // comments on the output of this boilerplate in generated Verilog.
  ImplicitLocOpBuilder b(UnknownLoc::get(&getContext()), op);

<<<<<<< HEAD
  if (state.used_SYNTHESIS)
    b.create<sv::MacroDeclOp>("SYNTHESIS");
  if (state.used_USE_PROPERTY_AS_CONSTRAINT)
    b.create<sv::MacroDeclOp>("USE_PROPERTY_AS_CONSTRAINT");
  if (state.used_VERILATOR)
    b.create<sv::MacroDeclOp>("VERILATOR");

  // If none of the macros are needed, then don't emit any header at all, not
  // even the header comment.
  if (!state.used_PRINTF_COND && !state.used_ASSERT_VERBOSE_COND &&
      !state.used_STOP_COND)
    return;

  // TODO: We could have an operation for macros and uses of them, and
  // even turn them into symbols so we can DCE unused macro definitions.
  StringSet<> emittedDecls;
  auto emitDefine = [&](StringRef name, StringRef body, ArrayAttr args = {}) {
    if (!emittedDecls.count(name)) {
      emittedDecls.insert(name);
      OpBuilder::InsertionGuard guard(b);
      b.setInsertionPointAfter(op);
      b.create<sv::MacroDeclOp>(name, args, StringAttr());
    }
    b.create<sv::MacroDefOp>(name, body);
  };

=======
>>>>>>> 1645d71c
  // Helper function to emit a "#ifdef guard" with a `define in the then and
  // optionally in the else branch.
  auto emitGuardedDefine = [&](StringRef guard, StringRef defName,
                               StringRef defineTrue = "",
                               StringRef defineFalse = StringRef()) {
    if (!defineFalse.data()) {
      assert(defineTrue.data() && "didn't define anything");
      b.create<sv::IfDefOp>(
          guard, [&]() { b.create<sv::MacroDefOp>(defName, defineTrue); });
    } else {
      b.create<sv::IfDefOp>(
          guard,
          [&]() {
            if (defineTrue.data())
              b.create<sv::MacroDefOp>(defName, defineTrue);
          },
          [&]() { b.create<sv::MacroDefOp>(defName, defineFalse); });
    }
  };

  // Helper function to emit #ifndef guard.
  auto emitGuard = [&](const char *guard, llvm::function_ref<void(void)> body) {
    b.create<sv::IfDefOp>(
        guard, []() {}, body);
  };

<<<<<<< HEAD
  b.create<sv::VerbatimOp>("// Standard header to adapt well known macros for "
                           "prints and assertions.");

  if (state.used_PRINTF_COND) {
    b.create<sv::VerbatimOp>(
        "\n// Users can define 'PRINTF_COND' to add an extra gate to "
        "prints.");
    b.create<sv::MacroDeclOp>("PRINTF_COND");
    emitGuard("PRINTF_COND_", [&]() {
      emitGuardedDefine("PRINTF_COND", "PRINTF_COND_", "(`PRINTF_COND)", "1");
    });
  }

  if (state.used_ASSERT_VERBOSE_COND) {
    b.create<sv::VerbatimOp>(
        "\n// Users can define 'ASSERT_VERBOSE_COND' to add an extra "
        "gate to assert error printing.");
    b.create<sv::MacroDeclOp>("ASSERT_VERBOSE_COND");
    emitGuard("ASSERT_VERBOSE_COND_", [&]() {
      emitGuardedDefine("ASSERT_VERBOSE_COND", "ASSERT_VERBOSE_COND_",
                        "(`ASSERT_VERBOSE_COND)", "1");
    });
  }

  if (state.used_STOP_COND) {
    b.create<sv::VerbatimOp>(
        "\n// Users can define 'STOP_COND' to add an extra gate "
        "to stop conditions.");
    b.create<sv::MacroDeclOp>("STOP_COND");
    emitGuard("STOP_COND_", [&]() {
      emitGuardedDefine("STOP_COND", "STOP_COND_", "(`STOP_COND)", "1");
=======
  if (state.usedPrintfCond) {
    b.create<sv::MacroDeclOp>("PRINTF_COND");
    b.create<sv::MacroDeclOp>("PRINTF_COND_");
    b.create<emit::FragmentOp>("PRINTF_COND_FRAGMENT", [&] {
      b.create<sv::VerbatimOp>(
          "\n// Users can define 'PRINTF_COND' to add an extra gate to "
          "prints.");
      emitGuard("PRINTF_COND_", [&]() {
        emitGuardedDefine("PRINTF_COND", "PRINTF_COND_", "(`PRINTF_COND)", "1");
      });
    });
  }

  if (state.usedAssertVerboseCond) {
    b.create<sv::MacroDeclOp>("ASSERT_VERBOSE_COND");
    b.create<sv::MacroDeclOp>("ASSERT_VERBOSE_COND_");
    b.create<emit::FragmentOp>("ASSERT_VERBOSE_COND_FRAGMENT", [&] {
      b.create<sv::VerbatimOp>(
          "\n// Users can define 'ASSERT_VERBOSE_COND' to add an extra "
          "gate to assert error printing.");
      emitGuard("ASSERT_VERBOSE_COND_", [&]() {
        emitGuardedDefine("ASSERT_VERBOSE_COND", "ASSERT_VERBOSE_COND_",
                          "(`ASSERT_VERBOSE_COND)", "1");
      });
    });
  }

  if (state.usedStopCond) {
    b.create<sv::MacroDeclOp>("STOP_COND");
    b.create<sv::MacroDeclOp>("STOP_COND_");
    b.create<emit::FragmentOp>("STOP_COND_FRAGMENT", [&] {
      b.create<sv::VerbatimOp>(
          "\n// Users can define 'STOP_COND' to add an extra gate "
          "to stop conditions.");
      emitGuard("STOP_COND_", [&]() {
        emitGuardedDefine("STOP_COND", "STOP_COND_", "(`STOP_COND)", "1");
      });
>>>>>>> 1645d71c
    });
  }
}

LogicalResult
FIRRTLModuleLowering::lowerPorts(ArrayRef<PortInfo> firrtlPorts,
                                 SmallVectorImpl<hw::PortInfo> &ports,
                                 Operation *moduleOp, StringRef moduleName,
                                 CircuitLoweringState &loweringState) {
  ports.reserve(firrtlPorts.size());
  size_t numArgs = 0;
  size_t numResults = 0;
  for (auto e : llvm::enumerate(firrtlPorts)) {
    PortInfo firrtlPort = e.value();
    size_t portNo = e.index();
    hw::PortInfo hwPort;
    hwPort.name = firrtlPort.name;
    hwPort.type = loweringState.lowerType(firrtlPort.type, firrtlPort.loc);
    if (firrtlPort.sym)
      if (firrtlPort.sym.size() > 1 ||
          (firrtlPort.sym.size() == 1 && !firrtlPort.sym.getSymName()))
        return emitError(firrtlPort.loc)
               << "cannot lower aggregate port " << firrtlPort.name
               << " with field sensitive symbols, HW dialect does not support "
                  "per field symbols yet.";
    hwPort.setSym(firrtlPort.sym, moduleOp->getContext());
    bool hadDontTouch = firrtlPort.annotations.removeDontTouch();
    if (hadDontTouch && !hwPort.getSym()) {
      if (hwPort.type.isInteger(0)) {
        if (enableAnnotationWarning) {
          mlir::emitWarning(firrtlPort.loc)
              << "zero width port " << hwPort.name
              << " has dontTouch annotation, removing anyway";
        }
        continue;
      }

      hwPort.setSym(
          hw::InnerSymAttr::get(StringAttr::get(
              moduleOp->getContext(),
              Twine("__") + moduleName + Twine("__DONTTOUCH__") +
                  Twine(portNo) + Twine("__") + firrtlPort.name.strref())),
          moduleOp->getContext());
    }

    // We can't lower all types, so make sure to cleanly reject them.
    if (!hwPort.type) {
      moduleOp->emitError("cannot lower this port type to HW");
      return failure();
    }

    // If this is a zero bit port, just drop it.  It doesn't matter if it is
    // input, output, or inout.  We don't want these at the HW level.
    if (hwPort.type.isInteger(0)) {
      auto sym = hwPort.getSym();
      if (sym && !sym.empty()) {
        return mlir::emitError(firrtlPort.loc)
               << "zero width port " << hwPort.name
               << " is referenced by name [" << sym
               << "] (e.g. in an XMR) but must be removed";
      }
      continue;
    }

    // Figure out the direction of the port.
    if (firrtlPort.isOutput()) {
      hwPort.dir = hw::ModulePort::Direction::Output;
      hwPort.argNum = numResults++;
    } else if (firrtlPort.isInput()) {
      hwPort.dir = hw::ModulePort::Direction::Input;
      hwPort.argNum = numArgs++;
    } else {
      // If the port is an inout bundle or contains an analog type, then it is
      // implicitly inout.
      hwPort.type = hw::InOutType::get(hwPort.type);
      hwPort.dir = hw::ModulePort::Direction::InOut;
      hwPort.argNum = numArgs++;
    }
    hwPort.loc = firrtlPort.loc;
    ports.push_back(hwPort);
    loweringState.processRemainingAnnotations(moduleOp, firrtlPort.annotations);
  }
  return success();
}

/// Map the parameter specifier on the specified extmodule into the HWModule
/// representation for parameters.  If `ignoreValues` is true, all the values
/// are dropped.
static ArrayAttr getHWParameters(FExtModuleOp module, bool ignoreValues) {
  auto params = llvm::map_range(module.getParameters(), [](Attribute a) {
    return cast<ParamDeclAttr>(a);
  });
  if (params.empty())
    return {};

  Builder builder(module);

  // Map the attributes over from firrtl attributes to HW attributes
  // directly.  MLIR's DictionaryAttr always stores keys in the dictionary
  // in sorted order which is nicely stable.
  SmallVector<Attribute> newParams;
  for (const ParamDeclAttr &entry : params) {
    auto name = entry.getName();
    auto type = entry.getType();
    auto value = ignoreValues ? Attribute() : entry.getValue();
    auto paramAttr =
        hw::ParamDeclAttr::get(builder.getContext(), name, type, value);
    newParams.push_back(paramAttr);
  }
  return builder.getArrayAttr(newParams);
}

bool FIRRTLModuleLowering::handleForceNameAnnos(
    FModuleLike oldModule, AnnotationSet &annos,
    CircuitLoweringState &loweringState) {
  bool failed = false;
  // Remove ForceNameAnnotations by generating verilogNames on instances.
  annos.removeAnnotations([&](Annotation anno) {
    if (!anno.isClass(forceNameAnnoClass))
      return false;

    auto sym = anno.getMember<FlatSymbolRefAttr>("circt.nonlocal");
    // This must be a non-local annotation due to how the Chisel API is
    // implemented.
    //
    // TODO: handle this in some sensible way based on what the SFC does with
    // a local annotation.
    if (!sym) {
      auto diag = oldModule.emitOpError()
                  << "contains a '" << forceNameAnnoClass
                  << "' that is not a non-local annotation";
      diag.attachNote() << "the erroneous annotation is '" << anno.getDict()
                        << "'\n";
      failed = true;
      return false;
    }

    auto nla = loweringState.nlaTable->getNLA(sym.getAttr());
    // The non-local anchor must exist.
    //
    // TODO: handle this with annotation verification.
    if (!nla) {
      auto diag = oldModule.emitOpError()
                  << "contains a '" << forceNameAnnoClass
                  << "' whose non-local symbol, '" << sym
                  << "' does not exist in the circuit";
      diag.attachNote() << "the erroneous annotation is '" << anno.getDict();
      failed = true;
      return false;
    }

    // Add the forced name to global state (keyed by a pseudo-inner name ref).
    // Error out if this key is alredy in use.
    //
    // TODO: this error behavior can be relaxed to always overwrite with the
    // new forced name (the bug-compatible behavior of the Chisel
    // implementation) or fixed to duplicate modules such that the naming can
    // be applied.
    auto inst =
        cast<hw::InnerRefAttr>(nla.getNamepath().getValue().take_back(2)[0]);
    auto inserted = loweringState.instanceForceNames.insert(
        {{inst.getModule(), inst.getName()}, anno.getMember("name")});
    if (!inserted.second &&
        (anno.getMember("name") != (inserted.first->second))) {
      auto diag = oldModule.emitError()
                  << "contained multiple '" << forceNameAnnoClass
                  << "' with different names: " << inserted.first->second
                  << " was not " << anno.getMember("name");
      diag.attachNote() << "the erroneous annotation is '" << anno.getDict()
                        << "'";
      failed = true;
      return false;
    }
    return true;
  });
  return failed;
}

hw::HWModuleExternOp
FIRRTLModuleLowering::lowerExtModule(FExtModuleOp oldModule,
                                     Block *topLevelModule,
                                     CircuitLoweringState &loweringState) {
  // Map the ports over, lowering their types as we go.
  SmallVector<PortInfo> firrtlPorts = oldModule.getPorts();
  SmallVector<hw::PortInfo, 8> ports;
  if (failed(lowerPorts(firrtlPorts, ports, oldModule, oldModule.getName(),
                        loweringState)))
    return {};

  StringRef verilogName;
  if (auto defName = oldModule.getDefname())
    verilogName = defName.value();

  // Build the new hw.module op.
  auto builder = OpBuilder::atBlockEnd(topLevelModule);
  auto nameAttr = builder.getStringAttr(oldModule.getName());
  // Map over parameters if present.  Drop all values as we do so, so there are
  // no known default values in the extmodule.  This ensures that the
  // hw.instance will print all the parameters when generating verilog.
  auto parameters = getHWParameters(oldModule, /*ignoreValues=*/true);
  auto newModule = builder.create<hw::HWModuleExternOp>(
      oldModule.getLoc(), nameAttr, ports, verilogName, parameters);
  SymbolTable::setSymbolVisibility(newModule,
                                   SymbolTable::getSymbolVisibility(oldModule));

  bool hasOutputPort =
      llvm::any_of(firrtlPorts, [&](auto p) { return p.isOutput(); });
  if (!hasOutputPort &&
      AnnotationSet::removeAnnotations(oldModule, verifBlackBoxAnnoClass) &&
      loweringState.isInDUT(oldModule))
    newModule->setAttr("firrtl.extract.cover.extra", builder.getUnitAttr());

  AnnotationSet annos(oldModule);
  if (handleForceNameAnnos(oldModule, annos, loweringState))
    return {};

  loweringState.processRemainingAnnotations(oldModule, annos);
  return newModule;
}

hw::HWModuleExternOp
FIRRTLModuleLowering::lowerMemModule(FMemModuleOp oldModule,
                                     Block *topLevelModule,
                                     CircuitLoweringState &loweringState) {
  // Map the ports over, lowering their types as we go.
  SmallVector<PortInfo> firrtlPorts = oldModule.getPorts();
  SmallVector<hw::PortInfo, 8> ports;
  if (failed(lowerPorts(firrtlPorts, ports, oldModule, oldModule.getName(),
                        loweringState)))
    return {};

  // Build the new hw.module op.
  auto builder = OpBuilder::atBlockEnd(topLevelModule);
  auto newModule = builder.create<hw::HWModuleExternOp>(
      oldModule.getLoc(), oldModule.getModuleNameAttr(), ports,
      oldModule.getModuleNameAttr());
  loweringState.processRemainingAnnotations(oldModule,
                                            AnnotationSet(oldModule));
  return newModule;
}

/// Run on each firrtl.module, creating a basic hw.module for the firrtl module.
hw::HWModuleOp
FIRRTLModuleLowering::lowerModule(FModuleOp oldModule, Block *topLevelModule,
                                  CircuitLoweringState &loweringState) {
  // Map the ports over, lowering their types as we go.
  SmallVector<PortInfo> firrtlPorts = oldModule.getPorts();
  SmallVector<hw::PortInfo, 8> ports;
  if (failed(lowerPorts(firrtlPorts, ports, oldModule, oldModule.getName(),
                        loweringState)))
    return {};

  // Build the new hw.module op.
  auto builder = OpBuilder::atBlockEnd(topLevelModule);
  auto nameAttr = builder.getStringAttr(oldModule.getName());
  auto newModule =
      builder.create<hw::HWModuleOp>(oldModule.getLoc(), nameAttr, ports);

  if (auto comment = oldModule->getAttrOfType<StringAttr>("comment"))
    newModule.setCommentAttr(comment);

  // Copy over any attributes which are not required for FModuleOp.
  SmallVector<StringRef, 12> attrNames = {
      "annotations",   "convention",      "layers",
      "portNames",     "sym_name",        "portDirections",
      "portTypes",     "portAnnotations", "portSyms",
      "portLocations", "parameters",      SymbolTable::getVisibilityAttrName()};

  DenseSet<StringRef> attrSet(attrNames.begin(), attrNames.end());
  SmallVector<NamedAttribute> newAttrs(newModule->getAttrs());
  for (auto i :
       llvm::make_filter_range(oldModule->getAttrs(), [&](auto namedAttr) {
         return !attrSet.count(namedAttr.getName()) &&
                !newModule->getAttrDictionary().contains(namedAttr.getName());
       }))
    newAttrs.push_back(i);

  newModule->setAttrs(newAttrs);

  // If the circuit has an entry point, set all other modules private.
  // Otherwise, mark all modules as public.
  SymbolTable::setSymbolVisibility(newModule,
                                   SymbolTable::getSymbolVisibility(oldModule));

  // Transform module annotations
  AnnotationSet annos(oldModule);

  if (annos.removeAnnotation(verifBlackBoxAnnoClass))
    newModule->setAttr("firrtl.extract.cover.extra", builder.getUnitAttr());

  // If this is in the test harness, make sure it goes to the test directory.
  // Do not update output file information if it is already present.
  if (auto testBenchDir = loweringState.getTestBenchDirectory())
    if (loweringState.isInTestHarness(oldModule)) {
      if (!newModule->hasAttr("output_file"))
        newModule->setAttr("output_file", testBenchDir);
      newModule->setAttr("firrtl.extract.do_not_extract",
                         builder.getUnitAttr());
      newModule.setCommentAttr(
          builder.getStringAttr("VCS coverage exclude_file"));
    }

  if (handleForceNameAnnos(oldModule, annos, loweringState))
    return {};

  loweringState.processRemainingAnnotations(oldModule, annos);
  return newModule;
}

/// Given a value of analog type, check to see the only use of it is an
/// attach. If so, remove the attach and return the value being attached to
/// it, converted to an HW inout type.  If this isn't a situation we can
/// handle, just return null.
static Value tryEliminatingAttachesToAnalogValue(Value value,
                                                 Operation *insertPoint) {
  if (!value.hasOneUse())
    return {};

  auto attach = dyn_cast<AttachOp>(*value.user_begin());
  if (!attach || attach.getNumOperands() != 2)
    return {};

  // Don't optimize zero bit analogs.
  auto loweredType = lowerType(value.getType());
  if (loweredType.isInteger(0))
    return {};

  // Check to see if the attached value dominates the insertion point.  If
  // not, just fail.
  auto attachedValue = attach.getOperand(attach.getOperand(0) == value);
  auto *op = attachedValue.getDefiningOp();
  if (op && op->getBlock() == insertPoint->getBlock() &&
      !op->isBeforeInBlock(insertPoint))
    return {};

  attach.erase();

  ImplicitLocOpBuilder builder(insertPoint->getLoc(), insertPoint);
  return castFromFIRRTLType(attachedValue, hw::InOutType::get(loweredType),
                            builder);
}

/// Given a value of flip type, check to see if all of the uses of it are
/// connects.  If so, remove the connects and return the value being connected
/// to it, converted to an HW type.  If this isn't a situation we can handle,
/// just return null.
///
/// This can happen when there are no connects to the value.  The 'mergePoint'
/// location is where a 'hw.merge' operation should be inserted if needed.
static Value
tryEliminatingConnectsToValue(Value flipValue, Operation *insertPoint,
                              CircuitLoweringState &loweringState) {
  // Handle analog's separately.
  if (type_isa<AnalogType>(flipValue.getType()))
    return tryEliminatingAttachesToAnalogValue(flipValue, insertPoint);

  Operation *connectOp = nullptr;
  for (auto &use : flipValue.getUses()) {
    // We only know how to deal with connects where this value is the
    // destination.
    if (use.getOperandNumber() != 0)
      return {};
    if (!isa<ConnectOp, MatchingConnectOp>(use.getOwner()))
      return {};

    // We only support things with a single connect.
    if (connectOp)
      return {};
    connectOp = use.getOwner();
  }

  // We don't have an HW equivalent of "poison" so just don't special case
  // the case where there are no connects other uses of an output.
  if (!connectOp)
    return {}; // TODO: Emit an sv.constant here since it is unconnected.

  // Don't special case zero-bit results.
  auto loweredType =
      loweringState.lowerType(flipValue.getType(), flipValue.getLoc());
  if (loweredType.isInteger(0))
    return {};

  // Convert each connect into an extended version of its operand being
  // output.
  ImplicitLocOpBuilder builder(insertPoint->getLoc(), insertPoint);

  auto connectSrc = connectOp->getOperand(1);

  // Directly forward foreign types.
  if (!isa<FIRRTLType>(connectSrc.getType())) {
    connectOp->erase();
    return connectSrc;
  }

  // Convert fliped sources to passive sources.
  if (!type_cast<FIRRTLBaseType>(connectSrc.getType()).isPassive())
    connectSrc = builder
                     .create<mlir::UnrealizedConversionCastOp>(
                         type_cast<FIRRTLBaseType>(connectSrc.getType())
                             .getPassiveType(),
                         connectSrc)
                     .getResult(0);

  // We know it must be the destination operand due to the types, but the
  // source may not match the destination width.
  auto destTy = type_cast<FIRRTLBaseType>(flipValue.getType()).getPassiveType();

  if (destTy != connectSrc.getType() &&
      (isa<BaseTypeAliasType>(connectSrc.getType()) ||
       isa<BaseTypeAliasType>(destTy))) {
    connectSrc =
        builder.createOrFold<BitCastOp>(flipValue.getType(), connectSrc);
  }
  if (!destTy.isGround()) {
    // If types are not ground type and they don't match, we give up.
    if (destTy != type_cast<FIRRTLType>(connectSrc.getType()))
      return {};
  } else if (destTy.getBitWidthOrSentinel() !=
             type_cast<FIRRTLBaseType>(connectSrc.getType())
                 .getBitWidthOrSentinel()) {
    // The only type mismatchs we care about is due to integer width
    // differences.
    auto destWidth = destTy.getBitWidthOrSentinel();
    assert(destWidth != -1 && "must know integer widths");
    connectSrc = builder.createOrFold<PadPrimOp>(destTy, connectSrc, destWidth);
  }

  // Remove the connect and use its source as the value for the output.
  connectOp->erase();

  // Convert from FIRRTL type to builtin type.
  return castFromFIRRTLType(connectSrc, loweredType, builder);
}

static SmallVector<SubfieldOp> getAllFieldAccesses(Value structValue,
                                                   StringRef field) {
  SmallVector<SubfieldOp> accesses;
  for (auto *op : structValue.getUsers()) {
    assert(isa<SubfieldOp>(op));
    auto fieldAccess = cast<SubfieldOp>(op);
    auto elemIndex =
        fieldAccess.getInput().getType().base().getElementIndex(field);
    if (elemIndex && *elemIndex == fieldAccess.getFieldIndex())
      accesses.push_back(fieldAccess);
  }
  return accesses;
}

/// Now that we have the operations for the hw.module's corresponding to the
/// firrtl.module's, we can go through and move the bodies over, updating the
/// ports and output op.
LogicalResult FIRRTLModuleLowering::lowerModulePortsAndMoveBody(
    FModuleOp oldModule, hw::HWModuleOp newModule,
    CircuitLoweringState &loweringState) {
  ImplicitLocOpBuilder bodyBuilder(oldModule.getLoc(), newModule.getBody());

  // Use a placeholder instruction be a cursor that indicates where we want to
  // move the new function body to.  This is important because we insert some
  // ops at the start of the function and some at the end, and the body is
  // currently empty to avoid iterator invalidation.
  auto cursor = bodyBuilder.create<hw::ConstantOp>(APInt(1, 1));
  bodyBuilder.setInsertionPoint(cursor);

  // Insert argument casts, and re-vector users in the old body to use them.
  SmallVector<PortInfo> firrtlPorts = oldModule.getPorts();
  assert(oldModule.getBody().getNumArguments() == firrtlPorts.size() &&
         "port count mismatch");

  SmallVector<Value, 4> outputs;

  // This is the terminator in the new module.
  auto outputOp = newModule.getBodyBlock()->getTerminator();
  ImplicitLocOpBuilder outputBuilder(oldModule.getLoc(), outputOp);

  unsigned nextHWInputArg = 0;
  int hwPortIndex = -1;
  for (auto [firrtlPortIndex, port] : llvm::enumerate(firrtlPorts)) {
    // Inputs and outputs are both modeled as arguments in the FIRRTL level.
    auto oldArg = oldModule.getBody().getArgument(firrtlPortIndex);

    bool isZeroWidth =
        type_isa<FIRRTLBaseType>(port.type) &&
        type_cast<FIRRTLBaseType>(port.type).getBitWidthOrSentinel() == 0;
    if (!isZeroWidth)
      ++hwPortIndex;

    if (!port.isOutput() && !isZeroWidth) {
      // Inputs and InOuts are modeled as arguments in the result, so we can
      // just map them over.  We model zero bit outputs as inouts.
      Value newArg = newModule.getBody().getArgument(nextHWInputArg++);

      // Cast the argument to the old type, reintroducing sign information in
      // the hw.module body.
      newArg = castToFIRRTLType(newArg, oldArg.getType(), bodyBuilder);
      // Switch all uses of the old operands to the new ones.
      oldArg.replaceAllUsesWith(newArg);
      continue;
    }

    // We lower zero width inout and outputs to a wire that isn't connected to
    // anything outside the module.  Inputs are lowered to zero.
    if (isZeroWidth && port.isInput()) {
      Value newArg = bodyBuilder
                         .create<WireOp>(port.type, "." + port.getName().str() +
                                                        ".0width_input")
                         .getResult();
      oldArg.replaceAllUsesWith(newArg);
      continue;
    }

    if (auto value =
            tryEliminatingConnectsToValue(oldArg, outputOp, loweringState)) {
      // If we were able to find the value being connected to the output,
      // directly use it!
      outputs.push_back(value);
      assert(oldArg.use_empty() && "should have removed all uses of oldArg");
      continue;
    }

    // Outputs need a temporary wire so they can be connect'd to, which we
    // then return.
    auto newArg = bodyBuilder.create<WireOp>(
        port.type, "." + port.getName().str() + ".output");

    // Switch all uses of the old operands to the new ones.
    oldArg.replaceAllUsesWith(newArg.getResult());

    // Don't output zero bit results or inouts.
    auto resultHWType = loweringState.lowerType(port.type, port.loc);
    if (!resultHWType.isInteger(0)) {
      auto output =
          castFromFIRRTLType(newArg.getResult(), resultHWType, outputBuilder);
      outputs.push_back(output);

      // If output port has symbol, move it to this wire.
      if (auto sym = newModule.getPort(hwPortIndex).getSym()) {
        newArg.setInnerSymAttr(sym);
        newModule.setPortSymbolAttr(hwPortIndex, {});
      }
    }
  }

  // Update the hw.output terminator with the list of outputs we have.
  outputOp->setOperands(outputs);

  // Finally splice the body over, don't move the old terminator over though.
  auto &oldBlockInstList = oldModule.getBodyBlock()->getOperations();
  auto &newBlockInstList = newModule.getBodyBlock()->getOperations();
  newBlockInstList.splice(Block::iterator(cursor), oldBlockInstList,
                          oldBlockInstList.begin(), oldBlockInstList.end());

  // We are done with our cursor op.
  cursor.erase();

  return success();
}

//===----------------------------------------------------------------------===//
// Module Body Lowering Pass
//===----------------------------------------------------------------------===//

namespace {

struct FIRRTLLowering : public FIRRTLVisitor<FIRRTLLowering, LogicalResult> {

  FIRRTLLowering(hw::HWModuleOp module, CircuitLoweringState &circuitState)
      : theModule(module), circuitState(circuitState),
        builder(module.getLoc(), module.getContext()), moduleNamespace(module),
        backedgeBuilder(builder, module.getLoc()) {}

  LogicalResult run();

  // Helpers.
  Value getOrCreateClockConstant(seq::ClockConst clock);
  Value getOrCreateIntConstant(const APInt &value);
  Value getOrCreateIntConstant(unsigned numBits, uint64_t val,
                               bool isSigned = false) {
    return getOrCreateIntConstant(APInt(numBits, val, isSigned));
  }
  Attribute getOrCreateAggregateConstantAttribute(Attribute value, Type type);
  Value getOrCreateXConstant(unsigned numBits);
  Value getOrCreateZConstant(Type type);
  Value getPossiblyInoutLoweredValue(Value value);
  Value getLoweredValue(Value value);
  Value getLoweredNonClockValue(Value value);
  Value getLoweredAndExtendedValue(Value value, Type destType);
  Value getLoweredAndExtOrTruncValue(Value value, Type destType);
  Value getLoweredFmtOperand(Value operand);
  LogicalResult setLowering(Value orig, Value result);
  LogicalResult setPossiblyFoldedLowering(Value orig, Value result);
  template <typename ResultOpType, typename... CtorArgTypes>
  LogicalResult setLoweringTo(Operation *orig, CtorArgTypes... args);
  template <typename ResultOpType, typename... CtorArgTypes>
  LogicalResult setLoweringToLTL(Operation *orig, CtorArgTypes... args);
  Backedge createBackedge(Location loc, Type type);
  Backedge createBackedge(Value orig, Type type);
  bool updateIfBackedge(Value dest, Value src);

  /// Returns true if the lowered operation requires an inner symbol on it.
  bool requiresInnerSymbol(hw::InnerSymbolOpInterface op) {
    if (AnnotationSet::removeDontTouch(op))
      return true;
    if (!hasDroppableName(op))
      return true;
    if (auto forceable = dyn_cast<Forceable>(op.getOperation()))
      if (forceable.isForceable())
        return true;
    return false;
  }

  /// Gets the lowered InnerSymAttr of this operation.  If the operation is
  /// DontTouched, has a non-droppable name, or is forceable, then we will
  /// ensure that the InnerSymAttr has a symbol with fieldID zero.
  hw::InnerSymAttr lowerInnerSymbol(hw::InnerSymbolOpInterface op) {
    auto attr = op.getInnerSymAttr();
    // TODO: we should be checking for symbol collisions here and renaming as
    // neccessary. As well, we should record the renamings in a map so that we
    // can update any InnerRefAttrs that we find.
    if (requiresInnerSymbol(op))
      std::tie(attr, std::ignore) = getOrAddInnerSym(
          op.getContext(), attr, 0,
          [&]() -> hw::InnerSymbolNamespace & { return moduleNamespace; });
    return attr;
  }

  void runWithInsertionPointAtEndOfBlock(std::function<void(void)> fn,
                                         Region &region);

  /// Return a read value for the specified inout value, auto-uniquing them.
  Value getReadValue(Value v);
  /// Return an `i1` value for the specified value, auto-uniqueing them.
  Value getNonClockValue(Value v);

  void addToAlwaysBlock(sv::EventControl clockEdge, Value clock,
                        sv::ResetType resetStyle, sv::EventControl resetEdge,
                        Value reset, std::function<void(void)> body = {},
                        std::function<void(void)> resetBody = {});
  void addToAlwaysBlock(Value clock, std::function<void(void)> body = {}) {
    addToAlwaysBlock(sv::EventControl::AtPosEdge, clock, sv::ResetType(),
                     sv::EventControl(), Value(), body,
                     std::function<void(void)>());
  }

  LogicalResult emitGuards(Location loc, ArrayRef<Attribute> guards,
                           std::function<void(void)> emit);
  void addToIfDefBlock(StringRef cond, std::function<void(void)> thenCtor,
                       std::function<void(void)> elseCtor = {});
  void addToInitialBlock(std::function<void(void)> body);
  void addIfProceduralBlock(Value cond, std::function<void(void)> thenCtor,
                            std::function<void(void)> elseCtor = {});
  Value getExtOrTruncAggregateValue(Value array, FIRRTLBaseType sourceType,
                                    FIRRTLBaseType destType,
                                    bool allowTruncate);
  Value createArrayIndexing(Value array, Value index);
  Value createValueWithMuxAnnotation(Operation *op, bool isMux2);

  using FIRRTLVisitor<FIRRTLLowering, LogicalResult>::visitExpr;
  using FIRRTLVisitor<FIRRTLLowering, LogicalResult>::visitDecl;
  using FIRRTLVisitor<FIRRTLLowering, LogicalResult>::visitStmt;

  // Lowering hooks.
  enum UnloweredOpResult { AlreadyLowered, NowLowered, LoweringFailure };
  UnloweredOpResult handleUnloweredOp(Operation *op);
  LogicalResult visitExpr(ConstantOp op);
  LogicalResult visitExpr(SpecialConstantOp op);
  LogicalResult visitExpr(SubindexOp op);
  LogicalResult visitExpr(SubaccessOp op);
  LogicalResult visitExpr(SubfieldOp op);
  LogicalResult visitExpr(VectorCreateOp op);
  LogicalResult visitExpr(BundleCreateOp op);
  LogicalResult visitExpr(FEnumCreateOp op);
  LogicalResult visitExpr(AggregateConstantOp op);
  LogicalResult visitExpr(IsTagOp op);
  LogicalResult visitExpr(SubtagOp op);
  LogicalResult visitUnhandledOp(Operation *op) { return failure(); }
  LogicalResult visitInvalidOp(Operation *op) {
    if (auto castOp = dyn_cast<mlir::UnrealizedConversionCastOp>(op))
      return visitUnrealizedConversionCast(castOp);
    return failure();
  }

  // Declarations.
  LogicalResult visitDecl(WireOp op);
  LogicalResult visitDecl(NodeOp op);
  LogicalResult visitDecl(RegOp op);
  LogicalResult visitDecl(RegResetOp op);
  LogicalResult visitDecl(MemOp op);
  LogicalResult visitDecl(InstanceOp op);
  LogicalResult visitDecl(VerbatimWireOp op);

  // Unary Ops.
  LogicalResult lowerNoopCast(Operation *op);
  LogicalResult visitExpr(AsSIntPrimOp op);
  LogicalResult visitExpr(AsUIntPrimOp op);
  LogicalResult visitExpr(AsClockPrimOp op);
  LogicalResult visitExpr(AsAsyncResetPrimOp op) { return lowerNoopCast(op); }

  LogicalResult visitExpr(HWStructCastOp op);
  LogicalResult visitExpr(BitCastOp op);
  LogicalResult
  visitUnrealizedConversionCast(mlir::UnrealizedConversionCastOp op);
  LogicalResult visitExpr(CvtPrimOp op);
  LogicalResult visitExpr(NotPrimOp op);
  LogicalResult visitExpr(NegPrimOp op);
  LogicalResult visitExpr(PadPrimOp op);
  LogicalResult visitExpr(XorRPrimOp op);
  LogicalResult visitExpr(AndRPrimOp op);
  LogicalResult visitExpr(OrRPrimOp op);

  // Binary Ops.
  template <typename ResultUnsignedOpType,
            typename ResultSignedOpType = ResultUnsignedOpType>
  LogicalResult lowerBinOp(Operation *op);
  template <typename ResultOpType>
  LogicalResult lowerBinOpToVariadic(Operation *op);

  template <typename ResultOpType>
  LogicalResult lowerElementwiseLogicalOp(Operation *op);

  LogicalResult lowerCmpOp(Operation *op, ICmpPredicate signedOp,
                           ICmpPredicate unsignedOp);
  template <typename SignedOp, typename UnsignedOp>
  LogicalResult lowerDivLikeOp(Operation *op);

  LogicalResult visitExpr(CatPrimOp op);

  LogicalResult visitExpr(AndPrimOp op) {
    return lowerBinOpToVariadic<comb::AndOp>(op);
  }
  LogicalResult visitExpr(OrPrimOp op) {
    return lowerBinOpToVariadic<comb::OrOp>(op);
  }
  LogicalResult visitExpr(XorPrimOp op) {
    return lowerBinOpToVariadic<comb::XorOp>(op);
  }
  LogicalResult visitExpr(ElementwiseOrPrimOp op) {
    return lowerElementwiseLogicalOp<comb::OrOp>(op);
  }
  LogicalResult visitExpr(ElementwiseAndPrimOp op) {
    return lowerElementwiseLogicalOp<comb::AndOp>(op);
  }
  LogicalResult visitExpr(ElementwiseXorPrimOp op) {
    return lowerElementwiseLogicalOp<comb::XorOp>(op);
  }
  LogicalResult visitExpr(AddPrimOp op) {
    return lowerBinOpToVariadic<comb::AddOp>(op);
  }
  LogicalResult visitExpr(EQPrimOp op) {
    return lowerCmpOp(op, ICmpPredicate::eq, ICmpPredicate::eq);
  }
  LogicalResult visitExpr(NEQPrimOp op) {
    return lowerCmpOp(op, ICmpPredicate::ne, ICmpPredicate::ne);
  }
  LogicalResult visitExpr(LTPrimOp op) {
    return lowerCmpOp(op, ICmpPredicate::slt, ICmpPredicate::ult);
  }
  LogicalResult visitExpr(LEQPrimOp op) {
    return lowerCmpOp(op, ICmpPredicate::sle, ICmpPredicate::ule);
  }
  LogicalResult visitExpr(GTPrimOp op) {
    return lowerCmpOp(op, ICmpPredicate::sgt, ICmpPredicate::ugt);
  }
  LogicalResult visitExpr(GEQPrimOp op) {
    return lowerCmpOp(op, ICmpPredicate::sge, ICmpPredicate::uge);
  }

  LogicalResult visitExpr(SubPrimOp op) { return lowerBinOp<comb::SubOp>(op); }
  LogicalResult visitExpr(MulPrimOp op) {
    return lowerBinOpToVariadic<comb::MulOp>(op);
  }
  LogicalResult visitExpr(DivPrimOp op) {
    return lowerDivLikeOp<comb::DivSOp, comb::DivUOp>(op);
  }
  LogicalResult visitExpr(RemPrimOp op) {
    return lowerDivLikeOp<comb::ModSOp, comb::ModUOp>(op);
  }

  // Intrinsic Operations
  LogicalResult visitExpr(IsXIntrinsicOp op);
  LogicalResult visitExpr(PlusArgsTestIntrinsicOp op);
  LogicalResult visitExpr(PlusArgsValueIntrinsicOp op);
  LogicalResult visitStmt(FPGAProbeIntrinsicOp op);
  LogicalResult visitExpr(ClockInverterIntrinsicOp op);
  LogicalResult visitExpr(ClockDividerIntrinsicOp op);
  LogicalResult visitExpr(SizeOfIntrinsicOp op);
  LogicalResult visitExpr(ClockGateIntrinsicOp op);
  LogicalResult visitExpr(LTLAndIntrinsicOp op);
  LogicalResult visitExpr(LTLOrIntrinsicOp op);
  LogicalResult visitExpr(LTLIntersectIntrinsicOp op);
  LogicalResult visitExpr(LTLDelayIntrinsicOp op);
  LogicalResult visitExpr(LTLConcatIntrinsicOp op);
  LogicalResult visitExpr(LTLRepeatIntrinsicOp op);
  LogicalResult visitExpr(LTLGoToRepeatIntrinsicOp op);
  LogicalResult visitExpr(LTLNonConsecutiveRepeatIntrinsicOp op);
  LogicalResult visitExpr(LTLNotIntrinsicOp op);
  LogicalResult visitExpr(LTLImplicationIntrinsicOp op);
  LogicalResult visitExpr(LTLUntilIntrinsicOp op);
  LogicalResult visitExpr(LTLEventuallyIntrinsicOp op);
  LogicalResult visitExpr(LTLClockIntrinsicOp op);

  template <typename TargetOp, typename IntrinsicOp>
  LogicalResult lowerVerifIntrinsicOp(IntrinsicOp op);
  LogicalResult visitStmt(VerifAssertIntrinsicOp op);
  LogicalResult visitStmt(VerifAssumeIntrinsicOp op);
  LogicalResult visitStmt(VerifCoverIntrinsicOp op);
  LogicalResult visitExpr(HasBeenResetIntrinsicOp op);
  LogicalResult visitStmt(UnclockedAssumeIntrinsicOp op);

  // Other Operations
  LogicalResult visitExpr(BitsPrimOp op);
  LogicalResult visitExpr(InvalidValueOp op);
  LogicalResult visitExpr(HeadPrimOp op);
  LogicalResult visitExpr(ShlPrimOp op);
  LogicalResult visitExpr(ShrPrimOp op);
  LogicalResult visitExpr(DShlPrimOp op) {
    return lowerDivLikeOp<comb::ShlOp, comb::ShlOp>(op);
  }
  LogicalResult visitExpr(DShrPrimOp op) {
    return lowerDivLikeOp<comb::ShrSOp, comb::ShrUOp>(op);
  }
  LogicalResult visitExpr(DShlwPrimOp op) {
    return lowerDivLikeOp<comb::ShlOp, comb::ShlOp>(op);
  }
  LogicalResult visitExpr(TailPrimOp op);
  LogicalResult visitExpr(MuxPrimOp op);
  LogicalResult visitExpr(Mux2CellIntrinsicOp op);
  LogicalResult visitExpr(Mux4CellIntrinsicOp op);
  LogicalResult visitExpr(MultibitMuxOp op);
  LogicalResult visitExpr(VerbatimExprOp op);
  LogicalResult visitExpr(XMRRefOp op);
  LogicalResult visitExpr(XMRDerefOp op);

  // Statements
  LogicalResult lowerVerificationStatement(
      Operation *op, StringRef labelPrefix, Value clock, Value predicate,
      Value enable, StringAttr messageAttr, ValueRange operands,
      StringAttr nameAttr, bool isConcurrent, EventControl eventControl);

  LogicalResult visitStmt(SkipOp op);

  FailureOr<bool> lowerConnect(Value dest, Value srcVal);
  LogicalResult visitStmt(ConnectOp op);
  LogicalResult visitStmt(MatchingConnectOp op);
  LogicalResult visitStmt(ForceOp op);
  LogicalResult visitStmt(PrintFOp op);
  LogicalResult visitStmt(StopOp op);
  LogicalResult visitStmt(AssertOp op);
  LogicalResult visitStmt(AssumeOp op);
  LogicalResult visitStmt(CoverOp op);
  LogicalResult visitStmt(AttachOp op);
  LogicalResult visitStmt(RefForceOp op);
  LogicalResult visitStmt(RefForceInitialOp op);
  LogicalResult visitStmt(RefReleaseOp op);
  LogicalResult visitStmt(RefReleaseInitialOp op);

  FailureOr<Value> lowerSubindex(SubindexOp op, Value input);
  FailureOr<Value> lowerSubaccess(SubaccessOp op, Value input);
  FailureOr<Value> lowerSubfield(SubfieldOp op, Value input);

  LogicalResult fixupLTLOps();

  Type lowerType(Type type) {
    return circuitState.lowerType(type, builder.getLoc());
  }

private:
  /// The module we're lowering into.
  hw::HWModuleOp theModule;

  /// Global state.
  CircuitLoweringState &circuitState;

  /// This builder is set to the right location for each visit call.
  ImplicitLocOpBuilder builder;

  /// Each value lowered (e.g. operation result) is kept track in this map.
  /// The key should have a FIRRTL type, the result will have an HW dialect
  /// type.
  DenseMap<Value, Value> valueMapping;

  /// Mapping from clock values to corresponding non-clock values converted
  /// via a deduped `seq.from_clock` op.
  DenseMap<Value, Value> fromClockMapping;

  /// This keeps track of constants that we have created so we can reuse them.
  /// This is populated by the getOrCreateIntConstant method.
  DenseMap<Attribute, Value> hwConstantMap;
  DenseMap<std::pair<Attribute, Type>, Attribute> hwAggregateConstantMap;

  /// This keeps track of constant X that we have created so we can reuse them.
  /// This is populated by the getOrCreateXConstant method.
  DenseMap<unsigned, Value> hwConstantXMap;
  DenseMap<Type, Value> hwConstantZMap;

  /// We auto-unique "ReadInOut" ops from wires and regs, enabling
  /// optimizations and CSEs of the read values to be more obvious.  This
  /// caches a known ReadInOutOp for the given value and is managed by
  /// `getReadValue(v)`.
  DenseMap<Value, Value> readInOutCreated;

  // We auto-unique graph-level blocks to reduce the amount of generated
  // code and ensure that side effects are properly ordered in FIRRTL.
  using AlwaysKeyType = std::tuple<Block *, sv::EventControl, Value,
                                   sv::ResetType, sv::EventControl, Value>;
  llvm::SmallDenseMap<AlwaysKeyType, std::pair<sv::AlwaysOp, sv::IfOp>>
      alwaysBlocks;
  llvm::SmallDenseMap<std::pair<Block *, Attribute>, sv::IfDefOp> ifdefBlocks;
  llvm::SmallDenseMap<Block *, sv::InitialOp> initialBlocks;

  /// A namespace that can be used to generate new symbol names that are unique
  /// within this module.
  hw::InnerSymbolNamespace moduleNamespace;

  /// A backedge builder to directly materialize values during the lowering
  /// without requiring temporary wires.
  BackedgeBuilder backedgeBuilder;
  /// Currently unresolved backedges. More precisely, a mapping from the
  /// backedge value to the value it will be replaced with. We use a MapVector
  /// so that a combinational cycles of backedges, the one backedge that gets
  /// replaced with an undriven wire is consistent.
  llvm::MapVector<Value, Value> backedges;

  /// A collection of values generated by the lowering process that may have
  /// become obsolete through subsequent parts of the lowering. This covers the
  /// values of wires that may be overridden by subsequent connects; or
  /// subaccesses that appear only as destination of a connect, and thus gets
  /// obsoleted by the connect directly updating the wire or register.
  DenseSet<Operation *> maybeUnusedValues;

  void maybeUnused(Operation *op) { maybeUnusedValues.insert(op); }
  void maybeUnused(Value value) {
    if (auto *op = value.getDefiningOp())
      maybeUnused(op);
  }

  /// A worklist of LTL operations that don't have their final type yet. The
  /// FIRRTL intrinsics for LTL ops all use `uint<1>` types, but the actual LTL
  /// ops themselves have more precise `!ltl.sequence` and `!ltl.property`
  /// types. After all LTL ops have been lowered, this worklist is used to
  /// compute their actual types (re-inferring return types) and push the
  /// updated types to their users. This also drops any `hw.wire`s in between
  /// the LTL ops, which were necessary to go from the def-before-use FIRRTL
  /// dialect to the graph-like HW dialect.
  SetVector<Operation *> ltlOpFixupWorklist;
};
} // end anonymous namespace

LogicalResult FIRRTLModuleLowering::lowerModuleOperations(
    hw::HWModuleOp module, CircuitLoweringState &loweringState) {
  return FIRRTLLowering(module, loweringState).run();
}

// This is the main entrypoint for the lowering pass.
LogicalResult FIRRTLLowering::run() {
  // FIRRTL FModule is a single block because FIRRTL ops are a DAG.  Walk
  // through each operation, lowering each in turn if we can, introducing
  // casts if we cannot.
  auto &body = theModule.getBody();

  SmallVector<Operation *, 16> opsToRemove;

  // Iterate through each operation in the module body, attempting to lower
  // each of them.  We maintain 'builder' for each invocation.
  for (auto &op : body.front().getOperations()) {
    builder.setInsertionPoint(&op);
    builder.setLoc(op.getLoc());
    auto done = succeeded(dispatchVisitor(&op));
    circuitState.processRemainingAnnotations(&op, AnnotationSet(&op));
    if (done)
      opsToRemove.push_back(&op);
    else {
      switch (handleUnloweredOp(&op)) {
      case AlreadyLowered:
        break;         // Something like hw.output, which is already lowered.
      case NowLowered: // Something handleUnloweredOp removed.
        opsToRemove.push_back(&op);
        break;
      case LoweringFailure:
        backedgeBuilder.abandon();
        return failure();
      }
    }
  }

  // Replace all backedges with uses of their regular values.  We process them
  // after the module body since the lowering table is too hard to keep up to
  // date.  Multiple operations may be lowered to the same backedge when values
  // are folded, which means we would have to scan the entire lowering table to
  // safely replace a backedge.
  for (auto &[backedge, value] : backedges) {
    SmallVector<Location> driverLocs;
    // In the case where we have backedges connected to other backedges, we have
    // to find the value that actually drives the group.
    while (true) {
      // If we find the original backedge we have some undriven logic or
      // a combinatorial loop. Bail out and provide information on the nodes.
      if (backedge == value) {
        Location edgeLoc = backedge.getLoc();
        if (driverLocs.empty()) {
          mlir::emitError(edgeLoc, "sink does not have a driver");
        } else {
          auto diag = mlir::emitError(edgeLoc, "sink in combinational loop");
          for (auto loc : driverLocs)
            diag.attachNote(loc) << "through driver here";
        }
        backedgeBuilder.abandon();
        return failure();
      }
      // If the value is not another backedge, we have found the driver.
      auto it = backedges.find(value);
      if (it == backedges.end())
        break;
      // Find what is driving the next backedge.
      driverLocs.push_back(value.getLoc());
      value = it->second;
    }
    if (auto *defOp = backedge.getDefiningOp())
      maybeUnusedValues.erase(defOp);
    backedge.replaceAllUsesWith(value);
  }

  // Now that all of the operations that can be lowered are, remove th
  // original values.  We know that any lowered operations will be dead (if
  // removed in reverse order) at this point - any users of them from
  // unremapped operations will be changed to use the newly lowered ops.
  hw::ConstantOp zeroI0;
  while (!opsToRemove.empty()) {
    auto *op = opsToRemove.pop_back_val();

    // We remove zero-width values when lowering FIRRTL ops. We can't remove
    // such a value if it escapes to a foreign op. In that case, create an
    // `hw.constant 0 : i0` to pass along.
    for (auto result : op->getResults()) {
      if (!isZeroBitFIRRTLType(result.getType()))
        continue;
      if (!zeroI0) {
        auto builder = OpBuilder::atBlockBegin(&body.front());
        zeroI0 = builder.create<hw::ConstantOp>(op->getLoc(),
                                                builder.getIntegerType(0), 0);
        maybeUnusedValues.insert(zeroI0);
      }
      result.replaceAllUsesWith(zeroI0);
    }

    if (!op->use_empty()) {
      auto d = op->emitOpError(
          "still has uses; should remove ops in reverse order of visitation");
      SmallPtrSet<Operation *, 2> visited;
      for (auto *user : op->getUsers())
        if (visited.insert(user).second)
          d.attachNote(user->getLoc())
              << "used by " << user->getName() << " op";
      return d;
    }
    maybeUnusedValues.erase(op);
    op->erase();
  }

  // Prune operations that may have become unused throughout the lowering.
  while (!maybeUnusedValues.empty()) {
    auto it = maybeUnusedValues.begin();
    auto *op = *it;
    maybeUnusedValues.erase(it);
    if (!isOpTriviallyDead(op))
      continue;
    for (auto operand : op->getOperands())
      if (auto *defOp = operand.getDefiningOp())
        maybeUnusedValues.insert(defOp);
    op->erase();
  }

  // Determine the actual types of lowered LTL operations and remove any
  // intermediate wires among them.
  if (failed(fixupLTLOps()))
    return failure();

  return backedgeBuilder.clearOrEmitError();
}

//===----------------------------------------------------------------------===//
// Helpers
//===----------------------------------------------------------------------===//

/// Create uniqued constant clocks.
Value FIRRTLLowering::getOrCreateClockConstant(seq::ClockConst clock) {
  auto attr = seq::ClockConstAttr::get(theModule.getContext(), clock);

  auto &entry = hwConstantMap[attr];
  if (entry)
    return entry;

  OpBuilder entryBuilder(&theModule.getBodyBlock()->front());
  entry = entryBuilder.create<seq::ConstClockOp>(builder.getLoc(), attr);
  return entry;
}

/// Check to see if we've already lowered the specified constant.  If so,
/// return it.  Otherwise create it and put it in the entry block for reuse.
Value FIRRTLLowering::getOrCreateIntConstant(const APInt &value) {
  auto attr = builder.getIntegerAttr(
      builder.getIntegerType(value.getBitWidth()), value);

  auto &entry = hwConstantMap[attr];
  if (entry)
    return entry;

  OpBuilder entryBuilder(&theModule.getBodyBlock()->front());
  entry = entryBuilder.create<hw::ConstantOp>(builder.getLoc(), attr);
  return entry;
}

/// Check to see if we've already created the specified aggregate constant
/// attribute. If so, return it.  Otherwise create it.
Attribute FIRRTLLowering::getOrCreateAggregateConstantAttribute(Attribute value,
                                                                Type type) {
  // Base case.
  if (hw::type_isa<IntegerType>(type))
    return builder.getIntegerAttr(type, cast<IntegerAttr>(value).getValue());

  auto cache = hwAggregateConstantMap.lookup({value, type});
  if (cache)
    return cache;

  // Recursively construct elements.
  SmallVector<Attribute> values;
  for (auto e : llvm::enumerate(cast<ArrayAttr>(value))) {
    Type subType;
    if (auto array = hw::type_dyn_cast<hw::ArrayType>(type))
      subType = array.getElementType();
    else if (auto structType = hw::type_dyn_cast<hw::StructType>(type))
      subType = structType.getElements()[e.index()].type;
    else
      assert(false && "type must be either array or struct");

    values.push_back(getOrCreateAggregateConstantAttribute(e.value(), subType));
  }

  // FIRRTL and HW have a different operand ordering for arrays.
  if (hw::type_isa<hw::ArrayType>(type))
    std::reverse(values.begin(), values.end());

  auto &entry = hwAggregateConstantMap[{value, type}];
  entry = builder.getArrayAttr(values);
  return entry;
}

/// Zero bit operands end up looking like failures from getLoweredValue.  This
/// helper function invokes the closure specified if the operand was actually
/// zero bit, or returns failure() if it was some other kind of failure.
static LogicalResult handleZeroBit(Value failedOperand,
                                   std::function<LogicalResult()> fn) {
  assert(failedOperand && "Should be called on the failed operand");
  if (!isZeroBitFIRRTLType(failedOperand.getType()))
    return failure();
  return fn();
}

/// Check to see if we've already lowered the specified constant.  If so,
/// return it.  Otherwise create it and put it in the entry block for reuse.
Value FIRRTLLowering::getOrCreateXConstant(unsigned numBits) {

  auto &entry = hwConstantXMap[numBits];
  if (entry)
    return entry;

  OpBuilder entryBuilder(&theModule.getBodyBlock()->front());
  entry = entryBuilder.create<sv::ConstantXOp>(
      builder.getLoc(), entryBuilder.getIntegerType(numBits));
  return entry;
}

Value FIRRTLLowering::getOrCreateZConstant(Type type) {
  auto &entry = hwConstantZMap[type];
  if (!entry) {
    OpBuilder entryBuilder(&theModule.getBodyBlock()->front());
    entry = entryBuilder.create<sv::ConstantZOp>(builder.getLoc(), type);
  }
  return entry;
}

/// Return the lowered HW value corresponding to the specified original value.
/// This returns a null value for FIRRTL values that haven't be lowered, e.g.
/// unknown width integers.  This returns hw::inout type values if present, it
/// does not implicitly read from them.
Value FIRRTLLowering::getPossiblyInoutLoweredValue(Value value) {
  // Block arguments are considered lowered.
  if (isa<BlockArgument>(value))
    return value;

  // If we lowered this value, then return the lowered value, otherwise fail.
  if (auto lowering = valueMapping.lookup(value)) {
    assert(!isa<FIRRTLType>(lowering.getType()) &&
           "Lowered value should be a non-FIRRTL value");
    return lowering;
  }
  return Value();
}

/// Return the lowered value corresponding to the specified original value.
/// This returns a null value for FIRRTL values that cannot be lowered, e.g.
/// unknown width integers.
Value FIRRTLLowering::getLoweredValue(Value value) {
  auto result = getPossiblyInoutLoweredValue(value);
  if (!result)
    return result;

  // If we got an inout value, implicitly read it.  FIRRTL allows direct use
  // of wires and other things that lower to inout type.
  if (isa<hw::InOutType>(result.getType()))
    return getReadValue(result);

  return result;
}

/// Return the lowered value, converting `seq.clock` to `i1.
Value FIRRTLLowering::getLoweredNonClockValue(Value value) {
  auto result = getLoweredValue(value);
  if (!result)
    return result;

  if (hw::type_isa<seq::ClockType>(result.getType()))
    return getNonClockValue(result);

  return result;
}

/// Return the lowered aggregate value whose type is converted into
/// `destType`. We have to care about the extension/truncation/signedness of
/// each element.
Value FIRRTLLowering::getExtOrTruncAggregateValue(Value array,
                                                  FIRRTLBaseType sourceType,
                                                  FIRRTLBaseType destType,
                                                  bool allowTruncate) {
  SmallVector<Value> resultBuffer;

  // Helper function to cast each element of array to dest type.
  auto cast = [&](Value value, FIRRTLBaseType sourceType,
                  FIRRTLBaseType destType) {
    auto srcWidth = firrtl::type_cast<IntType>(sourceType).getWidthOrSentinel();
    auto destWidth = firrtl::type_cast<IntType>(destType).getWidthOrSentinel();
    auto resultType = builder.getIntegerType(destWidth);

    if (srcWidth == destWidth)
      return value;

    if (srcWidth > destWidth) {
      if (allowTruncate)
        return builder.createOrFold<comb::ExtractOp>(resultType, value, 0);

      builder.emitError("operand should not be a truncation");
      return Value();
    }

    if (firrtl::type_cast<IntType>(sourceType).isSigned())
      return comb::createOrFoldSExt(value, resultType, builder);
    auto zero = getOrCreateIntConstant(destWidth - srcWidth, 0);
    return builder.createOrFold<comb::ConcatOp>(zero, value);
  };

  // This recursive function constructs the output array.
  std::function<LogicalResult(Value, FIRRTLBaseType, FIRRTLBaseType)> recurse =
      [&](Value src, FIRRTLBaseType srcType,
          FIRRTLBaseType destType) -> LogicalResult {
    return TypeSwitch<FIRRTLBaseType, LogicalResult>(srcType)
        .Case<FVectorType>([&](auto srcVectorType) {
          auto destVectorType = firrtl::type_cast<FVectorType>(destType);
          unsigned size = resultBuffer.size();
          unsigned indexWidth =
              getBitWidthFromVectorSize(srcVectorType.getNumElements());
          for (size_t i = 0, e = std::min(srcVectorType.getNumElements(),
                                          destVectorType.getNumElements());
               i != e; ++i) {
            auto iIdx = getOrCreateIntConstant(indexWidth, i);
            auto arrayIndex = builder.create<hw::ArrayGetOp>(src, iIdx);
            if (failed(recurse(arrayIndex, srcVectorType.getElementType(),
                               destVectorType.getElementType())))
              return failure();
          }
          SmallVector<Value> temp(resultBuffer.begin() + size,
                                  resultBuffer.end());
          auto array = builder.createOrFold<hw::ArrayCreateOp>(temp);
          resultBuffer.resize(size);
          resultBuffer.push_back(array);
          return success();
        })
        .Case<BundleType>([&](BundleType srcStructType) {
          auto destStructType = firrtl::type_cast<BundleType>(destType);
          unsigned size = resultBuffer.size();

          // TODO: We don't support partial connects for bundles for now.
          if (destStructType.getNumElements() != srcStructType.getNumElements())
            return failure();

          for (auto elem : llvm::enumerate(destStructType)) {
            auto structExtract =
                builder.create<hw::StructExtractOp>(src, elem.value().name);
            if (failed(recurse(structExtract,
                               srcStructType.getElementType(elem.index()),
                               destStructType.getElementType(elem.index()))))
              return failure();
          }
          SmallVector<Value> temp(resultBuffer.begin() + size,
                                  resultBuffer.end());
          auto newStruct = builder.createOrFold<hw::StructCreateOp>(
              lowerType(destStructType), temp);
          resultBuffer.resize(size);
          resultBuffer.push_back(newStruct);
          return success();
        })
        .Case<IntType>([&](auto) {
          if (auto result = cast(src, srcType, destType)) {
            resultBuffer.push_back(result);
            return success();
          }
          return failure();
        })
        .Default([&](auto) { return failure(); });
  };

  if (failed(recurse(array, sourceType, destType)))
    return Value();

  assert(resultBuffer.size() == 1 &&
         "resultBuffer must only contain a result array if `success` is true");
  return resultBuffer[0];
}

/// Return the lowered value corresponding to the specified original value and
/// then extend it to match the width of destType if needed.
///
/// This returns a null value for FIRRTL values that cannot be lowered, e.g.
/// unknown width integers.
Value FIRRTLLowering::getLoweredAndExtendedValue(Value value, Type destType) {
  assert(type_isa<FIRRTLBaseType>(value.getType()) &&
         type_isa<FIRRTLBaseType>(destType) &&
         "input/output value should be FIRRTL");

  // We only know how to extend integer types with known width.
  auto destWidth = type_cast<FIRRTLBaseType>(destType).getBitWidthOrSentinel();
  if (destWidth == -1)
    return {};

  auto result = getLoweredValue(value);
  if (!result) {
    // If this was a zero bit operand being extended, then produce a zero of
    // the right result type.  If it is just a failure, fail.
    if (!isZeroBitFIRRTLType(value.getType()))
      return {};
    // Zero bit results have to be returned as null.  The caller can handle
    // this if they want to.
    if (destWidth == 0)
      return {};
    // Otherwise, FIRRTL semantics is that an extension from a zero bit value
    // always produces a zero value in the destination width.
    return getOrCreateIntConstant(destWidth, 0);
  }

  if (destWidth ==
      cast<FIRRTLBaseType>(value.getType()).getBitWidthOrSentinel()) {
    // Lookup the lowered type of dest.
    auto loweredDstType = lowerType(destType);
    if (result.getType() != loweredDstType &&
        (isa<hw::TypeAliasType>(result.getType()) ||
         isa<hw::TypeAliasType>(loweredDstType))) {
      return builder.createOrFold<hw::BitcastOp>(loweredDstType, result);
    }
  }
  // Aggregates values
  if (isa<hw::ArrayType, hw::StructType>(result.getType())) {
    // Types already match.
    if (destType == value.getType())
      return result;

    return getExtOrTruncAggregateValue(
        result, type_cast<FIRRTLBaseType>(value.getType()),
        type_cast<FIRRTLBaseType>(destType),
        /* allowTruncate */ false);
  }

  if (isa<seq::ClockType>(result.getType())) {
    // Types already match.
    if (destType == value.getType())
      return result;
    builder.emitError("cannot use clock type as an integer");
    return {};
  }

  auto intResultType = dyn_cast<IntegerType>(result.getType());
  if (!intResultType) {
    builder.emitError("operand of type ")
        << result.getType() << " cannot be used as an integer";
    return {};
  }

  auto srcWidth = intResultType.getWidth();
  if (srcWidth == unsigned(destWidth))
    return result;

  if (srcWidth > unsigned(destWidth)) {
    builder.emitError("operand should not be a truncation");
    return {};
  }

  auto resultType = builder.getIntegerType(destWidth);

  // Extension follows the sign of the source value, not the destination.
  auto valueFIRType =
      type_cast<FIRRTLBaseType>(value.getType()).getPassiveType();
  if (type_cast<IntType>(valueFIRType).isSigned())
    return comb::createOrFoldSExt(result, resultType, builder);

  auto zero = getOrCreateIntConstant(destWidth - srcWidth, 0);
  return builder.createOrFold<comb::ConcatOp>(zero, result);
}

/// Return the lowered value corresponding to the specified original value and
/// then extended or truncated to match the width of destType if needed.
///
/// This returns a null value for FIRRTL values that cannot be lowered, e.g.
/// unknown width integers.
Value FIRRTLLowering::getLoweredAndExtOrTruncValue(Value value, Type destType) {
  assert(type_isa<FIRRTLBaseType>(value.getType()) &&
         type_isa<FIRRTLBaseType>(destType) &&
         "input/output value should be FIRRTL");

  // We only know how to adjust integer types with known width.
  auto destWidth = type_cast<FIRRTLBaseType>(destType).getBitWidthOrSentinel();
  if (destWidth == -1)
    return {};

  auto result = getLoweredValue(value);
  if (!result) {
    // If this was a zero bit operand being extended, then produce a zero of
    // the right result type.  If it is just a failure, fail.
    if (!isZeroBitFIRRTLType(value.getType()))
      return {};
    // Zero bit results have to be returned as null.  The caller can handle
    // this if they want to.
    if (destWidth == 0)
      return {};
    // Otherwise, FIRRTL semantics is that an extension from a zero bit value
    // always produces a zero value in the destination width.
    return getOrCreateIntConstant(destWidth, 0);
  }

  // Aggregates values
  if (isa<hw::ArrayType, hw::StructType>(result.getType())) {
    // Types already match.
    if (destType == value.getType())
      return result;

    return getExtOrTruncAggregateValue(
        result, type_cast<FIRRTLBaseType>(value.getType()),
        type_cast<FIRRTLBaseType>(destType),
        /* allowTruncate */ true);
  }

  auto srcWidth = type_cast<IntegerType>(result.getType()).getWidth();
  if (srcWidth == unsigned(destWidth))
    return result;

  if (destWidth == 0)
    return {};

  if (srcWidth > unsigned(destWidth)) {
    auto resultType = builder.getIntegerType(destWidth);
    return builder.createOrFold<comb::ExtractOp>(resultType, result, 0);
  }

  auto resultType = builder.getIntegerType(destWidth);

  // Extension follows the sign of the source value, not the destination.
  auto valueFIRType =
      type_cast<FIRRTLBaseType>(value.getType()).getPassiveType();
  if (type_cast<IntType>(valueFIRType).isSigned())
    return comb::createOrFoldSExt(result, resultType, builder);

  auto zero = getOrCreateIntConstant(destWidth - srcWidth, 0);
  return builder.createOrFold<comb::ConcatOp>(zero, result);
}

/// Return a lowered version of 'operand' suitable for use with substitution /
/// format strings. Zero bit operands are rewritten as one bit zeros and signed
/// integers are wrapped in $signed().
Value FIRRTLLowering::getLoweredFmtOperand(Value operand) {
  auto loweredValue = getLoweredValue(operand);
  if (!loweredValue) {
    // If this is a zero bit operand, just pass a one bit zero.
    if (!isZeroBitFIRRTLType(operand.getType()))
      return nullptr;
    loweredValue = getOrCreateIntConstant(1, 0);
  }

  // If the operand was an SInt, we want to give the user the option to print
  // it as signed decimal and have to wrap it in $signed().
  if (auto intTy = firrtl::type_cast<IntType>(operand.getType()))
    if (intTy.isSigned())
      loweredValue = builder.create<sv::SystemFunctionOp>(
          loweredValue.getType(), "signed", loweredValue);

  return loweredValue;
}

/// Set the lowered value of 'orig' to 'result', remembering this in a map.
/// This always returns success() to make it more convenient in lowering code.
///
/// Note that result may be null here if we're lowering orig to a zero-bit
/// value.
///
LogicalResult FIRRTLLowering::setLowering(Value orig, Value result) {
  if (auto origType = dyn_cast<FIRRTLType>(orig.getType())) {
    assert((!result || !type_isa<FIRRTLType>(result.getType())) &&
           "Lowering didn't turn a FIRRTL value into a non-FIRRTL value");

#ifndef NDEBUG
    auto baseType = getBaseType(origType);
    auto srcWidth = baseType.getPassiveType().getBitWidthOrSentinel();

    // Caller should pass null value iff this was a zero bit value.
    if (srcWidth != -1) {
      if (result)
        assert((srcWidth != 0) &&
               "Lowering produced value for zero width source");
      else
        assert((srcWidth == 0) &&
               "Lowering produced null value but source wasn't zero width");
    }
#endif
  } else {
    assert(result && "Lowering of foreign type produced null value");
  }

  auto &slot = valueMapping[orig];
  assert(!slot && "value lowered multiple times");
  slot = result;
  return success();
}

/// Set the lowering for a value to the specified result.  This came from a
/// possible folding, so check to see if we need to handle a constant.
LogicalResult FIRRTLLowering::setPossiblyFoldedLowering(Value orig,
                                                        Value result) {
  // If this is a constant, check to see if we have it in our unique mapping:
  // it could have come from folding an operation.
  if (auto cst = dyn_cast_or_null<hw::ConstantOp>(result.getDefiningOp())) {
    auto &entry = hwConstantMap[cst.getValueAttr()];
    if (entry == cst) {
      // We're already using an entry in the constant map, nothing to do.
    } else if (entry) {
      // We already had this constant, reuse the one we have instead of the
      // one we just folded.
      result = entry;
      cst->erase();
    } else {
      // This is a new constant.  Remember it!
      entry = cst;
      cst->moveBefore(&theModule.getBodyBlock()->front());
    }
  }

  return setLowering(orig, result);
}

/// Create a new operation with type ResultOpType and arguments CtorArgTypes,
/// then call setLowering with its result.
template <typename ResultOpType, typename... CtorArgTypes>
LogicalResult FIRRTLLowering::setLoweringTo(Operation *orig,
                                            CtorArgTypes... args) {
  auto result = builder.createOrFold<ResultOpType>(args...);
  if (auto *op = result.getDefiningOp())
    tryCopyName(op, orig);
  return setPossiblyFoldedLowering(orig->getResult(0), result);
}

/// Create a new LTL operation with type ResultOpType and arguments
/// CtorArgTypes, then call setLowering with its result. Also add the operation
/// to the worklist of LTL ops that need to have their types fixed-up after the
/// lowering.
template <typename ResultOpType, typename... CtorArgTypes>
LogicalResult FIRRTLLowering::setLoweringToLTL(Operation *orig,
                                               CtorArgTypes... args) {
  auto result = builder.createOrFold<ResultOpType>(args...);
  if (auto *op = result.getDefiningOp())
    ltlOpFixupWorklist.insert(op);
  return setPossiblyFoldedLowering(orig->getResult(0), result);
}

/// Creates a backedge of the specified result type. A backedge represents a
/// placeholder to be filled in later by a lowered value. If the backedge is not
/// updated with a real value by the end of the pass, it will be replaced with
/// an undriven wire.  Backedges are allowed to be updated to other backedges.
/// If a chain of backedges forms a combinational loop, they will be replaced
/// with an undriven wire.
Backedge FIRRTLLowering::createBackedge(Location loc, Type type) {
  auto backedge = backedgeBuilder.get(type, loc);
  backedges.insert({backedge, backedge});
  return backedge;
}

/// Sets the lowering for a value to a backedge of the specified result type.
/// This is useful for lowering types which cannot pass through a wire, or to
/// directly materialize values in operations that violate the SSA dominance
/// constraint.
Backedge FIRRTLLowering::createBackedge(Value orig, Type type) {
  auto backedge = createBackedge(orig.getLoc(), type);
  (void)setLowering(orig, backedge);
  return backedge;
}

/// If the `from` value is in fact a backedge, record that the backedge will
/// be replaced by the value.  Return true if the destination is a backedge.
bool FIRRTLLowering::updateIfBackedge(Value dest, Value src) {
  auto backedgeIt = backedges.find(dest);
  if (backedgeIt == backedges.end())
    return false;
  backedgeIt->second = src;
  return true;
}

/// Switch the insertion point of the current builder to the end of the
/// specified block and run the closure.  This correctly handles the case
/// where the closure is null, but the caller needs to make sure the block
/// exists.
void FIRRTLLowering::runWithInsertionPointAtEndOfBlock(
    std::function<void(void)> fn, Region &region) {
  if (!fn)
    return;

  auto oldIP = builder.saveInsertionPoint();

  builder.setInsertionPointToEnd(&region.front());
  fn();
  builder.restoreInsertionPoint(oldIP);
}

/// Return a read value for the specified inout operation, auto-uniquing them.
Value FIRRTLLowering::getReadValue(Value v) {
  Value result = readInOutCreated.lookup(v);
  if (result)
    return result;

  // Make sure to put the read value at the correct scope so it dominates all
  // future uses.
  auto oldIP = builder.saveInsertionPoint();
  if (auto *vOp = v.getDefiningOp()) {
    builder.setInsertionPointAfter(vOp);
  } else {
    // For reads of ports, just set the insertion point at the top of the
    // module.
    builder.setInsertionPoint(&theModule.getBodyBlock()->front());
  }

  // Instead of creating `ReadInOutOp` for `ArrayIndexInOutOp`, create
  // `ArrayGetOp` for root arrays.
  if (auto arrayIndexInout = v.getDefiningOp<sv::ArrayIndexInOutOp>()) {
    result = getReadValue(arrayIndexInout.getInput());
    result = builder.createOrFold<hw::ArrayGetOp>(result,
                                                  arrayIndexInout.getIndex());
  } else {
    // Otherwise, create a read inout operation.
    result = builder.createOrFold<sv::ReadInOutOp>(v);
  }
  builder.restoreInsertionPoint(oldIP);
  readInOutCreated.insert({v, result});
  return result;
}

Value FIRRTLLowering::getNonClockValue(Value v) {
  auto it = fromClockMapping.try_emplace(v, Value{});
  if (it.second) {
    ImplicitLocOpBuilder builder(v.getLoc(), v.getContext());
    builder.setInsertionPointAfterValue(v);
    it.first->second = builder.create<seq::FromClockOp>(v);
  }
  return it.first->second;
}

void FIRRTLLowering::addToAlwaysBlock(sv::EventControl clockEdge, Value clock,
                                      sv::ResetType resetStyle,
                                      sv::EventControl resetEdge, Value reset,
                                      std::function<void(void)> body,
                                      std::function<void(void)> resetBody) {
  AlwaysKeyType key{builder.getBlock(), clockEdge, clock,
                    resetStyle,         resetEdge, reset};
  sv::AlwaysOp alwaysOp;
  sv::IfOp insideIfOp;
  std::tie(alwaysOp, insideIfOp) = alwaysBlocks.lookup(key);

  if (!alwaysOp) {
    if (reset) {
      assert(resetStyle != sv::ResetType::NoReset);
      // Here, we want to create the folloing structure with sv.always and
      // sv.if. If `reset` is async, we need to add `reset` to a sensitivity
      // list.
      //
      // sv.always @(clockEdge or reset) {
      //   sv.if (reset) {
      //     resetBody
      //   } else {
      //     body
      //   }
      // }

      auto createIfOp = [&]() {
        // It is weird but intended. Here we want to create an empty sv.if
        // with an else block.
        insideIfOp = builder.create<sv::IfOp>(
            reset, []() {}, []() {});
      };
      if (resetStyle == sv::ResetType::AsyncReset) {
        sv::EventControl events[] = {clockEdge, resetEdge};
        Value clocks[] = {clock, reset};

        alwaysOp = builder.create<sv::AlwaysOp>(events, clocks, [&]() {
          if (resetEdge == sv::EventControl::AtNegEdge)
            llvm_unreachable("negative edge for reset is not expected");
          createIfOp();
        });
      } else {
        alwaysOp = builder.create<sv::AlwaysOp>(clockEdge, clock, createIfOp);
      }
    } else {
      assert(!resetBody);
      alwaysOp = builder.create<sv::AlwaysOp>(clockEdge, clock);
      insideIfOp = nullptr;
    }
    alwaysBlocks[key] = {alwaysOp, insideIfOp};
  }

  if (reset) {
    assert(insideIfOp && "reset body must be initialized before");
    runWithInsertionPointAtEndOfBlock(resetBody, insideIfOp.getThenRegion());
    runWithInsertionPointAtEndOfBlock(body, insideIfOp.getElseRegion());
  } else {
    runWithInsertionPointAtEndOfBlock(body, alwaysOp.getBody());
  }

  // Move the earlier always block(s) down to where the last would have been
  // inserted.  This ensures that any values used by the always blocks are
  // defined ahead of the uses, which leads to better generated Verilog.
  alwaysOp->moveBefore(builder.getInsertionBlock(),
                       builder.getInsertionPoint());
}

LogicalResult FIRRTLLowering::emitGuards(Location loc,
                                         ArrayRef<Attribute> guards,
                                         std::function<void(void)> emit) {
  if (guards.empty()) {
    emit();
    return success();
  }
  auto guard = dyn_cast<StringAttr>(guards[0]);
  if (!guard)
    return mlir::emitError(loc,
                           "elements in `guards` array must be `StringAttr`");

  // Record the guard macro to emit a declaration for it.
  circuitState.addMacroDecl(builder.getStringAttr(guard.getValue()));
  LogicalResult result = LogicalResult::failure();
  addToIfDefBlock(guard.getValue(), [&]() {
    result = emitGuards(loc, guards.drop_front(), emit);
  });
  return result;
}

void FIRRTLLowering::addToIfDefBlock(StringRef cond,
                                     std::function<void(void)> thenCtor,
                                     std::function<void(void)> elseCtor) {
  auto condAttr = builder.getStringAttr(cond);
  auto op = ifdefBlocks.lookup({builder.getBlock(), condAttr});
  if (op) {
    runWithInsertionPointAtEndOfBlock(thenCtor, op.getThenRegion());
    runWithInsertionPointAtEndOfBlock(elseCtor, op.getElseRegion());

    // Move the earlier #ifdef block(s) down to where the last would have been
    // inserted.  This ensures that any values used by the #ifdef blocks are
    // defined ahead of the uses, which leads to better generated Verilog.
    op->moveBefore(builder.getInsertionBlock(), builder.getInsertionPoint());
  } else {
    ifdefBlocks[{builder.getBlock(), condAttr}] =
        builder.create<sv::IfDefOp>(condAttr, thenCtor, elseCtor);
  }
}

void FIRRTLLowering::addToInitialBlock(std::function<void(void)> body) {
  auto op = initialBlocks.lookup(builder.getBlock());
  if (op) {
    runWithInsertionPointAtEndOfBlock(body, op.getBody());

    // Move the earlier initial block(s) down to where the last would have
    // been inserted.  This ensures that any values used by the initial blocks
    // are defined ahead of the uses, which leads to better generated Verilog.
    op->moveBefore(builder.getInsertionBlock(), builder.getInsertionPoint());
  } else {
    initialBlocks[builder.getBlock()] = builder.create<sv::InitialOp>(body);
  }
}

void FIRRTLLowering::addIfProceduralBlock(Value cond,
                                          std::function<void(void)> thenCtor,
                                          std::function<void(void)> elseCtor) {
  // Check to see if we already have an if on this condition immediately
  // before the insertion point.  If so, extend it.
  auto insertIt = builder.getInsertionPoint();
  if (insertIt != builder.getBlock()->begin())
    if (auto ifOp = dyn_cast<sv::IfOp>(*--insertIt)) {
      if (ifOp.getCond() == cond) {
        runWithInsertionPointAtEndOfBlock(thenCtor, ifOp.getThenRegion());
        runWithInsertionPointAtEndOfBlock(elseCtor, ifOp.getElseRegion());
        return;
      }
    }

  builder.create<sv::IfOp>(cond, thenCtor, elseCtor);
}

//===----------------------------------------------------------------------===//
// Special Operations
//===----------------------------------------------------------------------===//

/// Handle the case where an operation wasn't lowered.  When this happens, the
/// operands should just be unlowered non-FIRRTL values.  If the operand was
/// not lowered then leave it alone, otherwise we have a problem with
/// lowering.
///
FIRRTLLowering::UnloweredOpResult
FIRRTLLowering::handleUnloweredOp(Operation *op) {
  // Simply pass through non-FIRRTL operations and consider them already
  // lowered. This allows us to handled partially lowered inputs, and also allow
  // other FIRRTL operations to spawn additional already-lowered operations,
  // like `hw.output`.
  if (!isa<FIRRTLDialect>(op->getDialect())) {
    for (auto &operand : op->getOpOperands())
      if (auto lowered = getPossiblyInoutLoweredValue(operand.get()))
        operand.set(lowered);
    for (auto result : op->getResults())
      (void)setLowering(result, result);
    return AlreadyLowered;
  }

  // Ok, at least one operand got lowered, so this operation is using a FIRRTL
  // value, but wasn't itself lowered.  This is because the lowering is
  // incomplete. This is either a bug or incomplete implementation.
  //
  // There is one aspect of incompleteness we intentionally expect: we allow
  // primitive operations that produce a zero bit result to be ignored by the
  // lowering logic.  They don't have side effects, and handling this corner
  // case just complicates each of the lowering hooks. Instead, we just handle
  // them all right here.
  if (op->getNumResults() == 1) {
    auto resultType = op->getResult(0).getType();
    if (type_isa<FIRRTLBaseType>(resultType) &&
        isZeroBitFIRRTLType(resultType) &&
        (isExpression(op) || isa<mlir::UnrealizedConversionCastOp>(op))) {
      // Zero bit values lower to the null Value.
      (void)setLowering(op->getResult(0), Value());
      return NowLowered;
    }
  }
  op->emitOpError("LowerToHW couldn't handle this operation");
  return LoweringFailure;
}

LogicalResult FIRRTLLowering::visitExpr(ConstantOp op) {
  // Zero width values must be lowered to nothing.
  if (isZeroBitFIRRTLType(op.getType()))
    return setLowering(op, Value());

  return setLowering(op, getOrCreateIntConstant(op.getValue()));
}

LogicalResult FIRRTLLowering::visitExpr(SpecialConstantOp op) {
  Value cst;
  if (isa<ClockType>(op.getType())) {
    cst = getOrCreateClockConstant(op.getValue() ? seq::ClockConst::High
                                                 : seq::ClockConst::Low);
  } else {
    cst = getOrCreateIntConstant(APInt(/*bitWidth*/ 1, op.getValue()));
  }
  return setLowering(op, cst);
}

FailureOr<Value> FIRRTLLowering::lowerSubindex(SubindexOp op, Value input) {
  auto iIdx = getOrCreateIntConstant(
      getBitWidthFromVectorSize(
          firrtl::type_cast<FVectorType>(op.getInput().getType())
              .getNumElements()),
      op.getIndex());

  // If the input has an inout type, we need to lower to ArrayIndexInOutOp;
  // otherwise hw::ArrayGetOp.
  Value result;
  if (isa<sv::InOutType>(input.getType()))
    result = builder.createOrFold<sv::ArrayIndexInOutOp>(input, iIdx);
  else
    result = builder.createOrFold<hw::ArrayGetOp>(input, iIdx);
  if (auto *definingOp = result.getDefiningOp())
    tryCopyName(definingOp, op);
  return result;
}

FailureOr<Value> FIRRTLLowering::lowerSubaccess(SubaccessOp op, Value input) {
  Value valueIdx = getLoweredAndExtOrTruncValue(
      op.getIndex(),
      UIntType::get(op->getContext(),
                    getBitWidthFromVectorSize(
                        firrtl::type_cast<FVectorType>(op.getInput().getType())
                            .getNumElements())));
  if (!valueIdx) {
    op->emitError() << "input lowering failed";
    return failure();
  }

  // If the input has an inout type, we need to lower to ArrayIndexInOutOp;
  // otherwise, lower the op to array indexing.
  Value result;
  if (isa<sv::InOutType>(input.getType()))
    result = builder.createOrFold<sv::ArrayIndexInOutOp>(input, valueIdx);
  else
    result = createArrayIndexing(input, valueIdx);
  if (auto *definingOp = result.getDefiningOp())
    tryCopyName(definingOp, op);
  return result;
}

FailureOr<Value> FIRRTLLowering::lowerSubfield(SubfieldOp op, Value input) {
  auto resultType = lowerType(op->getResult(0).getType());
  if (!resultType || !input) {
    op->emitError() << "subfield type lowering failed";
    return failure();
  }

  // If the input has an inout type, we need to lower to StructFieldInOutOp;
  // otherwise, StructExtractOp.
  auto field = firrtl::type_cast<BundleType>(op.getInput().getType())
                   .getElementName(op.getFieldIndex());
  Value result;
  if (isa<sv::InOutType>(input.getType()))
    result = builder.createOrFold<sv::StructFieldInOutOp>(input, field);
  else
    result = builder.createOrFold<hw::StructExtractOp>(input, field);
  if (auto *definingOp = result.getDefiningOp())
    tryCopyName(definingOp, op);
  return result;
}

LogicalResult FIRRTLLowering::visitExpr(SubindexOp op) {
  if (isZeroBitFIRRTLType(op.getType()))
    return setLowering(op, Value());

  auto input = getPossiblyInoutLoweredValue(op.getInput());
  if (!input)
    return op.emitError() << "input lowering failed";

  auto result = lowerSubindex(op, input);
  if (failed(result))
    return failure();
  return setLowering(op, *result);
}

LogicalResult FIRRTLLowering::visitExpr(SubaccessOp op) {
  if (isZeroBitFIRRTLType(op.getType()))
    return setLowering(op, Value());

  auto input = getPossiblyInoutLoweredValue(op.getInput());
  if (!input)
    return op.emitError() << "input lowering failed";

  auto result = lowerSubaccess(op, input);
  if (failed(result))
    return failure();
  return setLowering(op, *result);
}

LogicalResult FIRRTLLowering::visitExpr(SubfieldOp op) {
  // firrtl.mem lowering lowers some SubfieldOps.  Zero-width can leave
  // invalid subfield accesses
  if (getLoweredValue(op) || !op.getInput())
    return success();

  if (isZeroBitFIRRTLType(op.getType()))
    return setLowering(op, Value());

  auto input = getPossiblyInoutLoweredValue(op.getInput());
  if (!input)
    return op.emitError() << "input lowering failed";

  auto result = lowerSubfield(op, input);
  if (failed(result))
    return failure();
  return setLowering(op, *result);
}

LogicalResult FIRRTLLowering::visitExpr(VectorCreateOp op) {
  auto resultType = lowerType(op.getResult().getType());
  SmallVector<Value> operands;
  // NOTE: The operand order must be inverted.
  for (auto oper : llvm::reverse(op.getOperands())) {
    auto val = getLoweredValue(oper);
    if (!val)
      return failure();
    operands.push_back(val);
  }
  return setLoweringTo<hw::ArrayCreateOp>(op, resultType, operands);
}

LogicalResult FIRRTLLowering::visitExpr(BundleCreateOp op) {
  auto resultType = lowerType(op.getResult().getType());
  SmallVector<Value> operands;
  for (auto oper : op.getOperands()) {
    auto val = getLoweredValue(oper);
    if (!val)
      return failure();
    operands.push_back(val);
  }
  return setLoweringTo<hw::StructCreateOp>(op, resultType, operands);
}

LogicalResult FIRRTLLowering::visitExpr(FEnumCreateOp op) {
  // Zero width values must be lowered to nothing.
  if (isZeroBitFIRRTLType(op.getType()))
    return setLowering(op, Value());

  auto input = getLoweredValue(op.getInput());
  auto tagName = op.getFieldNameAttr();
  auto type = lowerType(op.getType());

  if (auto structType = dyn_cast<hw::StructType>(type)) {
    auto enumType = structType.getFieldType("tag");
    auto enumAttr = hw::EnumFieldAttr::get(op.getLoc(), tagName, enumType);
    auto enumOp = builder.create<hw::EnumConstantOp>(enumAttr);
    auto unionType = structType.getFieldType("body");
    auto unionOp = builder.create<hw::UnionCreateOp>(unionType, tagName, input);
    SmallVector<Value> operands = {enumOp.getResult(), unionOp.getResult()};
    return setLoweringTo<hw::StructCreateOp>(op, structType, operands);
  }

  return setLoweringTo<hw::EnumConstantOp>(
      op, hw::EnumFieldAttr::get(op.getLoc(), tagName, type));
}

LogicalResult FIRRTLLowering::visitExpr(AggregateConstantOp op) {
  auto resultType = lowerType(op.getResult().getType());
  auto attr =
      getOrCreateAggregateConstantAttribute(op.getFieldsAttr(), resultType);

  return setLoweringTo<hw::AggregateConstantOp>(op, resultType,
                                                cast<ArrayAttr>(attr));
}

LogicalResult FIRRTLLowering::visitExpr(IsTagOp op) {
  auto tagName = op.getFieldNameAttr();
  auto lhs = getLoweredValue(op.getInput());
  if (isa<hw::StructType>(lhs.getType()))
    lhs = builder.create<hw::StructExtractOp>(lhs, "tag");
  auto enumField = hw::EnumFieldAttr::get(op.getLoc(), tagName, lhs.getType());
  auto rhs = builder.create<hw::EnumConstantOp>(enumField);
  return setLoweringTo<hw::EnumCmpOp>(op, lhs, rhs);
}

LogicalResult FIRRTLLowering::visitExpr(SubtagOp op) {
  // Zero width values must be lowered to nothing.
  if (isZeroBitFIRRTLType(op.getType()))
    return setLowering(op, Value());

  auto tagName = op.getFieldNameAttr();
  auto input = getLoweredValue(op.getInput());
  auto field = builder.create<hw::StructExtractOp>(input, "body");
  return setLoweringTo<hw::UnionExtractOp>(op, field, tagName);
}

//===----------------------------------------------------------------------===//
// Declarations
//===----------------------------------------------------------------------===//

LogicalResult FIRRTLLowering::visitDecl(WireOp op) {
  auto origResultType = op.getResult().getType();

  // Foreign types lower to a backedge that needs to be resolved by a later
  // connect op.
  if (!type_isa<FIRRTLType>(origResultType)) {
    createBackedge(op.getResult(), origResultType);
    return success();
  }

  auto resultType = lowerType(origResultType);
  if (!resultType)
    return failure();

  if (resultType.isInteger(0)) {
    if (op.getInnerSym())
      return op.emitError("zero width wire is referenced by name [")
             << *op.getInnerSym() << "] (e.g. in an XMR) but must be removed";
    return setLowering(op.getResult(), Value());
  }

  // Name attr is required on sv.wire but optional on firrtl.wire.
  auto innerSym = lowerInnerSymbol(op);
  auto name = op.getNameAttr();
  // This is not a temporary wire created by the compiler, so attach a symbol
  // name.
  auto wire = builder.create<hw::WireOp>(
      op.getLoc(), getOrCreateZConstant(resultType), name, innerSym);

  if (auto svAttrs = sv::getSVAttributes(op))
    sv::setSVAttributes(wire, svAttrs);

  return setLowering(op.getResult(), wire);
}

LogicalResult FIRRTLLowering::visitDecl(VerbatimWireOp op) {
  auto resultTy = lowerType(op.getType());
  if (!resultTy)
    return failure();
  resultTy = sv::InOutType::get(op.getContext(), resultTy);

  SmallVector<Value, 4> operands;
  operands.reserve(op.getSubstitutions().size());
  for (auto operand : op.getSubstitutions()) {
    auto lowered = getLoweredValue(operand);
    if (!lowered)
      return failure();
    operands.push_back(lowered);
  }

  ArrayAttr symbols = op.getSymbolsAttr();
  if (!symbols)
    symbols = ArrayAttr::get(op.getContext(), {});

  return setLoweringTo<sv::VerbatimExprSEOp>(op, resultTy, op.getTextAttr(),
                                             operands, symbols);
}

LogicalResult FIRRTLLowering::visitDecl(NodeOp op) {
  auto operand = getLoweredValue(op.getInput());
  if (!operand)
    return handleZeroBit(op.getInput(), [&]() -> LogicalResult {
      if (op.getInnerSym())
        return op.emitError("zero width node is referenced by name [")
               << *op.getInnerSym()
               << "] (e.g. in an XMR) but must be "
                  "removed";
      return setLowering(op.getResult(), Value());
    });

  // Node operations are logical noops, but may carry annotations or be
  // referred to through an inner name. If a don't touch is present, ensure
  // that we have a symbol name so we can keep the node as a wire.
  auto name = op.getNameAttr();
  auto innerSym = lowerInnerSymbol(op);

  if (innerSym)
    operand = builder.create<hw::WireOp>(operand, name, innerSym);

  // Move SV attributes.
  if (auto svAttrs = sv::getSVAttributes(op)) {
    if (!innerSym)
      operand = builder.create<hw::WireOp>(operand, name);
    sv::setSVAttributes(operand.getDefiningOp(), svAttrs);
  }

  return setLowering(op.getResult(), operand);
}

LogicalResult FIRRTLLowering::visitDecl(RegOp op) {
  auto resultType = lowerType(op.getResult().getType());
  if (!resultType)
    return failure();
  if (resultType.isInteger(0))
    return setLowering(op.getResult(), Value());

  Value clockVal = getLoweredValue(op.getClockVal());
  if (!clockVal)
    return failure();

  // Create a reg op, wiring itself to its input.
  auto innerSym = lowerInnerSymbol(op);
  Backedge inputEdge = backedgeBuilder.get(resultType);
  auto reg = builder.create<seq::FirRegOp>(inputEdge, clockVal,
                                           op.getNameAttr(), innerSym);

  // Pass along the start and end random initialization bits for this register.
  if (auto randomRegister = op->getAttr("firrtl.random_init_register"))
    reg->setAttr("firrtl.random_init_register", randomRegister);
  if (auto randomStart = op->getAttr("firrtl.random_init_start"))
    reg->setAttr("firrtl.random_init_start", randomStart);
  if (auto randomEnd = op->getAttr("firrtl.random_init_end"))
    reg->setAttr("firrtl.random_init_end", randomEnd);

  // Move SV attributes.
  if (auto svAttrs = sv::getSVAttributes(op))
    sv::setSVAttributes(reg, svAttrs);

  inputEdge.setValue(reg);
  (void)setLowering(op.getResult(), reg);
  return success();
}

LogicalResult FIRRTLLowering::visitDecl(RegResetOp op) {
  auto resultType = lowerType(op.getResult().getType());
  if (!resultType)
    return failure();
  if (resultType.isInteger(0))
    return setLowering(op.getResult(), Value());

  Value clockVal = getLoweredValue(op.getClockVal());
  Value resetSignal = getLoweredValue(op.getResetSignal());
  // Reset values may be narrower than the register.  Extend appropriately.
  Value resetValue = getLoweredAndExtOrTruncValue(
      op.getResetValue(), type_cast<FIRRTLBaseType>(op.getResult().getType()));

  if (!clockVal || !resetSignal || !resetValue)
    return failure();

  // Create a reg op, wiring itself to its input.
  auto innerSym = lowerInnerSymbol(op);
  bool isAsync = type_isa<AsyncResetType>(op.getResetSignal().getType());
  Backedge inputEdge = backedgeBuilder.get(resultType);
  auto reg =
      builder.create<seq::FirRegOp>(inputEdge, clockVal, op.getNameAttr(),
                                    resetSignal, resetValue, innerSym, isAsync);

  // Pass along the start and end random initialization bits for this register.
  if (auto randomRegister = op->getAttr("firrtl.random_init_register"))
    reg->setAttr("firrtl.random_init_register", randomRegister);
  if (auto randomStart = op->getAttr("firrtl.random_init_start"))
    reg->setAttr("firrtl.random_init_start", randomStart);
  if (auto randomEnd = op->getAttr("firrtl.random_init_end"))
    reg->setAttr("firrtl.random_init_end", randomEnd);

  // Move SV attributes.
  if (auto svAttrs = sv::getSVAttributes(op))
    sv::setSVAttributes(reg, svAttrs);

  inputEdge.setValue(reg);
  (void)setLowering(op.getResult(), reg);

  return success();
}

LogicalResult FIRRTLLowering::visitDecl(MemOp op) {
  // TODO: Remove this restriction and preserve aggregates in
  // memories.
  if (type_isa<BundleType>(op.getDataType()))
    return op.emitOpError(
        "should have already been lowered from a ground type to an aggregate "
        "type using the LowerTypes pass. Use "
        "'firtool --lower-types' or 'circt-opt "
        "--pass-pipeline='firrtl.circuit(firrtl-lower-types)' "
        "to run this.");

  FirMemory memSummary = op.getSummary();

  // Create the memory declaration.
  auto memType = seq::FirMemType::get(
      op.getContext(), memSummary.depth, memSummary.dataWidth,
      memSummary.isMasked ? std::optional<uint32_t>(memSummary.maskBits)
                          : std::optional<uint32_t>());

  seq::FirMemInitAttr memInit;
  if (auto init = op.getInitAttr())
    memInit = seq::FirMemInitAttr::get(init.getContext(), init.getFilename(),
                                       init.getIsBinary(), init.getIsInline());

  auto memDecl = builder.create<seq::FirMemOp>(
      memType, memSummary.readLatency, memSummary.writeLatency,
      memSummary.readUnderWrite, memSummary.writeUnderWrite, op.getNameAttr(),
      op.getInnerSymAttr(), memInit, op.getPrefixAttr(), Attribute{});

  // If the module is outside the DUT, set the appropriate output directory for
  // the memory.
  if (!circuitState.isInDUT(theModule))
    if (auto testBenchDir = circuitState.getTestBenchDirectory())
      memDecl.setOutputFileAttr(testBenchDir);

  // Memories return multiple structs, one for each port, which means we
  // have two layers of type to split apart.
  for (size_t i = 0, e = op.getNumResults(); i != e; ++i) {

    auto addOutput = [&](StringRef field, size_t width, Value value) {
      for (auto &a : getAllFieldAccesses(op.getResult(i), field)) {
        if (width > 0)
          (void)setLowering(a, value);
        else
          a->eraseOperand(0);
      }
    };

    auto addInput = [&](StringRef field, Value backedge) {
      for (auto a : getAllFieldAccesses(op.getResult(i), field)) {
        if (cast<FIRRTLBaseType>(a.getType())
                .getPassiveType()
                .getBitWidthOrSentinel() > 0)
          (void)setLowering(a, backedge);
        else
          a->eraseOperand(0);
      }
    };

    auto addInputPort = [&](StringRef field, size_t width) -> Value {
      // If the memory is 0-width, do not materialize any connections to it.
      // However, `seq.firmem` now requires a 1-bit input, so materialize
      // a dummy x value to provide it with.
      Value backedge, portValue;
      if (width == 0) {
        portValue = getOrCreateXConstant(1);
      } else {
        auto portType = IntegerType::get(op.getContext(), width);
        backedge = portValue = createBackedge(builder.getLoc(), portType);
      }
      addInput(field, backedge);
      return portValue;
    };

    auto addClock = [&](StringRef field) -> Value {
      Type clockTy = seq::ClockType::get(op.getContext());
      Value portValue = createBackedge(builder.getLoc(), clockTy);
      addInput(field, portValue);
      return portValue;
    };

    auto memportKind = op.getPortKind(i);
    if (memportKind == MemOp::PortKind::Read) {
      auto addr = addInputPort("addr", op.getAddrBits());
      auto en = addInputPort("en", 1);
      auto clk = addClock("clk");
      auto data = builder.create<seq::FirMemReadOp>(memDecl, addr, clk, en);
      addOutput("data", memSummary.dataWidth, data);
    } else if (memportKind == MemOp::PortKind::ReadWrite) {
      auto addr = addInputPort("addr", op.getAddrBits());
      auto en = addInputPort("en", 1);
      auto clk = addClock("clk");
      // If maskBits =1, then And the mask field with enable, and update the
      // enable. Else keep mask port.
      auto mode = addInputPort("wmode", 1);
      if (!memSummary.isMasked)
        mode = builder.createOrFold<comb::AndOp>(mode, addInputPort("wmask", 1),
                                                 true);
      auto wdata = addInputPort("wdata", memSummary.dataWidth);
      // Ignore mask port, if maskBits =1
      Value mask;
      if (memSummary.isMasked)
        mask = addInputPort("wmask", memSummary.maskBits);
      auto rdata = builder.create<seq::FirMemReadWriteOp>(
          memDecl, addr, clk, en, wdata, mode, mask);
      addOutput("rdata", memSummary.dataWidth, rdata);
    } else {
      auto addr = addInputPort("addr", op.getAddrBits());
      // If maskBits =1, then And the mask field with enable, and update the
      // enable. Else keep mask port.
      auto en = addInputPort("en", 1);
      if (!memSummary.isMasked)
        en = builder.createOrFold<comb::AndOp>(en, addInputPort("mask", 1),
                                               true);
      auto clk = addClock("clk");
      auto data = addInputPort("data", memSummary.dataWidth);
      // Ignore mask port, if maskBits =1
      Value mask;
      if (memSummary.isMasked)
        mask = addInputPort("mask", memSummary.maskBits);
      builder.create<seq::FirMemWriteOp>(memDecl, addr, clk, en, data, mask);
    }
  }

  return success();
}

LogicalResult FIRRTLLowering::visitDecl(InstanceOp oldInstance) {
  Operation *oldModule =
      oldInstance.getReferencedModule(circuitState.getInstanceGraph());

  auto newModule = circuitState.getNewModule(oldModule);
  if (!newModule) {
    oldInstance->emitOpError("could not find module [")
        << oldInstance.getModuleName() << "] referenced by instance";
    return failure();
  }

  // If this is a referenced to a parameterized extmodule, then bring the
  // parameters over to this instance.
  ArrayAttr parameters;
  if (auto oldExtModule = dyn_cast<FExtModuleOp>(oldModule))
    parameters = getHWParameters(oldExtModule, /*ignoreValues=*/false);

  // Decode information about the input and output ports on the referenced
  // module.
  SmallVector<PortInfo, 8> portInfo = cast<FModuleLike>(oldModule).getPorts();

  // Build an index from the name attribute to an index into portInfo, so we
  // can do efficient lookups.
  llvm::SmallDenseMap<Attribute, unsigned> portIndicesByName;
  for (unsigned portIdx = 0, e = portInfo.size(); portIdx != e; ++portIdx)
    portIndicesByName[portInfo[portIdx].name] = portIdx;

  // Ok, get ready to create the new instance operation.  We need to prepare
  // input operands.
  SmallVector<Value, 8> operands;
  for (size_t portIndex = 0, e = portInfo.size(); portIndex != e; ++portIndex) {
    auto &port = portInfo[portIndex];
    auto portType = lowerType(port.type);
    if (!portType) {
      oldInstance->emitOpError("could not lower type of port ") << port.name;
      return failure();
    }

    // Drop zero bit input/inout ports.
    if (portType.isInteger(0))
      continue;

    // We wire outputs up after creating the instance.
    if (port.isOutput())
      continue;

    auto portResult = oldInstance.getResult(portIndex);
    assert(portResult && "invalid IR, couldn't find port");

    // Replace the input port with a backedge.  If it turns out that this port
    // is never driven, an uninitialized wire will be materialized at the end.
    if (port.isInput()) {
      operands.push_back(createBackedge(portResult, portType));
      continue;
    }

    // If the result has an analog type and is used only by attach op, try
    // eliminating a temporary wire by directly using an attached value.
    if (type_isa<AnalogType>(portResult.getType()) && portResult.hasOneUse()) {
      if (auto attach = dyn_cast<AttachOp>(*portResult.getUsers().begin())) {
        if (auto source = getSingleNonInstanceOperand(attach)) {
          auto loweredResult = getPossiblyInoutLoweredValue(source);
          operands.push_back(loweredResult);
          (void)setLowering(portResult, loweredResult);
          continue;
        }
      }
    }

    // Create a wire for each inout operand, so there is something to connect
    // to. The instance becomes the sole driver of this wire.
    auto wire = builder.create<sv::WireOp>(
        portType, "." + port.getName().str() + ".wire");

    // Know that the argument FIRRTL value is equal to this wire, allowing
    // connects to it to be lowered.
    (void)setLowering(portResult, wire);

    operands.push_back(wire);
  }

  // If this instance is destined to be lowered to a bind, generate a symbol
  // for it and generate a bind op.  Enter the bind into global
  // CircuitLoweringState so that this can be moved outside of module once
  // we're guaranteed to not be a parallel context.
  auto innerSym = oldInstance.getInnerSymAttr();
  if (oldInstance.getLowerToBind()) {
    if (!innerSym)
      std::tie(innerSym, std::ignore) = getOrAddInnerSym(
          oldInstance.getContext(), oldInstance.getInnerSymAttr(), 0,
          [&]() -> hw::InnerSymbolNamespace & { return moduleNamespace; });

    auto bindOp = builder.create<sv::BindOp>(theModule.getNameAttr(),
                                             innerSym.getSymName());
    // If the lowered op already had output file information, then use that.
    // Otherwise, generate some default bind information.
    if (auto outputFile = oldInstance->getAttr("output_file"))
      bindOp->setAttr("output_file", outputFile);
    // Add the bind to the circuit state.  This will be moved outside of the
    // encapsulating module after all modules have been processed in parallel.
    circuitState.addBind(bindOp);
  }

  // Create the new hw.instance operation.
  auto newInstance = builder.create<hw::InstanceOp>(
      newModule, oldInstance.getNameAttr(), operands, parameters, innerSym);

  if (oldInstance.getLowerToBind())
    newInstance->setAttr("doNotPrint", builder.getBoolAttr(true));

  if (newInstance.getInnerSymAttr())
    if (auto forceName = circuitState.instanceForceNames.lookup(
            {cast<hw::HWModuleOp>(newInstance->getParentOp()).getNameAttr(),
             newInstance.getInnerNameAttr()}))
      newInstance->setAttr("hw.verilogName", forceName);

  // Now that we have the new hw.instance, we need to remap all of the users
  // of the outputs/results to the values returned by the instance.
  unsigned resultNo = 0;
  for (size_t portIndex = 0, e = portInfo.size(); portIndex != e; ++portIndex) {
    auto &port = portInfo[portIndex];
    if (!port.isOutput() || isZeroBitFIRRTLType(port.type))
      continue;

    Value resultVal = newInstance.getResult(resultNo);

    auto oldPortResult = oldInstance.getResult(portIndex);
    (void)setLowering(oldPortResult, resultVal);
    ++resultNo;
  }
  return success();
}

//===----------------------------------------------------------------------===//
// Unary Operations
//===----------------------------------------------------------------------===//

// Lower a cast that is a noop at the HW level.
LogicalResult FIRRTLLowering::lowerNoopCast(Operation *op) {
  auto operand = getPossiblyInoutLoweredValue(op->getOperand(0));
  if (!operand)
    return failure();

  // Noop cast.
  return setLowering(op->getResult(0), operand);
}

LogicalResult FIRRTLLowering::visitExpr(AsSIntPrimOp op) {
  if (isa<ClockType>(op.getInput().getType()))
    return setLowering(op->getResult(0),
                       getLoweredNonClockValue(op.getInput()));
  return lowerNoopCast(op);
}

LogicalResult FIRRTLLowering::visitExpr(AsUIntPrimOp op) {
  if (isa<ClockType>(op.getInput().getType()))
    return setLowering(op->getResult(0),
                       getLoweredNonClockValue(op.getInput()));
  return lowerNoopCast(op);
}

LogicalResult FIRRTLLowering::visitExpr(AsClockPrimOp op) {
  return setLoweringTo<seq::ToClockOp>(op, getLoweredValue(op.getInput()));
}

LogicalResult FIRRTLLowering::visitUnrealizedConversionCast(
    mlir::UnrealizedConversionCastOp op) {
  // General lowering for non-unary casts.
  if (op.getNumOperands() != 1 || op.getNumResults() != 1)
    return failure();

  auto operand = op.getOperand(0);
  auto result = op.getResult(0);

  // FIRRTL -> FIRRTL
  if (type_isa<FIRRTLType>(operand.getType()) &&
      type_isa<FIRRTLType>(result.getType()))
    return lowerNoopCast(op);

  // other -> FIRRTL
  // other -> other
  if (!type_isa<FIRRTLType>(operand.getType())) {
    if (type_isa<FIRRTLType>(result.getType()))
      return setLowering(result, getPossiblyInoutLoweredValue(operand));
    return failure(); // general foreign op lowering for other -> other
  }

  // FIRRTL -> other
  // Otherwise must be a conversion from FIRRTL type to standard type.
  auto lowered_result = getLoweredValue(operand);
  if (!lowered_result) {
    // If this is a conversion from a zero bit HW type to firrtl value, then
    // we want to successfully lower this to a null Value.
    if (operand.getType().isSignlessInteger(0)) {
      return setLowering(result, Value());
    }
    return failure();
  }

  // We lower builtin.unrealized_conversion_cast converting from a firrtl type
  // to a standard type into the lowered operand.
  result.replaceAllUsesWith(lowered_result);
  return success();
}

LogicalResult FIRRTLLowering::visitExpr(HWStructCastOp op) {
  // Conversions from hw struct types to FIRRTL types are lowered as the
  // input operand.
  if (auto opStructType = dyn_cast<hw::StructType>(op.getOperand().getType()))
    return setLowering(op, op.getOperand());

  // Otherwise must be a conversion from FIRRTL bundle type to hw struct
  // type.
  auto result = getLoweredValue(op.getOperand());
  if (!result)
    return failure();

  // We lower firrtl.stdStructCast converting from a firrtl bundle to an hw
  // struct type into the lowered operand.
  op.replaceAllUsesWith(result);
  return success();
}

LogicalResult FIRRTLLowering::visitExpr(BitCastOp op) {
  auto operand = getLoweredValue(op.getOperand());
  if (!operand)
    return failure();
  auto resultType = lowerType(op.getType());
  if (!resultType)
    return failure();

  return setLoweringTo<hw::BitcastOp>(op, resultType, operand);
}

LogicalResult FIRRTLLowering::visitExpr(CvtPrimOp op) {
  auto operand = getLoweredValue(op.getOperand());
  if (!operand) {
    return handleZeroBit(op.getOperand(), [&]() {
      // Unsigned zero bit to Signed is 1b0.
      if (type_cast<IntType>(op.getOperand().getType()).isUnsigned())
        return setLowering(op, getOrCreateIntConstant(1, 0));
      // Signed->Signed is a zero bit value.
      return setLowering(op, Value());
    });
  }

  // Signed to signed is a noop.
  if (type_cast<IntType>(op.getOperand().getType()).isSigned())
    return setLowering(op, operand);

  // Otherwise prepend a zero bit.
  auto zero = getOrCreateIntConstant(1, 0);
  return setLoweringTo<comb::ConcatOp>(op, zero, operand);
}

LogicalResult FIRRTLLowering::visitExpr(NotPrimOp op) {
  auto operand = getLoweredValue(op.getInput());
  if (!operand)
    return failure();
  // ~x  ---> x ^ 0xFF
  auto allOnes = getOrCreateIntConstant(
      APInt::getAllOnes(operand.getType().getIntOrFloatBitWidth()));
  return setLoweringTo<comb::XorOp>(op, operand, allOnes, true);
}

LogicalResult FIRRTLLowering::visitExpr(NegPrimOp op) {
  // FIRRTL negate always adds a bit.
  // -x ---> 0-sext(x) or 0-zext(x)
  auto operand = getLoweredAndExtendedValue(op.getInput(), op.getType());
  if (!operand)
    return failure();

  auto resultType = lowerType(op.getType());

  auto zero = getOrCreateIntConstant(resultType.getIntOrFloatBitWidth(), 0);
  return setLoweringTo<comb::SubOp>(op, zero, operand, true);
}

// Pad is a noop or extension operation.
LogicalResult FIRRTLLowering::visitExpr(PadPrimOp op) {
  auto operand = getLoweredAndExtendedValue(op.getInput(), op.getType());
  if (!operand)
    return failure();
  return setLowering(op, operand);
}

LogicalResult FIRRTLLowering::visitExpr(XorRPrimOp op) {
  auto operand = getLoweredValue(op.getInput());
  if (!operand) {
    return handleZeroBit(op.getInput(), [&]() {
      return setLowering(op, getOrCreateIntConstant(1, 0));
    });
    return failure();
  }

  return setLoweringTo<comb::ParityOp>(op, builder.getIntegerType(1), operand,
                                       true);
}

LogicalResult FIRRTLLowering::visitExpr(AndRPrimOp op) {
  auto operand = getLoweredValue(op.getInput());
  if (!operand) {
    return handleZeroBit(op.getInput(), [&]() {
      return setLowering(op, getOrCreateIntConstant(1, 1));
    });
  }

  // Lower AndR to == -1
  return setLoweringTo<comb::ICmpOp>(
      op, ICmpPredicate::eq, operand,
      getOrCreateIntConstant(
          APInt::getAllOnes(operand.getType().getIntOrFloatBitWidth())),
      true);
}

LogicalResult FIRRTLLowering::visitExpr(OrRPrimOp op) {
  auto operand = getLoweredValue(op.getInput());
  if (!operand) {
    return handleZeroBit(op.getInput(), [&]() {
      return setLowering(op, getOrCreateIntConstant(1, 0));
    });
    return failure();
  }

  // Lower OrR to != 0
  return setLoweringTo<comb::ICmpOp>(
      op, ICmpPredicate::ne, operand,
      getOrCreateIntConstant(operand.getType().getIntOrFloatBitWidth(), 0),
      true);
}

//===----------------------------------------------------------------------===//
// Binary Operations
//===----------------------------------------------------------------------===//

template <typename ResultOpType>
LogicalResult FIRRTLLowering::lowerBinOpToVariadic(Operation *op) {
  auto resultType = op->getResult(0).getType();
  auto lhs = getLoweredAndExtendedValue(op->getOperand(0), resultType);
  auto rhs = getLoweredAndExtendedValue(op->getOperand(1), resultType);
  if (!lhs || !rhs)
    return failure();

  return setLoweringTo<ResultOpType>(op, lhs, rhs, true);
}

/// Element-wise logical operations can be lowered into bitcast and normal comb
/// operations. Eventually we might want to introduce elementwise operations
/// into HW/SV level as well.
template <typename ResultOpType>
LogicalResult FIRRTLLowering::lowerElementwiseLogicalOp(Operation *op) {
  auto resultType = op->getResult(0).getType();
  auto lhs = getLoweredAndExtendedValue(op->getOperand(0), resultType);
  auto rhs = getLoweredAndExtendedValue(op->getOperand(1), resultType);

  if (!lhs || !rhs)
    return failure();
  auto bitwidth = firrtl::getBitWidth(type_cast<FIRRTLBaseType>(resultType));

  if (!bitwidth)
    return failure();

  // TODO: Introduce elementwise operations to HW dialect instead of abusing
  // bitcast operations.
  auto intType = builder.getIntegerType(*bitwidth);
  auto retType = lhs.getType();
  lhs = builder.createOrFold<hw::BitcastOp>(intType, lhs);
  rhs = builder.createOrFold<hw::BitcastOp>(intType, rhs);
  auto result = builder.createOrFold<ResultOpType>(lhs, rhs, /*twoState=*/true);
  return setLoweringTo<hw::BitcastOp>(op, retType, result);
}

/// lowerBinOp extends each operand to the destination type, then performs the
/// specified binary operator.
template <typename ResultUnsignedOpType, typename ResultSignedOpType>
LogicalResult FIRRTLLowering::lowerBinOp(Operation *op) {
  // Extend the two operands to match the destination type.
  auto resultType = op->getResult(0).getType();
  auto lhs = getLoweredAndExtendedValue(op->getOperand(0), resultType);
  auto rhs = getLoweredAndExtendedValue(op->getOperand(1), resultType);
  if (!lhs || !rhs)
    return failure();

  // Emit the result operation.
  if (type_cast<IntType>(resultType).isSigned())
    return setLoweringTo<ResultSignedOpType>(op, lhs, rhs, true);
  return setLoweringTo<ResultUnsignedOpType>(op, lhs, rhs, true);
}

/// lowerCmpOp extends each operand to the longest type, then performs the
/// specified binary operator.
LogicalResult FIRRTLLowering::lowerCmpOp(Operation *op, ICmpPredicate signedOp,
                                         ICmpPredicate unsignedOp) {
  // Extend the two operands to match the longest type.
  auto lhsIntType = type_cast<IntType>(op->getOperand(0).getType());
  auto rhsIntType = type_cast<IntType>(op->getOperand(1).getType());
  if (!lhsIntType.hasWidth() || !rhsIntType.hasWidth())
    return failure();

  auto cmpType = getWidestIntType(lhsIntType, rhsIntType);
  if (cmpType.getWidth() == 0) // Handle 0-width inputs by promoting to 1 bit.
    cmpType = UIntType::get(builder.getContext(), 1);
  auto lhs = getLoweredAndExtendedValue(op->getOperand(0), cmpType);
  auto rhs = getLoweredAndExtendedValue(op->getOperand(1), cmpType);
  if (!lhs || !rhs)
    return failure();

  // Emit the result operation.
  Type resultType = builder.getIntegerType(1);
  return setLoweringTo<comb::ICmpOp>(
      op, resultType, lhsIntType.isSigned() ? signedOp : unsignedOp, lhs, rhs,
      true);
}

/// Lower a divide or dynamic shift, where the operation has to be performed
/// in the widest type of the result and two inputs then truncated down.
template <typename SignedOp, typename UnsignedOp>
LogicalResult FIRRTLLowering::lowerDivLikeOp(Operation *op) {
  // hw has equal types for these, firrtl doesn't.  The type of the firrtl
  // RHS may be wider than the LHS, and we cannot truncate off the high bits
  // (because an overlarge amount is supposed to shift in sign or zero bits).
  auto opType = type_cast<IntType>(op->getResult(0).getType());
  if (opType.getWidth() == 0)
    return setLowering(op->getResult(0), Value());

  auto resultType = getWidestIntType(opType, op->getOperand(1).getType());
  resultType = getWidestIntType(resultType, op->getOperand(0).getType());
  auto lhs = getLoweredAndExtendedValue(op->getOperand(0), resultType);
  auto rhs = getLoweredAndExtendedValue(op->getOperand(1), resultType);
  if (!lhs || !rhs)
    return failure();

  Value result;
  if (opType.isSigned())
    result = builder.createOrFold<SignedOp>(lhs, rhs, true);
  else
    result = builder.createOrFold<UnsignedOp>(lhs, rhs, true);

  if (auto *definingOp = result.getDefiningOp())
    tryCopyName(definingOp, op);

  if (resultType == opType)
    return setLowering(op->getResult(0), result);
  return setLoweringTo<comb::ExtractOp>(op, lowerType(opType), result, 0);
}

LogicalResult FIRRTLLowering::visitExpr(CatPrimOp op) {
  auto lhs = getLoweredValue(op.getLhs());
  auto rhs = getLoweredValue(op.getRhs());
  if (!lhs) {
    return handleZeroBit(op.getLhs(), [&]() {
      if (rhs) // cat(0bit, x) --> x
        return setLowering(op, rhs);
      // cat(0bit, 0bit) --> 0bit
      return handleZeroBit(op.getRhs(),
                           [&]() { return setLowering(op, Value()); });
    });
  }

  if (!rhs) // cat(x, 0bit) --> x
    return handleZeroBit(op.getRhs(), [&]() { return setLowering(op, lhs); });

  return setLoweringTo<comb::ConcatOp>(op, lhs, rhs);
}

//===----------------------------------------------------------------------===//
// Verif Operations
//===----------------------------------------------------------------------===//

LogicalResult FIRRTLLowering::visitExpr(IsXIntrinsicOp op) {
  auto input = getLoweredNonClockValue(op.getArg());
  if (!input)
    return failure();

  if (!isa<IntType>(input.getType())) {
    auto srcType = op.getArg().getType();
    auto bitwidth = firrtl::getBitWidth(type_cast<FIRRTLBaseType>(srcType));
    assert(bitwidth && "Unknown width");
    auto intType = builder.getIntegerType(*bitwidth);
    input = builder.createOrFold<hw::BitcastOp>(intType, input);
  }

  return setLoweringTo<comb::ICmpOp>(
      op, ICmpPredicate::ceq, input,
      getOrCreateXConstant(input.getType().getIntOrFloatBitWidth()), true);
}

LogicalResult FIRRTLLowering::visitStmt(FPGAProbeIntrinsicOp op) {
  auto operand = getLoweredValue(op.getInput());
  builder.create<hw::WireOp>(operand);
  return success();
}

LogicalResult FIRRTLLowering::visitExpr(PlusArgsTestIntrinsicOp op) {
  return setLoweringTo<sim::PlusArgsTestOp>(op, builder.getIntegerType(1),
                                            op.getFormatStringAttr());
}

LogicalResult FIRRTLLowering::visitExpr(PlusArgsValueIntrinsicOp op) {
  auto type = lowerType(op.getResult().getType());
  if (!type)
    return failure();

  auto valueOp = builder.create<sim::PlusArgsValueOp>(
      builder.getIntegerType(1), type, op.getFormatStringAttr());
  if (failed(setLowering(op.getResult(), valueOp.getResult())))
    return failure();
  if (failed(setLowering(op.getFound(), valueOp.getFound())))
    return failure();
  return success();
}

LogicalResult FIRRTLLowering::visitExpr(SizeOfIntrinsicOp op) {
  op.emitError("SizeOf should have been resolved.");
  return failure();
}

LogicalResult FIRRTLLowering::visitExpr(ClockGateIntrinsicOp op) {
  Value testEnable;
  if (op.getTestEnable())
    testEnable = getLoweredValue(op.getTestEnable());
  return setLoweringTo<seq::ClockGateOp>(
      op, getLoweredValue(op.getInput()), getLoweredValue(op.getEnable()),
      testEnable, /*inner_sym=*/hw::InnerSymAttr{});
}

LogicalResult FIRRTLLowering::visitExpr(ClockInverterIntrinsicOp op) {
  auto operand = getLoweredValue(op.getInput());
  return setLoweringTo<seq::ClockInverterOp>(op, operand);
}

LogicalResult FIRRTLLowering::visitExpr(ClockDividerIntrinsicOp op) {
  auto operand = getLoweredValue(op.getInput());
  return setLoweringTo<seq::ClockDividerOp>(op, operand, op.getPow2());
}

LogicalResult FIRRTLLowering::visitExpr(LTLAndIntrinsicOp op) {
  return setLoweringToLTL<ltl::AndOp>(
      op,
      ValueRange{getLoweredValue(op.getLhs()), getLoweredValue(op.getRhs())});
}

LogicalResult FIRRTLLowering::visitExpr(LTLOrIntrinsicOp op) {
  return setLoweringToLTL<ltl::OrOp>(
      op,
      ValueRange{getLoweredValue(op.getLhs()), getLoweredValue(op.getRhs())});
}

LogicalResult FIRRTLLowering::visitExpr(LTLIntersectIntrinsicOp op) {
  return setLoweringToLTL<ltl::IntersectOp>(
      op,
      ValueRange{getLoweredValue(op.getLhs()), getLoweredValue(op.getRhs())});
}

LogicalResult FIRRTLLowering::visitExpr(LTLDelayIntrinsicOp op) {
  return setLoweringToLTL<ltl::DelayOp>(op, getLoweredValue(op.getInput()),
                                        op.getDelayAttr(), op.getLengthAttr());
}

LogicalResult FIRRTLLowering::visitExpr(LTLConcatIntrinsicOp op) {
  return setLoweringToLTL<ltl::ConcatOp>(
      op,
      ValueRange{getLoweredValue(op.getLhs()), getLoweredValue(op.getRhs())});
}

LogicalResult FIRRTLLowering::visitExpr(LTLRepeatIntrinsicOp op) {
  return setLoweringToLTL<ltl::RepeatOp>(op, getLoweredValue(op.getInput()),
                                         op.getBaseAttr(), op.getMoreAttr());
}

LogicalResult FIRRTLLowering::visitExpr(LTLGoToRepeatIntrinsicOp op) {
  return setLoweringToLTL<ltl::GoToRepeatOp>(
      op, getLoweredValue(op.getInput()), op.getBaseAttr(), op.getMoreAttr());
}

LogicalResult FIRRTLLowering::visitExpr(LTLNonConsecutiveRepeatIntrinsicOp op) {
  return setLoweringToLTL<ltl::NonConsecutiveRepeatOp>(
      op, getLoweredValue(op.getInput()), op.getBaseAttr(), op.getMoreAttr());
}

LogicalResult FIRRTLLowering::visitExpr(LTLNotIntrinsicOp op) {
  return setLoweringToLTL<ltl::NotOp>(op, getLoweredValue(op.getInput()));
}

LogicalResult FIRRTLLowering::visitExpr(LTLImplicationIntrinsicOp op) {
  return setLoweringToLTL<ltl::ImplicationOp>(
      op,
      ValueRange{getLoweredValue(op.getLhs()), getLoweredValue(op.getRhs())});
}

LogicalResult FIRRTLLowering::visitExpr(LTLUntilIntrinsicOp op) {
  return setLoweringToLTL<ltl::UntilOp>(
      op,
      ValueRange{getLoweredValue(op.getLhs()), getLoweredValue(op.getRhs())});
}

LogicalResult FIRRTLLowering::visitExpr(LTLEventuallyIntrinsicOp op) {
  return setLoweringToLTL<ltl::EventuallyOp>(op,
                                             getLoweredValue(op.getInput()));
}

LogicalResult FIRRTLLowering::visitExpr(LTLClockIntrinsicOp op) {
  return setLoweringToLTL<ltl::ClockOp>(op, getLoweredValue(op.getInput()),
                                        ltl::ClockEdge::Pos,
                                        getLoweredNonClockValue(op.getClock()));
}

template <typename TargetOp, typename IntrinsicOp>
LogicalResult FIRRTLLowering::lowerVerifIntrinsicOp(IntrinsicOp op) {
  auto property = getLoweredValue(op.getProperty());
  auto enable = op.getEnable() ? getLoweredValue(op.getEnable()) : Value();
  builder.create<TargetOp>(property, enable, op.getLabelAttr());
  return success();
}

LogicalResult FIRRTLLowering::visitStmt(VerifAssertIntrinsicOp op) {
  return lowerVerifIntrinsicOp<verif::AssertOp>(op);
}

LogicalResult FIRRTLLowering::visitStmt(VerifAssumeIntrinsicOp op) {
  return lowerVerifIntrinsicOp<verif::AssumeOp>(op);
}

LogicalResult FIRRTLLowering::visitStmt(VerifCoverIntrinsicOp op) {
  return lowerVerifIntrinsicOp<verif::CoverOp>(op);
}

LogicalResult FIRRTLLowering::visitExpr(HasBeenResetIntrinsicOp op) {
  auto clock = getLoweredNonClockValue(op.getClock());
  auto reset = getLoweredValue(op.getReset());
  if (!clock || !reset)
    return failure();
  auto resetType = op.getReset().getType();
  auto uintResetType = dyn_cast<UIntType>(resetType);
  auto isSync = uintResetType && uintResetType.getWidth() == 1;
  auto isAsync = isa<AsyncResetType>(resetType);
  if (!isAsync && !isSync) {
    auto d = op.emitError("uninferred reset passed to 'has_been_reset'; "
                          "requires sync or async reset");
    d.attachNote() << "reset is of type " << resetType
                   << ", should be '!firrtl.uint<1>' or '!firrtl.asyncreset'";
    return failure();
  }
  return setLoweringTo<verif::HasBeenResetOp>(op, clock, reset, isAsync);
}

//===----------------------------------------------------------------------===//
// Other Operations
//===----------------------------------------------------------------------===//

LogicalResult FIRRTLLowering::visitExpr(BitsPrimOp op) {
  auto input = getLoweredValue(op.getInput());
  if (!input)
    return failure();

  Type resultType = builder.getIntegerType(op.getHi() - op.getLo() + 1);
  return setLoweringTo<comb::ExtractOp>(op, resultType, input, op.getLo());
}

LogicalResult FIRRTLLowering::visitExpr(InvalidValueOp op) {
  auto resultTy = lowerType(op.getType());
  if (!resultTy)
    return failure();

  // Values of analog type always need to be lowered to something with inout
  // type.  We do that by lowering to a wire and return that.  As with the
  // SFC, we do not connect anything to this, because it is bidirectional.
  if (type_isa<AnalogType>(op.getType()))
    // This is a locally visible, private wire created by the compiler, so do
    // not attach a symbol name.
    return setLoweringTo<sv::WireOp>(op, resultTy, ".invalid_analog");

  // We don't allow aggregate values which contain values of analog types.
  if (type_cast<FIRRTLBaseType>(op.getType()).containsAnalog())
    return failure();

  // We lower invalid to 0.  TODO: the FIRRTL spec mentions something about
  // lowering it to a random value, we should see if this is what we need to
  // do.
  if (auto bitwidth =
          firrtl::getBitWidth(type_cast<FIRRTLBaseType>(op.getType()))) {
    if (*bitwidth == 0) // Let the caller handle zero width values.
      return failure();

    auto constant = getOrCreateIntConstant(*bitwidth, 0);
    // If the result is an aggregate value, we have to bitcast the constant.
    if (!type_isa<IntegerType>(resultTy))
      constant = builder.create<hw::BitcastOp>(resultTy, constant);
    return setLowering(op, constant);
  }

  // Invalid for bundles isn't supported.
  op.emitOpError("unsupported type");
  return failure();
}

LogicalResult FIRRTLLowering::visitExpr(HeadPrimOp op) {
  auto input = getLoweredValue(op.getInput());
  if (!input)
    return failure();
  auto inWidth = type_cast<IntegerType>(input.getType()).getWidth();
  if (op.getAmount() == 0)
    return setLowering(op, Value());
  Type resultType = builder.getIntegerType(op.getAmount());
  return setLoweringTo<comb::ExtractOp>(op, resultType, input,
                                        inWidth - op.getAmount());
}

LogicalResult FIRRTLLowering::visitExpr(ShlPrimOp op) {
  auto input = getLoweredValue(op.getInput());
  if (!input) {
    return handleZeroBit(op.getInput(), [&]() {
      if (op.getAmount() == 0)
        return failure();
      return setLowering(op, getOrCreateIntConstant(op.getAmount(), 0));
    });
  }

  // Handle the degenerate case.
  if (op.getAmount() == 0)
    return setLowering(op, input);

  auto zero = getOrCreateIntConstant(op.getAmount(), 0);
  return setLoweringTo<comb::ConcatOp>(op, input, zero);
}

LogicalResult FIRRTLLowering::visitExpr(ShrPrimOp op) {
  auto input = getLoweredValue(op.getInput());
  if (!input)
    return failure();

  // Handle the special degenerate cases.
  auto inWidth = type_cast<IntegerType>(input.getType()).getWidth();
  auto shiftAmount = op.getAmount();
  if (shiftAmount >= inWidth) {
    // Unsigned shift by full width returns a single-bit zero.
    if (type_cast<IntType>(op.getInput().getType()).isUnsigned())
      return setLowering(op, {});

    // Signed shift by full width is equivalent to extracting the sign bit.
    shiftAmount = inWidth - 1;
  }

  Type resultType = builder.getIntegerType(inWidth - shiftAmount);
  return setLoweringTo<comb::ExtractOp>(op, resultType, input, shiftAmount);
}

LogicalResult FIRRTLLowering::visitExpr(TailPrimOp op) {
  auto input = getLoweredValue(op.getInput());
  if (!input)
    return failure();

  auto inWidth = type_cast<IntegerType>(input.getType()).getWidth();
  if (inWidth == op.getAmount())
    return setLowering(op, Value());
  Type resultType = builder.getIntegerType(inWidth - op.getAmount());
  return setLoweringTo<comb::ExtractOp>(op, resultType, input, 0);
}

LogicalResult FIRRTLLowering::visitExpr(MuxPrimOp op) {
  auto cond = getLoweredValue(op.getSel());
  auto ifTrue = getLoweredAndExtendedValue(op.getHigh(), op.getType());
  auto ifFalse = getLoweredAndExtendedValue(op.getLow(), op.getType());
  if (!cond || !ifTrue || !ifFalse)
    return failure();

  if (isa<ClockType>(op.getType()))
    return setLoweringTo<seq::ClockMuxOp>(op, cond, ifTrue, ifFalse);
  return setLoweringTo<comb::MuxOp>(op, ifTrue.getType(), cond, ifTrue, ifFalse,
                                    true);
}

LogicalResult FIRRTLLowering::visitExpr(Mux2CellIntrinsicOp op) {
  auto cond = getLoweredValue(op.getSel());
  auto ifTrue = getLoweredAndExtendedValue(op.getHigh(), op.getType());
  auto ifFalse = getLoweredAndExtendedValue(op.getLow(), op.getType());
  if (!cond || !ifTrue || !ifFalse)
    return failure();

  auto val = builder.create<comb::MuxOp>(ifTrue.getType(), cond, ifTrue,
                                         ifFalse, true);
  return setLowering(op, createValueWithMuxAnnotation(val, true));
}

LogicalResult FIRRTLLowering::visitExpr(Mux4CellIntrinsicOp op) {
  auto sel = getLoweredValue(op.getSel());
  auto v3 = getLoweredAndExtendedValue(op.getV3(), op.getType());
  auto v2 = getLoweredAndExtendedValue(op.getV2(), op.getType());
  auto v1 = getLoweredAndExtendedValue(op.getV1(), op.getType());
  auto v0 = getLoweredAndExtendedValue(op.getV0(), op.getType());
  if (!sel || !v3 || !v2 || !v1 || !v0)
    return failure();
  Value array[] = {v3, v2, v1, v0};
  auto create = builder.create<hw::ArrayCreateOp>(array);
  auto val = builder.create<hw::ArrayGetOp>(create, sel);
  return setLowering(op, createValueWithMuxAnnotation(val, false));
}

// Construct a value with vendor specific pragmas to utilize MUX cells.
// Specifically we annotate pragmas in the following form.
//
// For an array indexing:
// ```
//   wire GEN;
//   /* synopsys infer_mux_override */
//   assign GEN = array[index] /* cadence map_to_mux */;
// ```
//
// For a mux:
// ```
//   wire GEN;
//   /* synopsys infer_mux_override */
//   assign GEN = sel ? /* cadence map_to_mux */ high : low;
// ```
Value FIRRTLLowering::createValueWithMuxAnnotation(Operation *op, bool isMux2) {
  assert(op->getNumResults() == 1 && "only expect a single result");
  auto val = op->getResult(0);
  auto valWire = builder.create<sv::WireOp>(val.getType());
  // Use SV attributes to annotate pragmas.
  circt::sv::setSVAttributes(
      op, sv::SVAttributeAttr::get(builder.getContext(), "cadence map_to_mux",
                                   /*emitAsComment=*/true));

  // For operands, create temporary wires with optimization blockers(inner
  // symbols) so that the AST structure will never be destoyed in the later
  // pipeline.
  {
    OpBuilder::InsertionGuard guard(builder);
    builder.setInsertionPoint(op);
    StringRef namehint = isMux2 ? "mux2cell_in" : "mux4cell_in";
    for (auto [idx, operand] : llvm::enumerate(op->getOperands())) {
      auto [innerSym, _] = getOrAddInnerSym(
          op->getContext(), /*attr=*/nullptr, 0,
          [&]() -> hw::InnerSymbolNamespace & { return moduleNamespace; });
      auto wire =
          builder.create<hw::WireOp>(operand, namehint + Twine(idx), innerSym);
      op->setOperand(idx, wire);
    }
  }

  auto assignOp = builder.create<sv::AssignOp>(valWire, val);
  sv::setSVAttributes(assignOp,
                      sv::SVAttributeAttr::get(builder.getContext(),
                                               "synopsys infer_mux_override",
                                               /*emitAsComment=*/true));
  return builder.create<sv::ReadInOutOp>(valWire);
}

Value FIRRTLLowering::createArrayIndexing(Value array, Value index) {

  auto size = hw::type_cast<hw::ArrayType>(array.getType()).getNumElements();
  // Extend to power of 2.  FIRRTL semantics say out-of-bounds access result in
  // an indeterminate value.  Existing chisel code depends on this behavior
  // being "return index 0".  Ideally, we would tail extend the array to improve
  // optimization.
  if (!llvm::isPowerOf2_64(size)) {
    auto extElem = getOrCreateIntConstant(APInt(llvm::Log2_64_Ceil(size), 0));
    auto extValue = builder.create<hw::ArrayGetOp>(array, extElem);
    SmallVector<Value> temp(llvm::NextPowerOf2(size) - size, extValue);
    auto ext = builder.create<hw::ArrayCreateOp>(temp);
    Value temp2[] = {ext.getResult(), array};
    array = builder.create<hw::ArrayConcatOp>(temp2);
  }

  Value inBoundsRead = builder.create<hw::ArrayGetOp>(array, index);

  return inBoundsRead;
}

LogicalResult FIRRTLLowering::visitExpr(MultibitMuxOp op) {
  // Lower and resize to the index width.
  auto index = getLoweredAndExtOrTruncValue(
      op.getIndex(),
      UIntType::get(op.getContext(),
                    getBitWidthFromVectorSize(op.getInputs().size())));

  if (!index)
    return failure();
  SmallVector<Value> loweredInputs;
  loweredInputs.reserve(op.getInputs().size());
  for (auto input : op.getInputs()) {
    auto lowered = getLoweredAndExtendedValue(input, op.getType());
    if (!lowered)
      return failure();
    loweredInputs.push_back(lowered);
  }

  Value array = builder.create<hw::ArrayCreateOp>(loweredInputs);
  return setLowering(op, createArrayIndexing(array, index));
}

LogicalResult FIRRTLLowering::visitExpr(VerbatimExprOp op) {
  auto resultTy = lowerType(op.getType());
  if (!resultTy)
    return failure();

  SmallVector<Value, 4> operands;
  operands.reserve(op.getSubstitutions().size());
  for (auto operand : op.getSubstitutions()) {
    auto lowered = getLoweredValue(operand);
    if (!lowered)
      return failure();
    operands.push_back(lowered);
  }

  ArrayAttr symbols = op.getSymbolsAttr();
  if (!symbols)
    symbols = ArrayAttr::get(op.getContext(), {});

  return setLoweringTo<sv::VerbatimExprOp>(op, resultTy, op.getTextAttr(),
                                           operands, symbols);
}

LogicalResult FIRRTLLowering::visitExpr(XMRRefOp op) {
  // This XMR is accessed solely by FIRRTL statements that mutate the probe.
  // To avoid the use of clock wires, create an `i1` wire and ensure that
  // all connections are also of the `i1` type.
  Type baseType = op.getType().getType();

  Type xmrType;
  if (isa<ClockType>(baseType))
    xmrType = builder.getIntegerType(1);
  else
    xmrType = lowerType(baseType);

  return setLoweringTo<sv::XMRRefOp>(op, sv::InOutType::get(xmrType),
                                     op.getRef(), op.getVerbatimSuffixAttr());
}

LogicalResult FIRRTLLowering::visitExpr(XMRDerefOp op) {
  // When an XMR targets a clock wire, replace it with an `i1` wire, but
  // introduce a clock-typed read op into the design afterwards.
  Type xmrType;
  if (isa<ClockType>(op.getType()))
    xmrType = builder.getIntegerType(1);
  else
    xmrType = lowerType(op.getType());

  auto xmr = builder.create<sv::XMRRefOp>(
      sv::InOutType::get(xmrType), op.getRef(), op.getVerbatimSuffixAttr());
  auto readXmr = getReadValue(xmr);
  if (!isa<ClockType>(op.getType()))
    return setLowering(op, readXmr);
  return setLoweringTo<seq::ToClockOp>(op, readXmr);
}

//===----------------------------------------------------------------------===//
// Statements
//===----------------------------------------------------------------------===//

LogicalResult FIRRTLLowering::visitStmt(SkipOp op) {
  // Nothing!  We could emit an comment as a verbatim op if there were a
  // reason to.
  return success();
}

/// Resolve a connection to `destVal`, an `hw::WireOp` or `seq::FirRegOp`, by
/// updating the input operand to be `srcVal`. Returns true if the update was
/// made and the connection can be considered lowered. Returns false if the
/// destination isn't a wire or register with an input operand to be updated.
/// Returns failure if the destination is a subaccess operation. These should be
/// transposed to the right-hand-side by a pre-pass.
FailureOr<bool> FIRRTLLowering::lowerConnect(Value destVal, Value srcVal) {
  auto srcType = srcVal.getType();
  auto dstType = destVal.getType();
  if (srcType != dstType &&
      (isa<hw::TypeAliasType>(srcType) || isa<hw::TypeAliasType>(dstType))) {
    srcVal = builder.create<hw::BitcastOp>(destVal.getType(), srcVal);
  }
  return TypeSwitch<Operation *, FailureOr<bool>>(destVal.getDefiningOp())
      .Case<hw::WireOp>([&](auto op) {
        maybeUnused(op.getInput());
        op.getInputMutable().assign(srcVal);
        return true;
      })
      .Case<seq::FirRegOp>([&](auto op) {
        maybeUnused(op.getNext());
        op.getNextMutable().assign(srcVal);
        return true;
      })
      .Case<hw::StructExtractOp, hw::ArrayGetOp>([](auto op) {
        // NOTE: msvc thinks `return op.emitOpError(...);` is ambiguous. So
        // return `failure()` separately.
        op.emitOpError("used as connect destination");
        return failure();
      })
      .Default([](auto) { return false; });
}

LogicalResult FIRRTLLowering::visitStmt(ConnectOp op) {
  auto dest = op.getDest();
  // The source can be a smaller integer, extend it as appropriate if so.
  auto destType = type_cast<FIRRTLBaseType>(dest.getType()).getPassiveType();
  auto srcVal = getLoweredAndExtendedValue(op.getSrc(), destType);
  if (!srcVal)
    return handleZeroBit(op.getSrc(), []() { return success(); });

  auto destVal = getPossiblyInoutLoweredValue(dest);
  if (!destVal)
    return failure();

  auto result = lowerConnect(destVal, srcVal);
  if (failed(result))
    return failure();
  if (*result)
    return success();

  // If this connect is driving a value that is currently a backedge, record
  // that the source is the value of the backedge.
  if (updateIfBackedge(destVal, srcVal))
    return success();

  if (!isa<hw::InOutType>(destVal.getType()))
    return op.emitError("destination isn't an inout type");

  builder.create<sv::AssignOp>(destVal, srcVal);
  return success();
}

LogicalResult FIRRTLLowering::visitStmt(MatchingConnectOp op) {
  auto dest = op.getDest();
  auto srcVal = getLoweredValue(op.getSrc());
  if (!srcVal)
    return handleZeroBit(op.getSrc(), []() { return success(); });

  auto destVal = getPossiblyInoutLoweredValue(dest);
  if (!destVal)
    return failure();

  auto result = lowerConnect(destVal, srcVal);
  if (failed(result))
    return failure();
  if (*result)
    return success();

  // If this connect is driving a value that is currently a backedge, record
  // that the source is the value of the backedge.
  if (updateIfBackedge(destVal, srcVal))
    return success();

  if (!isa<hw::InOutType>(destVal.getType()))
    return op.emitError("destination isn't an inout type");

  builder.create<sv::AssignOp>(destVal, srcVal);
  return success();
}

LogicalResult FIRRTLLowering::visitStmt(ForceOp op) {
  auto srcVal = getLoweredValue(op.getSrc());
  if (!srcVal)
    return failure();

  auto destVal = getPossiblyInoutLoweredValue(op.getDest());
  if (!destVal)
    return failure();

  if (!isa<hw::InOutType>(destVal.getType()))
    return op.emitError("destination isn't an inout type");

  // #ifndef SYNTHESIS
<<<<<<< HEAD
  circuitState.used_SYNTHESIS = true;
=======
  circuitState.addMacroDecl(builder.getStringAttr("SYNTHESIS"));
>>>>>>> 1645d71c
  addToIfDefBlock("SYNTHESIS", std::function<void()>(), [&]() {
    addToInitialBlock([&]() { builder.create<sv::ForceOp>(destVal, srcVal); });
  });
  return success();
}

LogicalResult FIRRTLLowering::visitStmt(RefForceOp op) {
  auto src = getLoweredNonClockValue(op.getSrc());
  auto clock = getLoweredNonClockValue(op.getClock());
  auto pred = getLoweredValue(op.getPredicate());
  if (!src || !clock || !pred)
    return failure();

  auto destVal = getPossiblyInoutLoweredValue(op.getDest());
  if (!destVal)
    return failure();

  // #ifndef SYNTHESIS
<<<<<<< HEAD
  circuitState.used_SYNTHESIS = true;
=======
  circuitState.addMacroDecl(builder.getStringAttr("SYNTHESIS"));
>>>>>>> 1645d71c
  addToIfDefBlock("SYNTHESIS", std::function<void()>(), [&]() {
    addToAlwaysBlock(clock, [&]() {
      addIfProceduralBlock(
          pred, [&]() { builder.create<sv::ForceOp>(destVal, src); });
    });
  });
  return success();
}
LogicalResult FIRRTLLowering::visitStmt(RefForceInitialOp op) {
  auto src = getLoweredNonClockValue(op.getSrc());
  auto pred = getLoweredValue(op.getPredicate());
  if (!src || !pred)
    return failure();

  auto destVal = getPossiblyInoutLoweredValue(op.getDest());
  if (!destVal)
    return failure();

  // #ifndef SYNTHESIS
<<<<<<< HEAD
  circuitState.used_SYNTHESIS = true;
=======
  circuitState.addMacroDecl(builder.getStringAttr("SYNTHESIS"));
>>>>>>> 1645d71c
  addToIfDefBlock("SYNTHESIS", std::function<void()>(), [&]() {
    addToInitialBlock([&]() {
      addIfProceduralBlock(
          pred, [&]() { builder.create<sv::ForceOp>(destVal, src); });
    });
  });
  return success();
}
LogicalResult FIRRTLLowering::visitStmt(RefReleaseOp op) {
  auto clock = getLoweredNonClockValue(op.getClock());
  auto pred = getLoweredValue(op.getPredicate());
  if (!clock || !pred)
    return failure();

  auto destVal = getPossiblyInoutLoweredValue(op.getDest());
  if (!destVal)
    return failure();

  // #ifndef SYNTHESIS
<<<<<<< HEAD
  circuitState.used_SYNTHESIS = true;
=======
  circuitState.addMacroDecl(builder.getStringAttr("SYNTHESIS"));
>>>>>>> 1645d71c
  addToIfDefBlock("SYNTHESIS", std::function<void()>(), [&]() {
    addToAlwaysBlock(clock, [&]() {
      addIfProceduralBlock(pred,
                           [&]() { builder.create<sv::ReleaseOp>(destVal); });
    });
  });
  return success();
}
LogicalResult FIRRTLLowering::visitStmt(RefReleaseInitialOp op) {
  auto destVal = getPossiblyInoutLoweredValue(op.getDest());
  auto pred = getLoweredValue(op.getPredicate());
  if (!destVal || !pred)
    return failure();

  // #ifndef SYNTHESIS
<<<<<<< HEAD
  circuitState.used_SYNTHESIS = true;
=======
  circuitState.addMacroDecl(builder.getStringAttr("SYNTHESIS"));
>>>>>>> 1645d71c
  addToIfDefBlock("SYNTHESIS", std::function<void()>(), [&]() {
    addToInitialBlock([&]() {
      addIfProceduralBlock(pred,
                           [&]() { builder.create<sv::ReleaseOp>(destVal); });
    });
  });
  return success();
}

// Printf is a macro op that lowers to an sv.ifdef.procedural, an sv.if,
// and an sv.fwrite all nested together.
LogicalResult FIRRTLLowering::visitStmt(PrintFOp op) {
  auto clock = getLoweredNonClockValue(op.getClock());
  auto cond = getLoweredValue(op.getCond());
  if (!clock || !cond)
    return failure();

  SmallVector<Value, 4> operands;
  operands.reserve(op.getSubstitutions().size());
  for (auto operand : op.getSubstitutions()) {
    Value loweredValue = getLoweredFmtOperand(operand);
    if (!loweredValue)
      return failure();
    operands.push_back(loweredValue);
  }

  // Emit an "#ifndef SYNTHESIS" guard into the always block.
<<<<<<< HEAD
  circuitState.used_SYNTHESIS = true;
=======
  circuitState.addMacroDecl(builder.getStringAttr("SYNTHESIS"));
>>>>>>> 1645d71c
  addToIfDefBlock("SYNTHESIS", std::function<void()>(), [&]() {
    addToAlwaysBlock(clock, [&]() {
      circuitState.usedPrintfCond = true;
      circuitState.addFragment(theModule, "PRINTF_COND_FRAGMENT");

      // Emit an "sv.if '`PRINTF_COND_ & cond' into the #ifndef.
      Value ifCond =
          builder.create<sv::MacroRefExprOp>(cond.getType(), "PRINTF_COND_");
      ifCond = builder.createOrFold<comb::AndOp>(ifCond, cond, true);

      addIfProceduralBlock(ifCond, [&]() {
        // Emit the sv.fwrite, writing to stderr by default.
        Value fdStderr = builder.create<hw::ConstantOp>(APInt(32, 0x80000002));
        builder.create<sv::FWriteOp>(fdStderr, op.getFormatString(), operands);
      });
    });
  });

  return success();
}

// Stop lowers into a nested series of behavioral statements plus $fatal
// or $finish.
LogicalResult FIRRTLLowering::visitStmt(StopOp op) {
  auto clock = getLoweredValue(op.getClock());
  auto cond = getLoweredValue(op.getCond());
  if (!clock || !cond)
    return failure();

<<<<<<< HEAD
  circuitState.used_STOP_COND = true;
=======
  circuitState.usedStopCond = true;
  circuitState.addFragment(theModule, "STOP_COND_FRAGMENT");
>>>>>>> 1645d71c

  Value stopCond =
      builder.create<sv::MacroRefExprOp>(cond.getType(), "STOP_COND_");
  Value exitCond = builder.createOrFold<comb::AndOp>(stopCond, cond, true);

  if (op.getExitCode())
    builder.create<sim::FatalOp>(clock, exitCond);
  else
    builder.create<sim::FinishOp>(clock, exitCond);

  return success();
}

/// Helper function to build an immediate assert operation based on the
/// original FIRRTL operation name. This reduces code duplication in
/// `lowerVerificationStatement`.
template <typename... Args>
static Operation *buildImmediateVerifOp(ImplicitLocOpBuilder &builder,
                                        StringRef opName, Args &&...args) {
  if (opName == "assert")
    return builder.create<sv::AssertOp>(std::forward<Args>(args)...);
  if (opName == "assume")
    return builder.create<sv::AssumeOp>(std::forward<Args>(args)...);
  if (opName == "cover")
    return builder.create<sv::CoverOp>(std::forward<Args>(args)...);
  llvm_unreachable("unknown verification op");
}

/// Helper function to build a concurrent assert operation based on the
/// original FIRRTL operation name. This reduces code duplication in
/// `lowerVerificationStatement`.
template <typename... Args>
static Operation *buildConcurrentVerifOp(ImplicitLocOpBuilder &builder,
                                         StringRef opName, Args &&...args) {
  if (opName == "assert")
    return builder.create<sv::AssertConcurrentOp>(std::forward<Args>(args)...);
  if (opName == "assume")
    return builder.create<sv::AssumeConcurrentOp>(std::forward<Args>(args)...);
  if (opName == "cover")
    return builder.create<sv::CoverConcurrentOp>(std::forward<Args>(args)...);
  llvm_unreachable("unknown verification op");
}

/// Template for lowering verification statements from type A to
/// type B.
///
/// For example, lowering the "foo" op to the "bar" op would start
/// with:
///
///     foo(clock, condition, enable, "message")
///
/// This becomes a Verilog clocking block with the "bar" op guarded
/// by an if enable:
///
///     always @(posedge clock) begin
///       if (enable) begin
///         bar(condition);
///       end
///     end
/// The above can also be reduced into a concurrent verification statement
/// sv.assert.concurrent posedge %clock (condition && enable)
LogicalResult FIRRTLLowering::lowerVerificationStatement(
    Operation *op, StringRef labelPrefix, Value opClock, Value opPredicate,
    Value opEnable, StringAttr opMessageAttr, ValueRange opOperands,
    StringAttr opNameAttr, bool isConcurrent, EventControl opEventControl) {
  StringRef opName = op->getName().stripDialect();

  // The attribute holding the compile guards
  ArrayRef<Attribute> guards{};
  if (auto guardsAttr = op->template getAttrOfType<ArrayAttr>("guards"))
    guards = guardsAttr.getValue();

  auto isCover = isa<CoverOp>(op);
  auto clock = getLoweredNonClockValue(opClock);
  auto enable = getLoweredValue(opEnable);
  auto predicate = getLoweredValue(opPredicate);
  if (!clock || !enable || !predicate)
    return failure();

  StringAttr label;
  if (opNameAttr && !opNameAttr.getValue().empty())
    label = opNameAttr;
  StringAttr prefixedLabel;
  if (label)
    prefixedLabel =
        StringAttr::get(builder.getContext(), labelPrefix + label.getValue());

  StringAttr message;
  SmallVector<Value> messageOps;
  VerificationFlavor flavor = circuitState.verificationFlavor;

  // For non-assertion, rollback to per-op configuration.
  if (flavor == VerificationFlavor::IfElseFatal && !isa<AssertOp>(op))
    flavor = VerificationFlavor::None;

  if (flavor == VerificationFlavor::None) {
    // TODO: This should *not* be part of the op, but rather a lowering
    // option that the user of this pass can choose.

    auto format = op->getAttrOfType<StringAttr>("format");
    // if-else-fatal iff concurrent and the format is specified.
    if (isConcurrent && format && format.getValue() == "ifElseFatal") {
      if (!isa<AssertOp>(op))
        return op->emitError()
               << "ifElseFatal format cannot be used for non-assertions";
      flavor = VerificationFlavor::IfElseFatal;
    } else if (isConcurrent)
      flavor = VerificationFlavor::SVA;
    else
      flavor = VerificationFlavor::Immediate;
  }

  if (!isCover && opMessageAttr && !opMessageAttr.getValue().empty()) {
    message = opMessageAttr;
    for (auto operand : opOperands) {
      auto loweredValue = getLoweredFmtOperand(operand);
      if (!loweredValue)
        return failure();

      // For SVA assert/assume statements, wrap any message ops in $sampled() to
      // guarantee that these will print with the same value as when the
      // assertion triggers.  (See SystemVerilog 2017 spec section 16.9.3 for
      // more information.)
      if (flavor == VerificationFlavor::SVA)
        loweredValue = builder.create<sv::SampledOp>(loweredValue);
      messageOps.push_back(loweredValue);
    }
  }

  auto emit = [&]() {
    switch (flavor) {
    case VerificationFlavor::Immediate: {
      // Handle the purely procedural flavor of the operation.
      auto deferImmediate = circt::sv::DeferAssertAttr::get(
          builder.getContext(), circt::sv::DeferAssert::Immediate);
      addToAlwaysBlock(clock, [&]() {
        addIfProceduralBlock(enable, [&]() {
          buildImmediateVerifOp(builder, opName, predicate, deferImmediate,
                                prefixedLabel, message, messageOps);
        });
      });
      return;
    }
    case VerificationFlavor::IfElseFatal: {
      assert(isa<AssertOp>(op) && "only assert is expected");
      // Handle the `ifElseFatal` format, which does not emit an SVA but
      // rather a process that uses $error and $fatal to perform the checks.
      auto boolType = IntegerType::get(builder.getContext(), 1);
      predicate = comb::createOrFoldNot(predicate, builder, /*twoState=*/true);
      predicate = builder.createOrFold<comb::AndOp>(enable, predicate, true);
<<<<<<< HEAD
      circuitState.used_SYNTHESIS = true;
=======

      circuitState.addMacroDecl(builder.getStringAttr("SYNTHESIS"));
>>>>>>> 1645d71c
      addToIfDefBlock("SYNTHESIS", {}, [&]() {
        addToAlwaysBlock(clock, [&]() {
          addIfProceduralBlock(predicate, [&]() {
            circuitState.usedStopCond = true;
            circuitState.addFragment(theModule, "STOP_COND_FRAGMENT");

            circuitState.usedAssertVerboseCond = true;
            circuitState.addFragment(theModule, "ASSERT_VERBOSE_COND_FRAGMENT");

            addIfProceduralBlock(
                builder.create<sv::MacroRefExprOp>(boolType,
                                                   "ASSERT_VERBOSE_COND_"),
                [&]() { builder.create<sv::ErrorOp>(message, messageOps); });
            addIfProceduralBlock(
                builder.create<sv::MacroRefExprOp>(boolType, "STOP_COND_"),
                [&]() { builder.create<sv::FatalOp>(); });
          });
        });
      });
      return;
    }
    case VerificationFlavor::SVA: {
      // Formulate the `enable -> predicate` as `!enable | predicate`.
      // Except for covers, combine them: enable & predicate
      if (!isCover) {
        auto notEnable =
            comb::createOrFoldNot(enable, builder, /*twoState=*/true);
        predicate =
            builder.createOrFold<comb::OrOp>(notEnable, predicate, true);
      } else {
        predicate = builder.createOrFold<comb::AndOp>(enable, predicate, true);
      }

      // Handle the regular SVA case.
      sv::EventControl event;
      switch (opEventControl) {
      case EventControl::AtPosEdge:
        event = circt::sv::EventControl::AtPosEdge;
        break;
      case EventControl::AtEdge:
        event = circt::sv::EventControl::AtEdge;
        break;
      case EventControl::AtNegEdge:
        event = circt::sv::EventControl::AtNegEdge;
        break;
      }

      buildConcurrentVerifOp(
          builder, opName,
          circt::sv::EventControlAttr::get(builder.getContext(), event), clock,
          predicate, prefixedLabel, message, messageOps);
      return;
    }
<<<<<<< HEAD

    buildConcurrentVerifOp(
        builder, opName,
        circt::sv::EventControlAttr::get(builder.getContext(), event), clock,
        predicate, prefixedLabel, message, messageOps);

    // Assertions gain a companion `assume` behind a
    // `USE_PROPERTY_AS_CONSTRAINT` guard.
    if (isAssert) {
      StringAttr assumeLabel;
      if (label)
        assumeLabel = StringAttr::get(builder.getContext(),
                                      "assume__" + label.getValue());
      circuitState.used_USE_PROPERTY_AS_CONSTRAINT = true;
      addToIfDefBlock("USE_PROPERTY_AS_CONSTRAINT", [&]() {
        if (!isUnrOnlyAssert) {
          builder.create<sv::AssumeConcurrentOp>(
              circt::sv::EventControlAttr::get(builder.getContext(), event),
              clock, predicate, assumeLabel);
        } else {
          builder.create<sv::AlwaysOp>(
              ArrayRef(sv::EventControl::AtEdge), ArrayRef(predicate), [&]() {
                buildImmediateVerifOp(builder, "assume", predicate,
                                      circt::sv::DeferAssertAttr::get(
                                          builder.getContext(),
                                          circt::sv::DeferAssert::Immediate),
                                      assumeLabel);
              });
        }
      });
=======
    case VerificationFlavor::None:
      llvm_unreachable(
          "flavor `None` must be converted into one of concreate flavors");
>>>>>>> 1645d71c
    }
  };

  // Wrap the verification statement up in the optional preprocessor
  // guards. This is a bit awkward since we want to translate an array of
  // guards  into a recursive call to `addToIfDefBlock`.
<<<<<<< HEAD
  bool anyFailed = false;
  std::function<void()> emitWrapped = [&]() {
    if (guards.empty()) {
      emit();
      return;
    }
    auto guard = guards[0].dyn_cast<StringAttr>();
    if (!guard) {
      op->emitOpError("elements in `guards` array must be `StringAttr`");
      anyFailed = true;
      return;
    }

    // Record the guard macro to emit a declaration for it.
    {
      std::unique_lock<std::mutex> lock(circuitState.guardMacroMutex);
      circuitState.guardMacroNames.insert(guard.getValue());
    }

    guards = guards.drop_front();
    addToIfDefBlock(guard.getValue(), emitWrapped);
  };
  emitWrapped();
  if (anyFailed)
    return failure();
  return success();
=======
  return emitGuards(op->getLoc(), guards, emit);
>>>>>>> 1645d71c
}

// Lower an assert to SystemVerilog.
LogicalResult FIRRTLLowering::visitStmt(AssertOp op) {
  return lowerVerificationStatement(
      op, "assert__", op.getClock(), op.getPredicate(), op.getEnable(),
      op.getMessageAttr(), op.getSubstitutions(), op.getNameAttr(),
      op.getIsConcurrent(), op.getEventControl());
}

// Lower an assume to SystemVerilog.
LogicalResult FIRRTLLowering::visitStmt(AssumeOp op) {
  return lowerVerificationStatement(
      op, "assume__", op.getClock(), op.getPredicate(), op.getEnable(),
      op.getMessageAttr(), op.getSubstitutions(), op.getNameAttr(),
      op.getIsConcurrent(), op.getEventControl());
}

// Lower a cover to SystemVerilog.
LogicalResult FIRRTLLowering::visitStmt(CoverOp op) {
  return lowerVerificationStatement(
      op, "cover__", op.getClock(), op.getPredicate(), op.getEnable(),
      op.getMessageAttr(), op.getSubstitutions(), op.getNameAttr(),
      op.getIsConcurrent(), op.getEventControl());
}

// Lower an UNR only assume to a specific style of SV assume.
LogicalResult FIRRTLLowering::visitStmt(UnclockedAssumeIntrinsicOp op) {
  // TODO : Need to figure out if there is a cleaner way to get the string which
  // indicates the assert is UNR only. Or better - not rely on this at all -
  // ideally there should have been some other attribute which indicated that
  // this assert for UNR only.
  auto guardsAttr = op->getAttrOfType<mlir::ArrayAttr>("guards");
  ArrayRef<Attribute> guards =
      guardsAttr ? guardsAttr.getValue() : ArrayRef<Attribute>();

  auto label = op.getNameAttr();
  StringAttr assumeLabel;
  if (label && !label.empty())
    assumeLabel =
        StringAttr::get(builder.getContext(), "assume__" + label.getValue());
  auto predicate = getLoweredValue(op.getPredicate());
  auto enable = getLoweredValue(op.getEnable());
  auto notEnable = comb::createOrFoldNot(enable, builder, /*twoState=*/true);
  predicate = builder.createOrFold<comb::OrOp>(notEnable, predicate, true);

  SmallVector<Value> messageOps;
  for (auto operand : op.getSubstitutions()) {
    auto loweredValue = getLoweredValue(operand);
    if (!loweredValue) {
      // If this is a zero bit operand, just pass a one bit zero.
      if (!isZeroBitFIRRTLType(operand.getType()))
        return failure();
      loweredValue = getOrCreateIntConstant(1, 0);
    }
    messageOps.push_back(loweredValue);
  }
  return emitGuards(op.getLoc(), guards, [&]() {
    builder.create<sv::AlwaysOp>(
        ArrayRef(sv::EventControl::AtEdge), ArrayRef(predicate), [&]() {
          if (op.getMessageAttr().getValue().empty())
            buildImmediateVerifOp(
                builder, "assume", predicate,
                circt::sv::DeferAssertAttr::get(
                    builder.getContext(), circt::sv::DeferAssert::Immediate),
                assumeLabel);
          else
            buildImmediateVerifOp(
                builder, "assume", predicate,
                circt::sv::DeferAssertAttr::get(
                    builder.getContext(), circt::sv::DeferAssert::Immediate),
                assumeLabel, op.getMessageAttr(), messageOps);
        });
  });
}

LogicalResult FIRRTLLowering::visitStmt(AttachOp op) {
  // Don't emit anything for a zero or one operand attach.
  if (op.getAttached().size() < 2)
    return success();

  SmallVector<Value, 4> inoutValues;
  for (auto v : op.getAttached()) {
    inoutValues.push_back(getPossiblyInoutLoweredValue(v));
    if (!inoutValues.back()) {
      // Ignore zero bit values.
      if (!isZeroBitFIRRTLType(v.getType()))
        return failure();
      inoutValues.pop_back();
      continue;
    }

    if (!isa<hw::InOutType>(inoutValues.back().getType()))
      return op.emitError("operand isn't an inout type");
  }

  if (inoutValues.size() < 2)
    return success();

  // If the op has a single source value, the value is used as a lowering result
  // of other values. Therefore we can delete the attach op here.
  if (getSingleNonInstanceOperand(op))
    return success();

  // If all operands of the attach are internal to this module (none of them
  // are ports), then they can all be replaced with a single wire, and we can
  // delete the attach op.
  bool isAttachInternalOnly =
      llvm::none_of(inoutValues, [](auto v) { return isa<BlockArgument>(v); });

  if (isAttachInternalOnly) {
    auto v0 = inoutValues.front();
    for (auto v : inoutValues) {
      if (v == v0)
        continue;
      v.replaceAllUsesWith(v0);
    }
    return success();
  }

  // If the attach operands contain a port, then we can't do anything to
  // simplify the attach operation.
<<<<<<< HEAD
  circuitState.used_SYNTHESIS = true;
=======
  circuitState.addMacroDecl(builder.getStringAttr("SYNTHESIS"));
  circuitState.addMacroDecl(builder.getStringAttr("VERILATOR"));
>>>>>>> 1645d71c
  addToIfDefBlock(
      "SYNTHESIS",
      // If we're doing synthesis, we emit an all-pairs assign complex.
      [&]() {
        SmallVector<Value, 4> values;
        for (size_t i = 0, e = inoutValues.size(); i != e; ++i)
          values.push_back(getReadValue(inoutValues[i]));

        for (size_t i1 = 0, e = inoutValues.size(); i1 != e; ++i1) {
          for (size_t i2 = 0; i2 != e; ++i2)
            if (i1 != i2)
              builder.create<sv::AssignOp>(inoutValues[i1], values[i2]);
        }
      },
      // In the non-synthesis case, we emit a SystemVerilog alias
      // statement.
      [&]() {
        circuitState.used_VERILATOR = true;
        builder.create<sv::IfDefOp>(
            "VERILATOR",
            [&]() {
              builder.create<sv::VerbatimOp>(
                  "`error \"Verilator does not support alias and thus "
                  "cannot "
                  "arbitrarily connect bidirectional wires and ports\"");
            },
            [&]() { builder.create<sv::AliasOp>(inoutValues); });
      });

  return success();
}

LogicalResult FIRRTLLowering::fixupLTLOps() {
  if (ltlOpFixupWorklist.empty())
    return success();
  LLVM_DEBUG(llvm::dbgs() << "Fixing up " << ltlOpFixupWorklist.size()
                          << " LTL ops\n");

  // Add wire users into the worklist.
  for (unsigned i = 0, e = ltlOpFixupWorklist.size(); i != e; ++i)
    for (auto *user : ltlOpFixupWorklist[i]->getUsers())
      if (isa<hw::WireOp>(user))
        ltlOpFixupWorklist.insert(user);

  // Re-infer LTL op types and remove wires.
  while (!ltlOpFixupWorklist.empty()) {
    auto *op = ltlOpFixupWorklist.pop_back_val();

    // Update the operation's return type by re-running type inference.
    if (auto opIntf = dyn_cast_or_null<mlir::InferTypeOpInterface>(op)) {
      LLVM_DEBUG(llvm::dbgs() << "- Update " << *op << "\n");
      SmallVector<Type, 2> types;
      auto result = opIntf.inferReturnTypes(
          op->getContext(), op->getLoc(), op->getOperands(),
          op->getAttrDictionary(), op->getPropertiesStorage(), op->getRegions(),
          types);
      if (failed(result))
        return failure();
      assert(types.size() == op->getNumResults());

      // Update the result types and add the dependent ops into the worklist if
      // the type changed.
      for (auto [result, type] : llvm::zip(op->getResults(), types)) {
        if (result.getType() == type)
          continue;
        LLVM_DEBUG(llvm::dbgs()
                   << "  - Result #" << result.getResultNumber() << " from "
                   << result.getType() << " to " << type << "\n");
        result.setType(type);
        for (auto *user : result.getUsers())
          if (user != op)
            ltlOpFixupWorklist.insert(user);
      }
    }

    // Remove LTL-typed wires.
    if (auto wireOp = dyn_cast<hw::WireOp>(op)) {
      if (isa<ltl::SequenceType, ltl::PropertyType>(wireOp.getType())) {
        wireOp.replaceAllUsesWith(wireOp.getInput());
        LLVM_DEBUG(llvm::dbgs() << "- Remove " << wireOp << "\n");
        if (wireOp.use_empty())
          wireOp.erase();
      }
      continue;
    }

    // Ensure that the operation has no users outside of LTL operations.
    SmallPtrSet<Operation *, 4> usersReported;
    for (auto *user : op->getUsers()) {
      if (!usersReported.insert(user).second)
        continue;
      if (isa<ltl::LTLDialect, verif::VerifDialect>(user->getDialect()))
        continue;
      if (isa<hw::WireOp>(user))
        continue;
      auto d = op->emitError(
          "verification operation used in a non-verification context");
      d.attachNote(user->getLoc())
          << "leaking outside verification context here";
      return d;
    }
  }

  return success();
}<|MERGE_RESOLUTION|>--- conflicted
+++ resolved
@@ -213,19 +213,10 @@
 
 /// This is state shared across the parallel module lowering logic.
 struct CircuitLoweringState {
-<<<<<<< HEAD
-  std::atomic<bool> used_PRINTF_COND{false};
-  std::atomic<bool> used_ASSERT_VERBOSE_COND{false};
-  std::atomic<bool> used_STOP_COND{false};
-  std::atomic<bool> used_SYNTHESIS{false};
-  std::atomic<bool> used_VERILATOR{false};
-  std::atomic<bool> used_USE_PROPERTY_AS_CONSTRAINT{false};
-=======
   // Flags indicating whether the circuit uses certain header fragments.
   std::atomic<bool> usedPrintfCond{false};
   std::atomic<bool> usedAssertVerboseCond{false};
   std::atomic<bool> usedStopCond{false};
->>>>>>> 1645d71c
 
   CircuitLoweringState(CircuitOp circuitOp, bool enableAnnotationWarning,
                        firrtl::VerificationFlavor verificationFlavor,
@@ -407,10 +398,6 @@
   DenseMap<std::pair<Attribute, Attribute>, Attribute> instanceForceNames;
 
   /// The set of guard macros to emit declarations for.
-<<<<<<< HEAD
-  SetVector<StringRef> guardMacroNames;
-  std::mutex guardMacroMutex;
-=======
   SetVector<StringAttr> macroDeclNames;
   std::mutex macroDeclMutex;
 
@@ -429,7 +416,6 @@
     fragments[module].insert(
         FlatSymbolRefAttr::get(circuitOp.getContext(), fragment));
   }
->>>>>>> 1645d71c
 
   /// Cached nla table analysis.
   NLATable *nlaTable = nullptr;
@@ -763,15 +749,9 @@
   for (auto oldNew : state.oldToNewModuleMap)
     oldNew.first->erase();
 
-<<<<<<< HEAD
-  if (!state.guardMacroNames.empty()) {
-    ImplicitLocOpBuilder b(UnknownLoc::get(&getContext()), circuit);
-    for (auto name : state.guardMacroNames) {
-=======
   if (!state.macroDeclNames.empty()) {
     ImplicitLocOpBuilder b(UnknownLoc::get(&getContext()), circuit);
     for (auto name : state.macroDeclNames) {
->>>>>>> 1645d71c
       b.create<sv::MacroDeclOp>(name);
     }
   }
@@ -790,35 +770,6 @@
   // comments on the output of this boilerplate in generated Verilog.
   ImplicitLocOpBuilder b(UnknownLoc::get(&getContext()), op);
 
-<<<<<<< HEAD
-  if (state.used_SYNTHESIS)
-    b.create<sv::MacroDeclOp>("SYNTHESIS");
-  if (state.used_USE_PROPERTY_AS_CONSTRAINT)
-    b.create<sv::MacroDeclOp>("USE_PROPERTY_AS_CONSTRAINT");
-  if (state.used_VERILATOR)
-    b.create<sv::MacroDeclOp>("VERILATOR");
-
-  // If none of the macros are needed, then don't emit any header at all, not
-  // even the header comment.
-  if (!state.used_PRINTF_COND && !state.used_ASSERT_VERBOSE_COND &&
-      !state.used_STOP_COND)
-    return;
-
-  // TODO: We could have an operation for macros and uses of them, and
-  // even turn them into symbols so we can DCE unused macro definitions.
-  StringSet<> emittedDecls;
-  auto emitDefine = [&](StringRef name, StringRef body, ArrayAttr args = {}) {
-    if (!emittedDecls.count(name)) {
-      emittedDecls.insert(name);
-      OpBuilder::InsertionGuard guard(b);
-      b.setInsertionPointAfter(op);
-      b.create<sv::MacroDeclOp>(name, args, StringAttr());
-    }
-    b.create<sv::MacroDefOp>(name, body);
-  };
-
-=======
->>>>>>> 1645d71c
   // Helper function to emit a "#ifdef guard" with a `define in the then and
   // optionally in the else branch.
   auto emitGuardedDefine = [&](StringRef guard, StringRef defName,
@@ -845,39 +796,6 @@
         guard, []() {}, body);
   };
 
-<<<<<<< HEAD
-  b.create<sv::VerbatimOp>("// Standard header to adapt well known macros for "
-                           "prints and assertions.");
-
-  if (state.used_PRINTF_COND) {
-    b.create<sv::VerbatimOp>(
-        "\n// Users can define 'PRINTF_COND' to add an extra gate to "
-        "prints.");
-    b.create<sv::MacroDeclOp>("PRINTF_COND");
-    emitGuard("PRINTF_COND_", [&]() {
-      emitGuardedDefine("PRINTF_COND", "PRINTF_COND_", "(`PRINTF_COND)", "1");
-    });
-  }
-
-  if (state.used_ASSERT_VERBOSE_COND) {
-    b.create<sv::VerbatimOp>(
-        "\n// Users can define 'ASSERT_VERBOSE_COND' to add an extra "
-        "gate to assert error printing.");
-    b.create<sv::MacroDeclOp>("ASSERT_VERBOSE_COND");
-    emitGuard("ASSERT_VERBOSE_COND_", [&]() {
-      emitGuardedDefine("ASSERT_VERBOSE_COND", "ASSERT_VERBOSE_COND_",
-                        "(`ASSERT_VERBOSE_COND)", "1");
-    });
-  }
-
-  if (state.used_STOP_COND) {
-    b.create<sv::VerbatimOp>(
-        "\n// Users can define 'STOP_COND' to add an extra gate "
-        "to stop conditions.");
-    b.create<sv::MacroDeclOp>("STOP_COND");
-    emitGuard("STOP_COND_", [&]() {
-      emitGuardedDefine("STOP_COND", "STOP_COND_", "(`STOP_COND)", "1");
-=======
   if (state.usedPrintfCond) {
     b.create<sv::MacroDeclOp>("PRINTF_COND");
     b.create<sv::MacroDeclOp>("PRINTF_COND_");
@@ -915,7 +833,6 @@
       emitGuard("STOP_COND_", [&]() {
         emitGuardedDefine("STOP_COND", "STOP_COND_", "(`STOP_COND)", "1");
       });
->>>>>>> 1645d71c
     });
   }
 }
@@ -4343,11 +4260,7 @@
     return op.emitError("destination isn't an inout type");
 
   // #ifndef SYNTHESIS
-<<<<<<< HEAD
-  circuitState.used_SYNTHESIS = true;
-=======
   circuitState.addMacroDecl(builder.getStringAttr("SYNTHESIS"));
->>>>>>> 1645d71c
   addToIfDefBlock("SYNTHESIS", std::function<void()>(), [&]() {
     addToInitialBlock([&]() { builder.create<sv::ForceOp>(destVal, srcVal); });
   });
@@ -4366,11 +4279,7 @@
     return failure();
 
   // #ifndef SYNTHESIS
-<<<<<<< HEAD
-  circuitState.used_SYNTHESIS = true;
-=======
   circuitState.addMacroDecl(builder.getStringAttr("SYNTHESIS"));
->>>>>>> 1645d71c
   addToIfDefBlock("SYNTHESIS", std::function<void()>(), [&]() {
     addToAlwaysBlock(clock, [&]() {
       addIfProceduralBlock(
@@ -4390,11 +4299,7 @@
     return failure();
 
   // #ifndef SYNTHESIS
-<<<<<<< HEAD
-  circuitState.used_SYNTHESIS = true;
-=======
   circuitState.addMacroDecl(builder.getStringAttr("SYNTHESIS"));
->>>>>>> 1645d71c
   addToIfDefBlock("SYNTHESIS", std::function<void()>(), [&]() {
     addToInitialBlock([&]() {
       addIfProceduralBlock(
@@ -4414,11 +4319,7 @@
     return failure();
 
   // #ifndef SYNTHESIS
-<<<<<<< HEAD
-  circuitState.used_SYNTHESIS = true;
-=======
   circuitState.addMacroDecl(builder.getStringAttr("SYNTHESIS"));
->>>>>>> 1645d71c
   addToIfDefBlock("SYNTHESIS", std::function<void()>(), [&]() {
     addToAlwaysBlock(clock, [&]() {
       addIfProceduralBlock(pred,
@@ -4434,11 +4335,7 @@
     return failure();
 
   // #ifndef SYNTHESIS
-<<<<<<< HEAD
-  circuitState.used_SYNTHESIS = true;
-=======
   circuitState.addMacroDecl(builder.getStringAttr("SYNTHESIS"));
->>>>>>> 1645d71c
   addToIfDefBlock("SYNTHESIS", std::function<void()>(), [&]() {
     addToInitialBlock([&]() {
       addIfProceduralBlock(pred,
@@ -4466,11 +4363,7 @@
   }
 
   // Emit an "#ifndef SYNTHESIS" guard into the always block.
-<<<<<<< HEAD
-  circuitState.used_SYNTHESIS = true;
-=======
   circuitState.addMacroDecl(builder.getStringAttr("SYNTHESIS"));
->>>>>>> 1645d71c
   addToIfDefBlock("SYNTHESIS", std::function<void()>(), [&]() {
     addToAlwaysBlock(clock, [&]() {
       circuitState.usedPrintfCond = true;
@@ -4500,12 +4393,8 @@
   if (!clock || !cond)
     return failure();
 
-<<<<<<< HEAD
-  circuitState.used_STOP_COND = true;
-=======
   circuitState.usedStopCond = true;
   circuitState.addFragment(theModule, "STOP_COND_FRAGMENT");
->>>>>>> 1645d71c
 
   Value stopCond =
       builder.create<sv::MacroRefExprOp>(cond.getType(), "STOP_COND_");
@@ -4656,12 +4545,8 @@
       auto boolType = IntegerType::get(builder.getContext(), 1);
       predicate = comb::createOrFoldNot(predicate, builder, /*twoState=*/true);
       predicate = builder.createOrFold<comb::AndOp>(enable, predicate, true);
-<<<<<<< HEAD
-      circuitState.used_SYNTHESIS = true;
-=======
 
       circuitState.addMacroDecl(builder.getStringAttr("SYNTHESIS"));
->>>>>>> 1645d71c
       addToIfDefBlock("SYNTHESIS", {}, [&]() {
         addToAlwaysBlock(clock, [&]() {
           addIfProceduralBlock(predicate, [&]() {
@@ -4715,78 +4600,16 @@
           predicate, prefixedLabel, message, messageOps);
       return;
     }
-<<<<<<< HEAD
-
-    buildConcurrentVerifOp(
-        builder, opName,
-        circt::sv::EventControlAttr::get(builder.getContext(), event), clock,
-        predicate, prefixedLabel, message, messageOps);
-
-    // Assertions gain a companion `assume` behind a
-    // `USE_PROPERTY_AS_CONSTRAINT` guard.
-    if (isAssert) {
-      StringAttr assumeLabel;
-      if (label)
-        assumeLabel = StringAttr::get(builder.getContext(),
-                                      "assume__" + label.getValue());
-      circuitState.used_USE_PROPERTY_AS_CONSTRAINT = true;
-      addToIfDefBlock("USE_PROPERTY_AS_CONSTRAINT", [&]() {
-        if (!isUnrOnlyAssert) {
-          builder.create<sv::AssumeConcurrentOp>(
-              circt::sv::EventControlAttr::get(builder.getContext(), event),
-              clock, predicate, assumeLabel);
-        } else {
-          builder.create<sv::AlwaysOp>(
-              ArrayRef(sv::EventControl::AtEdge), ArrayRef(predicate), [&]() {
-                buildImmediateVerifOp(builder, "assume", predicate,
-                                      circt::sv::DeferAssertAttr::get(
-                                          builder.getContext(),
-                                          circt::sv::DeferAssert::Immediate),
-                                      assumeLabel);
-              });
-        }
-      });
-=======
     case VerificationFlavor::None:
       llvm_unreachable(
           "flavor `None` must be converted into one of concreate flavors");
->>>>>>> 1645d71c
     }
   };
 
   // Wrap the verification statement up in the optional preprocessor
   // guards. This is a bit awkward since we want to translate an array of
   // guards  into a recursive call to `addToIfDefBlock`.
-<<<<<<< HEAD
-  bool anyFailed = false;
-  std::function<void()> emitWrapped = [&]() {
-    if (guards.empty()) {
-      emit();
-      return;
-    }
-    auto guard = guards[0].dyn_cast<StringAttr>();
-    if (!guard) {
-      op->emitOpError("elements in `guards` array must be `StringAttr`");
-      anyFailed = true;
-      return;
-    }
-
-    // Record the guard macro to emit a declaration for it.
-    {
-      std::unique_lock<std::mutex> lock(circuitState.guardMacroMutex);
-      circuitState.guardMacroNames.insert(guard.getValue());
-    }
-
-    guards = guards.drop_front();
-    addToIfDefBlock(guard.getValue(), emitWrapped);
-  };
-  emitWrapped();
-  if (anyFailed)
-    return failure();
-  return success();
-=======
   return emitGuards(op->getLoc(), guards, emit);
->>>>>>> 1645d71c
 }
 
 // Lower an assert to SystemVerilog.
@@ -4909,12 +4732,8 @@
 
   // If the attach operands contain a port, then we can't do anything to
   // simplify the attach operation.
-<<<<<<< HEAD
-  circuitState.used_SYNTHESIS = true;
-=======
   circuitState.addMacroDecl(builder.getStringAttr("SYNTHESIS"));
   circuitState.addMacroDecl(builder.getStringAttr("VERILATOR"));
->>>>>>> 1645d71c
   addToIfDefBlock(
       "SYNTHESIS",
       // If we're doing synthesis, we emit an all-pairs assign complex.
