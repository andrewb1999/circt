--- conflicted
+++ resolved
@@ -360,11 +360,8 @@
 
     ConversionPatternRewriter::InsertionGuard guard(rewriter);
 
-<<<<<<< HEAD
-=======
     // FIXME: like the rest of MLIR, this assumes sizeof(intptr_t) ==
     // sizeof(size_t) on the target architecture.
->>>>>>> 1645d71c
     Type convertedIndex = typeConverter->convertType(rewriter.getIndexType());
 
     LLVM::LLVMFuncOp mallocFunc =
@@ -470,14 +467,9 @@
   }
 };
 
-<<<<<<< HEAD
-/// Lowers SimEmitValueOp to a printf call. This pattern will mutate the global
-/// module.
-=======
 /// Lowers SimEmitValueOp to a printf call. The integer will be printed in its
 /// entirety if it is of size up to size_t, and explicitly truncated otherwise.
 /// This pattern will mutate the global module.
->>>>>>> 1645d71c
 struct SimEmitValueOpLowering
     : public OpConversionPattern<arc::SimEmitValueOp> {
   using OpConversionPattern::OpConversionPattern;
@@ -491,18 +483,10 @@
 
     Location loc = op.getLoc();
 
-<<<<<<< HEAD
-    Value toPrint = rewriter.create<LLVM::IntToPtrOp>(
-        loc, LLVM::LLVMPointerType::get(getContext()), adaptor.getValue());
-
-=======
->>>>>>> 1645d71c
     ModuleOp moduleOp = op->getParentOfType<ModuleOp>();
     if (!moduleOp)
       return failure();
 
-<<<<<<< HEAD
-=======
     // Cast the value to a size_t.
     // FIXME: like the rest of MLIR, this assumes sizeof(intptr_t) ==
     // sizeof(size_t) on the target architecture.
@@ -524,17 +508,13 @@
           toPrint);
 
     // Lookup of create printf function symbol.
->>>>>>> 1645d71c
     auto printfFunc = LLVM::lookupOrCreateFn(
         moduleOp, "printf", LLVM::LLVMPointerType::get(getContext()),
         LLVM::LLVMVoidType::get(getContext()), true);
 
     // Insert the format string if not already available.
     SmallString<16> formatStrName{"_arc_sim_emit_"};
-<<<<<<< HEAD
-=======
     formatStrName.append(truncated ? "trunc_" : "full_");
->>>>>>> 1645d71c
     formatStrName.append(adaptor.getValueName());
     LLVM::GlobalOp formatStrGlobal;
     if (!(formatStrGlobal =
@@ -542,14 +522,10 @@
       ConversionPatternRewriter::InsertionGuard insertGuard(rewriter);
 
       SmallString<16> formatStr = adaptor.getValueName();
-<<<<<<< HEAD
-      formatStr.append(" = %0.8p\n");
-=======
       formatStr.append(" = ");
       if (truncated)
         formatStr.append("(truncated) ");
       formatStr.append("%zx\n");
->>>>>>> 1645d71c
       SmallVector<char> formatStrVec{formatStr.begin(), formatStr.end()};
       formatStrVec.push_back(0);
 
