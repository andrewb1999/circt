//===- ExportVerilog.cpp - Verilog Emitter --------------------------------===//
//
// Part of the LLVM Project, under the Apache License v2.0 with LLVM Exceptions.
// See https://llvm.org/LICENSE.txt for license information.
// SPDX-License-Identifier: Apache-2.0 WITH LLVM-exception
//
//===----------------------------------------------------------------------===//
//
// This is the main Verilog emitter implementation.
//
// CAREFUL: This file covers the emission phase of `ExportVerilog` which mainly
// walks the IR and produces output. Do NOT modify the IR during this walk, as
// emission occurs in a highly parallel fashion. If you need to modify the IR,
// do so during the preparation phase which lives in `PrepareForEmission.cpp`.
//
//===----------------------------------------------------------------------===//

#include "circt/Conversion/ExportVerilog.h"
#include "ExportVerilogInternals.h"
#include "circt/Dialect/Comb/CombDialect.h"
#include "circt/Dialect/Comb/CombVisitors.h"
#include "circt/Dialect/Debug/DebugDialect.h"
#include "circt/Dialect/Emit/EmitOps.h"
#include "circt/Dialect/HW/HWAttributes.h"
#include "circt/Dialect/HW/HWOps.h"
#include "circt/Dialect/HW/HWTypes.h"
#include "circt/Dialect/HW/HWVisitors.h"
#include "circt/Dialect/LTL/LTLVisitors.h"
#include "circt/Dialect/OM/OMOps.h"
#include "circt/Dialect/SV/SVAttributes.h"
#include "circt/Dialect/SV/SVOps.h"
#include "circt/Dialect/SV/SVVisitors.h"
#include "circt/Dialect/Verif/VerifVisitors.h"
#include "circt/Support/LLVM.h"
#include "circt/Support/LoweringOptions.h"
#include "circt/Support/Path.h"
#include "circt/Support/PrettyPrinter.h"
#include "circt/Support/PrettyPrinterHelpers.h"
#include "circt/Support/Version.h"
#include "mlir/IR/BuiltinOps.h"
#include "mlir/IR/ImplicitLocOpBuilder.h"
#include "mlir/IR/Location.h"
#include "mlir/IR/Threading.h"
#include "mlir/Interfaces/FunctionImplementation.h"
#include "mlir/Pass/PassManager.h"
#include "mlir/Support/FileUtilities.h"
#include "llvm/ADT/MapVector.h"
#include "llvm/ADT/STLExtras.h"
#include "llvm/ADT/StringSet.h"
#include "llvm/ADT/TypeSwitch.h"
#include "llvm/Support/FileSystem.h"
#include "llvm/Support/FormattedStream.h"
#include "llvm/Support/Path.h"
#include "llvm/Support/SaveAndRestore.h"
#include "llvm/Support/ToolOutputFile.h"
#include "llvm/Support/raw_ostream.h"

namespace circt {
#define GEN_PASS_DEF_EXPORTSPLITVERILOG
#define GEN_PASS_DEF_EXPORTVERILOG
#include "circt/Conversion/Passes.h.inc"
} // namespace circt

using namespace circt;
using namespace comb;
using namespace hw;
using namespace sv;
using namespace ExportVerilog;

using namespace pretty;

#define DEBUG_TYPE "export-verilog"

StringRef circtHeader = "circt_header.svh";
StringRef circtHeaderInclude = "`include \"circt_header.svh\"\n";

namespace {
/// This enum keeps track of the precedence level of various binary operators,
/// where a lower number binds tighter.
enum VerilogPrecedence {
  // Normal precedence levels.
  Symbol,          // Atomic symbol like "foo" and {a,b}
  Selection,       // () , [] , :: , ., $signed()
  Unary,           // Unary operators like ~foo
  Multiply,        // * , / , %
  Addition,        // + , -
  Shift,           // << , >>, <<<, >>>
  Comparison,      // > , >= , < , <=
  Equality,        // == , !=
  And,             // &
  Xor,             // ^ , ^~
  Or,              // |
  AndShortCircuit, // &&
  Conditional,     // ? :

  LowestPrecedence, // Sentinel which is always the lowest precedence.
};

/// This enum keeps track of whether the emitted subexpression is signed or
/// unsigned as seen from the Verilog language perspective.
enum SubExprSignResult { IsSigned, IsUnsigned };

/// This is information precomputed about each subexpression in the tree we
/// are emitting as a unit.
struct SubExprInfo {
  /// The precedence of this expression.
  VerilogPrecedence precedence;

  /// The signedness of the expression.
  SubExprSignResult signedness;

  SubExprInfo(VerilogPrecedence precedence, SubExprSignResult signedness)
      : precedence(precedence), signedness(signedness) {}
};

} // end anonymous namespace

//===----------------------------------------------------------------------===//
// Helper routines
//===----------------------------------------------------------------------===//

static TypedAttr getInt32Attr(MLIRContext *ctx, uint32_t value) {
  return Builder(ctx).getI32IntegerAttr(value);
}

static TypedAttr getIntAttr(MLIRContext *ctx, Type t, const APInt &value) {
  return Builder(ctx).getIntegerAttr(t, value);
}

/// Return true for nullary operations that are better emitted multiple
/// times as inline expression (when they have multiple uses) rather than having
/// a temporary wire.
///
/// This can only handle nullary expressions, because we don't want to replicate
/// subtrees arbitrarily.
static bool isDuplicatableNullaryExpression(Operation *op) {
  // We don't want wires that are just constants aesthetically.
  if (isConstantExpression(op))
    return true;

  // If this is a small verbatim expression with no side effects, duplicate it
  // inline.
  if (isa<VerbatimExprOp>(op)) {
    if (op->getNumOperands() == 0 &&
        op->getAttrOfType<StringAttr>("format_string").getValue().size() <= 32)
      return true;
  }

  // Always duplicate XMRs into their use site.
  if (isa<XMRRefOp>(op))
    return true;

  // If this is a macro reference without side effects, allow duplication.
  if (isa<MacroRefExprOp>(op))
    return true;

  return false;
}

// Return true if the expression can be inlined even when the op has multiple
// uses. Be careful to add operations here since it might cause exponential
// emission without proper restrictions.
static bool isDuplicatableExpression(Operation *op) {
  if (op->getNumOperands() == 0)
    return isDuplicatableNullaryExpression(op);

  // It is cheap to inline extract op.
  if (isa<comb::ExtractOp, hw::StructExtractOp, hw::UnionExtractOp>(op))
    return true;

  // We only inline array_get with a constant, port or wire index.
  if (auto array = dyn_cast<hw::ArrayGetOp>(op)) {
    auto *indexOp = array.getIndex().getDefiningOp();
    if (!indexOp || isa<ConstantOp>(indexOp))
      return true;
    if (auto read = dyn_cast<ReadInOutOp>(indexOp)) {
      auto *readSrc = read.getInput().getDefiningOp();
      // A port or wire is ok to duplicate reads.
      return !readSrc || isa<sv::WireOp, LogicOp>(readSrc);
    }

    return false;
  }

  return false;
}

/// Return the verilog name of the operations that can define a symbol.
/// Legalized names are added to "hw.verilogName" so look up it when the
/// attribute already exists.
StringRef ExportVerilog::getSymOpName(Operation *symOp) {
  // Typeswitch of operation types which can define a symbol.
  // If legalizeNames has renamed it, then the attribute must be set.
  if (auto attr = symOp->getAttrOfType<StringAttr>("hw.verilogName"))
    return attr.getValue();
  return TypeSwitch<Operation *, StringRef>(symOp)
      .Case<HWModuleOp, HWModuleExternOp, HWModuleGeneratedOp, FuncOp>(
          [](Operation *op) { return getVerilogModuleName(op); })
      .Case<InterfaceOp>([&](InterfaceOp op) {
        return getVerilogModuleNameAttr(op).getValue();
      })
      .Case<InterfaceSignalOp>(
          [&](InterfaceSignalOp op) { return op.getSymName(); })
      .Case<InterfaceModportOp>(
          [&](InterfaceModportOp op) { return op.getSymName(); })
      .Default([&](Operation *op) {
        if (auto attr = op->getAttrOfType<StringAttr>("name"))
          return attr.getValue();
        if (auto attr = op->getAttrOfType<StringAttr>("instanceName"))
          return attr.getValue();
        if (auto attr = op->getAttrOfType<StringAttr>("sv.namehint"))
          return attr.getValue();
        if (auto attr =
                op->getAttrOfType<StringAttr>(SymbolTable::getSymbolAttrName()))
          return attr.getValue();
        return StringRef("");
      });
}

/// Emits a known-safe token that is legal when indexing into singleton arrays.
template <typename PPS>
static void emitZeroWidthIndexingValue(PPS &os) {
  os << "/*Zero width*/ 1\'b0";
}

/// Return the verilog name of the port for the module.
static StringRef getPortVerilogName(Operation *module, size_t portArgNum) {
  auto hml = cast<HWModuleLike>(module);
  return hml.getPort(portArgNum).getVerilogName();
}

/// Return the verilog name of the port for the module.
static StringRef getInputPortVerilogName(Operation *module, size_t portArgNum) {
  auto hml = cast<HWModuleLike>(module);
  auto pId = hml.getHWModuleType().getPortIdForInputId(portArgNum);
  if (auto attrs = dyn_cast_or_null<DictionaryAttr>(hml.getPortAttrs(pId)))
    if (auto updatedName = attrs.getAs<StringAttr>("hw.verilogName"))
      return updatedName.getValue();
  return hml.getHWModuleType().getPortName(pId);
}

/// This predicate returns true if the specified operation is considered a
/// potentially inlinable Verilog expression.  These nodes always have a single
/// result, but may have side effects (e.g. `sv.verbatim.expr.se`).
/// MemoryEffects should be checked if a client cares.
bool ExportVerilog::isVerilogExpression(Operation *op) {
  // These are SV dialect expressions.
  if (isa<ReadInOutOp, AggregateConstantOp, ArrayIndexInOutOp,
          IndexedPartSelectInOutOp, StructFieldInOutOp, IndexedPartSelectOp,
          ParamValueOp, XMROp, XMRRefOp, SampledOp, EnumConstantOp,
          SystemFunctionOp, UnpackedArrayCreateOp, UnpackedOpenArrayCastOp>(op))
    return true;

  // All HW combinational logic ops and SV expression ops are Verilog
  // expressions.
  return isCombinational(op) || isExpression(op);
}

// NOLINTBEGIN(misc-no-recursion)
/// Push this type's dimension into a vector.
static void getTypeDims(SmallVectorImpl<Attribute> &dims, Type type,
                        Location loc) {
  if (auto integer = hw::type_dyn_cast<IntegerType>(type)) {
    if (integer.getWidth() != 1)
      dims.push_back(getInt32Attr(type.getContext(), integer.getWidth()));
    return;
  }
  if (auto array = hw::type_dyn_cast<ArrayType>(type)) {
    dims.push_back(getInt32Attr(type.getContext(), array.getNumElements()));
    getTypeDims(dims, array.getElementType(), loc);

    return;
  }
  if (auto intType = hw::type_dyn_cast<IntType>(type)) {
    dims.push_back(intType.getWidth());
    return;
  }

  if (auto inout = hw::type_dyn_cast<InOutType>(type))
    return getTypeDims(dims, inout.getElementType(), loc);
  if (auto uarray = hw::type_dyn_cast<hw::UnpackedArrayType>(type))
    return getTypeDims(dims, uarray.getElementType(), loc);
  if (auto uarray = hw::type_dyn_cast<sv::UnpackedOpenArrayType>(type))
    return getTypeDims(dims, uarray.getElementType(), loc);

  if (hw::type_isa<InterfaceType, StructType, EnumType>(type))
    return;

  mlir::emitError(loc, "value has an unsupported verilog type ") << type;
}
// NOLINTEND(misc-no-recursion)

/// True iff 'a' and 'b' have the same wire dims.
static bool haveMatchingDims(Type a, Type b, Location loc) {
  SmallVector<Attribute, 4> aDims;
  getTypeDims(aDims, a, loc);

  SmallVector<Attribute, 4> bDims;
  getTypeDims(bDims, b, loc);

  return aDims == bDims;
}

// NOLINTBEGIN(misc-no-recursion)
bool ExportVerilog::isZeroBitType(Type type) {
  type = getCanonicalType(type);
  if (auto intType = dyn_cast<IntegerType>(type))
    return intType.getWidth() == 0;
  if (auto inout = dyn_cast<hw::InOutType>(type))
    return isZeroBitType(inout.getElementType());
  if (auto uarray = dyn_cast<hw::UnpackedArrayType>(type))
    return uarray.getNumElements() == 0 ||
           isZeroBitType(uarray.getElementType());
  if (auto array = dyn_cast<hw::ArrayType>(type))
    return array.getNumElements() == 0 || isZeroBitType(array.getElementType());
  if (auto structType = dyn_cast<hw::StructType>(type))
    return llvm::all_of(structType.getElements(),
                        [](auto elem) { return isZeroBitType(elem.type); });
  if (auto enumType = dyn_cast<hw::EnumType>(type))
    return enumType.getFields().empty();
  if (auto unionType = dyn_cast<hw::UnionType>(type))
    return hw::getBitWidth(unionType) == 0;

  // We have an open type system, so assume it is ok.
  return false;
}
// NOLINTEND(misc-no-recursion)

/// Given a set of known nested types (those supported by this pass), strip off
/// leading unpacked types.  This strips off portions of the type that are
/// printed to the right of the name in verilog.
// NOLINTBEGIN(misc-no-recursion)
static Type stripUnpackedTypes(Type type) {
  return TypeSwitch<Type, Type>(type)
      .Case<InOutType>([](InOutType inoutType) {
        return stripUnpackedTypes(inoutType.getElementType());
      })
      .Case<UnpackedArrayType, sv::UnpackedOpenArrayType>([](auto arrayType) {
        return stripUnpackedTypes(arrayType.getElementType());
      })
      .Default([](Type type) { return type; });
}

/// Return true if type has a struct type as a subtype.
static bool hasStructType(Type type) {
  return TypeSwitch<Type, bool>(type)
      .Case<InOutType, UnpackedArrayType, ArrayType>([](auto parentType) {
        return hasStructType(parentType.getElementType());
      })
      .Case<StructType>([](auto) { return true; })
      .Default([](auto) { return false; });
}
// NOLINTEND(misc-no-recursion)

//===----------------------------------------------------------------------===//
// Location comparison
//===----------------------------------------------------------------------===//

// NOLINTBEGIN(misc-no-recursion)

static int compareLocs(Location lhs, Location rhs);

// NameLoc comparator - compare names, then child locations.
static int compareLocsImpl(mlir::NameLoc lhs, mlir::NameLoc rhs) {
  if (auto name = lhs.getName().compare(rhs.getName()))
    return name;
  return compareLocs(lhs.getChildLoc(), rhs.getChildLoc());
}

// FileLineColLoc comparator.
static int compareLocsImpl(mlir::FileLineColLoc lhs, mlir::FileLineColLoc rhs) {
  if (auto fn = lhs.getFilename().compare(rhs.getFilename()))
    return fn;
  if (lhs.getLine() != rhs.getLine())
    return lhs.getLine() < rhs.getLine() ? -1 : 1;
  return lhs.getColumn() < rhs.getColumn() ? -1 : 1;
}

// CallSiteLoc comparator. Compare first on the callee, then on the caller.
static int compareLocsImpl(mlir::CallSiteLoc lhs, mlir::CallSiteLoc rhs) {
  Location lhsCallee = lhs.getCallee();
  Location rhsCallee = rhs.getCallee();
  if (auto res = compareLocs(lhsCallee, rhsCallee))
    return res;

  Location lhsCaller = lhs.getCaller();
  Location rhsCaller = rhs.getCaller();
  return compareLocs(lhsCaller, rhsCaller);
}

template <typename TTargetLoc>
FailureOr<int> dispatchCompareLocations(Location lhs, Location rhs) {
  auto lhsT = dyn_cast<TTargetLoc>(lhs);
  auto rhsT = dyn_cast<TTargetLoc>(rhs);
  if (lhsT && rhsT) {
    // Both are of the target location type, compare them directly.
    return compareLocsImpl(lhsT, rhsT);
  }
  if (lhsT) {
    // lhs is TTargetLoc => it comes before rhs.
    return -1;
  }
  if (rhsT) {
    // rhs is TTargetLoc => it comes before lhs.
    return 1;
  }

  return failure();
}

// Top-level comparator for two arbitrarily typed locations.
// First order comparison by location type:
// 1. FileLineColLoc
// 2. NameLoc
// 3. CallSiteLoc
// 4. Anything else...
// Intra-location type comparison is delegated to the corresponding
// compareLocsImpl() function.
static int compareLocs(Location lhs, Location rhs) {
  // FileLineColLoc
  if (auto res = dispatchCompareLocations<mlir::FileLineColLoc>(lhs, rhs);
      succeeded(res))
    return *res;

  // NameLoc
  if (auto res = dispatchCompareLocations<mlir::NameLoc>(lhs, rhs);
      succeeded(res))
    return *res;

  // CallSiteLoc
  if (auto res = dispatchCompareLocations<mlir::CallSiteLoc>(lhs, rhs);
      succeeded(res))
    return *res;

  // Anything else...
  return 0;
}

// NOLINTEND(misc-no-recursion)

//===----------------------------------------------------------------------===//
// Location printing
//===----------------------------------------------------------------------===//

/// Pull apart any fused locations into the location set, such that they are
/// uniqued. Any other location type will be added as-is.
static void collectAndUniqueLocations(Location loc,
                                      SmallPtrSetImpl<Attribute> &locationSet) {
  llvm::TypeSwitch<Location, void>(loc)
      .Case<FusedLoc>([&](auto fusedLoc) {
        for (auto subLoc : fusedLoc.getLocations())
          collectAndUniqueLocations(subLoc, locationSet);
      })
      .Default([&](auto loc) { locationSet.insert(loc); });
}

// Sorts a vector of locations in-place.
template <typename TVector>
static void sortLocationVector(TVector &vec) {
  llvm::array_pod_sort(
      vec.begin(), vec.end(), [](const auto *lhs, const auto *rhs) -> int {
        return compareLocs(cast<Location>(*lhs), cast<Location>(*rhs));
      });
}

class LocationEmitter {
public:
  // Generates location info for a single location in the specified style.
  LocationEmitter(LoweringOptions::LocationInfoStyle style, Location loc) {
    SmallPtrSet<Attribute, 8> locationSet;
    locationSet.insert(loc);
    llvm::raw_string_ostream os(output);
    emitLocationSetInfo(os, style, locationSet);
  }

  // Generates location info for a set of operations in the specified style.
  LocationEmitter(LoweringOptions::LocationInfoStyle style,
                  const SmallPtrSetImpl<Operation *> &ops) {
    // Multiple operations may come from the same location or may not have
    // useful
    // location info.  Unique it now.
    SmallPtrSet<Attribute, 8> locationSet;
    for (auto *op : ops)
      collectAndUniqueLocations(op->getLoc(), locationSet);
    llvm::raw_string_ostream os(output);
    emitLocationSetInfo(os, style, locationSet);
  }

  StringRef strref() { return output; }

private:
  void emitLocationSetInfo(llvm::raw_string_ostream &os,
                           LoweringOptions::LocationInfoStyle style,
                           const SmallPtrSetImpl<Attribute> &locationSet) {
    if (style == LoweringOptions::LocationInfoStyle::None)
      return;
    std::string resstr;
    llvm::raw_string_ostream sstr(resstr);
    LocationEmitter::Impl(sstr, style, locationSet);
    if (resstr.empty() || style == LoweringOptions::LocationInfoStyle::Plain) {
      os << resstr;
      return;
    }
    assert(style == LoweringOptions::LocationInfoStyle::WrapInAtSquareBracket &&
           "other styles must be already handled");
    os << "@[" << resstr << "]";
  }

  std::string output;

  struct Impl {

    // NOLINTBEGIN(misc-no-recursion)
    Impl(llvm::raw_string_ostream &os, LoweringOptions::LocationInfoStyle style,
         const SmallPtrSetImpl<Attribute> &locationSet)
        : os(os), style(style) {
      emitLocationSetInfoImpl(locationSet);
    }

    // Emit CallSiteLocs.
    void emitLocationInfo(mlir::CallSiteLoc loc) {
      os << "{";
      emitLocationInfo(loc.getCallee());
      os << " <- ";
      emitLocationInfo(loc.getCaller());
      os << "}";
    }

    // Emit NameLocs.
    void emitLocationInfo(mlir::NameLoc loc) {
      bool withName = !loc.getName().empty();
      if (withName)
        os << "'" << loc.getName().strref() << "'(";
      emitLocationInfo(loc.getChildLoc());

      if (withName)
        os << ")";
    }

    // Emit FileLineColLocs.
    void emitLocationInfo(FileLineColLoc loc) {
      os << loc.getFilename().getValue();
      if (auto line = loc.getLine()) {
        os << ':' << line;
        if (auto col = loc.getColumn())
          os << ':' << col;
      }
    }

    // Generates a string representation of a set of FileLineColLocs.
    // The entries are sorted by filename, line, col.  Try to merge together
    // entries to reduce verbosity on the column info.
    void
    printFileLineColSetInfo(llvm::SmallVector<FileLineColLoc, 8> locVector) {
      // The entries are sorted by filename, line, col.  Try to merge together
      // entries to reduce verbosity on the column info.
      StringRef lastFileName;
      for (size_t i = 0, e = locVector.size(); i != e;) {
        if (i != 0)
          os << ", ";

        // Print the filename if it changed.
        auto first = locVector[i];
        if (first.getFilename() != lastFileName) {
          lastFileName = first.getFilename();
          os << lastFileName;
        }

        // Scan for entries with the same file/line.
        size_t end = i + 1;
        while (end != e &&
               first.getFilename() == locVector[end].getFilename() &&
               first.getLine() == locVector[end].getLine())
          ++end;

        // If we have one entry, print it normally.
        if (end == i + 1) {
          if (auto line = first.getLine()) {
            os << ':' << line;
            if (auto col = first.getColumn())
              os << ':' << col;
          }
          ++i;
          continue;
        }

        // Otherwise print a brace enclosed list.
        os << ':' << first.getLine() << ":{";
        while (i != end) {
          os << locVector[i++].getColumn();

          if (i != end)
            os << ',';
        }
        os << '}';
      }
    }

    /// Return the location information in the specified style. This is the main
    /// dispatch function for calling the location-specific routines.
    void emitLocationInfo(Location loc) {
      llvm::TypeSwitch<Location, void>(loc)
          .Case<mlir::CallSiteLoc, mlir::NameLoc, mlir::FileLineColLoc>(
              [&](auto loc) { emitLocationInfo(loc); })
          .Case<mlir::FusedLoc>([&](auto loc) {
            SmallPtrSet<Attribute, 8> locationSet;
            collectAndUniqueLocations(loc, locationSet);
            emitLocationSetInfoImpl(locationSet);
          })
          .Default([&](auto loc) {
            // Don't print anything for unhandled locations.
          });
    }

    /// Emit the location information of `locationSet` to `sstr`. The emitted
    /// string
    /// may potentially be an empty string given the contents of the
    /// `locationSet`.
    void
    emitLocationSetInfoImpl(const SmallPtrSetImpl<Attribute> &locationSet) {
      // Fast pass some common cases.
      switch (locationSet.size()) {
      case 1:
        emitLocationInfo(cast<LocationAttr>(*locationSet.begin()));
        [[fallthrough]];
      case 0:
        return;
      default:
        break;
      }

      // Sort the entries into distinct location printing kinds.
      SmallVector<FileLineColLoc, 8> flcLocs;
      SmallVector<Attribute, 8> otherLocs;
      flcLocs.reserve(locationSet.size());
      otherLocs.reserve(locationSet.size());
      for (Attribute loc : locationSet) {
        if (auto flcLoc = dyn_cast<FileLineColLoc>(loc))
          flcLocs.push_back(flcLoc);
        else
          otherLocs.push_back(loc);
      }

      // SmallPtrSet iteration is non-deterministic, so sort the location
      // vectors to ensure deterministic output.
      sortLocationVector(otherLocs);
      sortLocationVector(flcLocs);

      // To detect whether something actually got emitted, we inspect the stream
      // for size changes. This is due to the possiblity of locations which are
      // not supposed to be emitted (e.g. `loc("")`).
      size_t sstrSize = os.tell();
      bool emittedAnything = false;
      auto recheckEmittedSomething = [&]() {
        size_t currSize = os.tell();
        bool emittedSomethingSinceLastCheck = currSize != sstrSize;
        emittedAnything |= emittedSomethingSinceLastCheck;
        sstrSize = currSize;
        return emittedSomethingSinceLastCheck;
      };

      // First, emit the other locations through the generic location dispatch
      // function.
      llvm::interleave(
          otherLocs,
          [&](Attribute loc) { emitLocationInfo(cast<LocationAttr>(loc)); },
          [&] {
            if (recheckEmittedSomething()) {
              os << ", ";
              recheckEmittedSomething(); // reset detector to reflect the comma.
            }
          });

      // If we emitted anything, and we have FileLineColLocs, then emit a
      // location-separating comma.
      if (emittedAnything && !flcLocs.empty())
        os << ", ";
      // Then, emit the FileLineColLocs.
      printFileLineColSetInfo(flcLocs);
    }
    llvm::raw_string_ostream &os;
    LoweringOptions::LocationInfoStyle style;

    // NOLINTEND(misc-no-recursion)
  };
};

/// Most expressions are invalid to bit-select from in Verilog, but some
/// things are ok.  Return true if it is ok to inline bitselect from the
/// result of this expression.  It is conservatively correct to return false.
static bool isOkToBitSelectFrom(Value v) {
  // Module ports are always ok to bit select from.
  if (isa<BlockArgument>(v))
    return true;

  // Read_inout is valid to inline for bit-select. See `select` syntax on
  // SV spec A.8.4 (P1174).
  if (auto read = v.getDefiningOp<ReadInOutOp>())
    return true;

  // Aggregate access can be inlined.
  if (isa_and_nonnull<StructExtractOp, UnionExtractOp, ArrayGetOp>(
          v.getDefiningOp()))
    return true;

  // Interface signal can be inlined.
  if (v.getDefiningOp<ReadInterfaceSignalOp>())
    return true;

  // TODO: We could handle concat and other operators here.
  return false;
}

/// Return true if we are unable to ever inline the specified operation.  This
/// happens because not all Verilog expressions are composable, notably you
/// can only use bit selects like x[4:6] on simple expressions, you cannot use
/// expressions in the sensitivity list of always blocks, etc.
static bool isExpressionUnableToInline(Operation *op,
                                       const LoweringOptions &options) {
  if (auto cast = dyn_cast<BitcastOp>(op))
    if (!haveMatchingDims(cast.getInput().getType(), cast.getResult().getType(),
                          op->getLoc())) {
      // Even if dimentions don't match, we can inline when its user doesn't
      // rely on the type.
      if (op->hasOneUse() &&
          isa<comb::ConcatOp, hw::ArrayConcatOp>(*op->getUsers().begin()))
        return false;
      // Bitcasts rely on the type being assigned to, so we cannot inline.
      return true;
    }

  // StructCreateOp needs to be assigning to a named temporary so that types
  // are inferred properly by verilog
  if (isa<StructCreateOp, UnionCreateOp, UnpackedArrayCreateOp>(op))
    return true;

  // Aggregate literal syntax only works in an assignment expression, where
  // the Verilog expression's type is determined by the LHS.
  if (auto aggConstantOp = dyn_cast<AggregateConstantOp>(op))
    return true;

  // Verbatim with a long string should be emitted as an out-of-line declration.
  if (auto verbatim = dyn_cast<VerbatimExprOp>(op))
    if (verbatim.getFormatString().size() > 32)
      return true;

  // Scan the users of the operation to see if any of them need this to be
  // emitted out-of-line.
  for (auto &use : op->getUses()) {
    auto *user = use.getOwner();

    // Verilog bit selection is required by the standard to be:
    // "a vector, packed array, packed structure, parameter or concatenation".
    //
    // It cannot be an arbitrary expression, e.g. this is invalid:
    //     assign bar = {{a}, {b}, {c}, {d}}[idx];
    //
    // To handle these, we push the subexpression into a temporary.
    if (isa<ExtractOp, ArraySliceOp, ArrayGetOp, StructExtractOp,
            UnionExtractOp, IndexedPartSelectOp>(user))
      if (use.getOperandNumber() == 0 && // ignore index operands.
          !isOkToBitSelectFrom(use.get()))
        return true;

    // Handle option disallowing expressions in event control.
    if (!options.allowExprInEventControl) {
      // Check operations used for event control, anything other than
      // a read of a wire must be out of line.

      // Helper to determine if the use will be part of "event control",
      // based on what the operation using it is and as which operand.
      auto usedInExprControl = [user, &use]() {
        return TypeSwitch<Operation *, bool>(user)
            .Case<ltl::ClockOp>([&](auto clockOp) {
              // LTL Clock op's clock operand must be a name.
              return clockOp.getClock() == use.get();
            })
            .Case<sv::AssertConcurrentOp, sv::AssumeConcurrentOp,
                  sv::CoverConcurrentOp>(
                [&](auto op) { return op.getClock() == use.get(); })
            .Case<sv::AssertPropertyOp, sv::AssumePropertyOp,
                  sv::CoverPropertyOp>([&](auto op) {
              return op.getDisable() == use.get() || op.getClock() == use.get();
            })
            .Case<AlwaysOp, AlwaysFFOp>([](auto) {
              // Always blocks must have a name in their sensitivity list.
              // (all operands)
              return true;
            })
            .Default([](auto) { return false; });
      };

      if (!usedInExprControl())
        continue;

      // Otherwise, this can only be inlined if is (already) a read of a wire.
      auto read = dyn_cast<ReadInOutOp>(op);
      if (!read)
        return true;
      if (!isa_and_nonnull<sv::WireOp, RegOp>(read.getInput().getDefiningOp()))
        return true;
    }
  }
  return false;
}

enum class BlockStatementCount { Zero, One, TwoOrMore };

/// Compute how many statements are within this block, for begin/end markers.
static BlockStatementCount countStatements(Block &block) {
  unsigned numStatements = 0;
  block.walk([&](Operation *op) {
    if (isVerilogExpression(op) || isa<ltl::LTLDialect>(op->getDialect()))
      return WalkResult::advance();
    numStatements +=
        TypeSwitch<Operation *, unsigned>(op)
            .Case<VerbatimOp>([&](auto) {
              // We don't know how many statements we emitted, so assume
              // conservatively that a lot got put out. This will make sure we
              // get a begin/end block around this.
              return 3;
            })
            .Case<IfOp>([&](auto) {
              // We count if as multiple statements to make sure it is always
              // surrounded by a begin/end so we don't get if/else confusion in
              // cases like this:
              // if (cond)
              //   if (otherCond)    // This should force a begin!
              //     stmt
              // else                // Goes with the outer if!
              //   thing;
              return 2;
            })
            .Case<IfDefOp, IfDefProceduralOp>([&](auto) { return 3; })
            .Case<OutputOp>([&](OutputOp oop) {
              // Skip single-use instance outputs, they don't get statements.
              // Keep this synchronized with visitStmt(InstanceOp,OutputOp).
              return llvm::count_if(oop->getOperands(), [&](auto operand) {
                Operation *op = operand.getDefiningOp();
                return !operand.hasOneUse() || !op || !isa<HWInstanceLike>(op);
              });
            })
            .Default([](auto) { return 1; });
    if (numStatements > 1)
      return WalkResult::interrupt();
    return WalkResult::advance();
  });
  if (numStatements == 0)
    return BlockStatementCount::Zero;
  if (numStatements == 1)
    return BlockStatementCount::One;
  return BlockStatementCount::TwoOrMore;
}

/// Return true if this expression should be emitted inline into any statement
/// that uses it.
bool ExportVerilog::isExpressionEmittedInline(Operation *op,
                                              const LoweringOptions &options) {
  // Never create a temporary for a dead expression.
  if (op->getResult(0).use_empty())
    return true;

  // Never create a temporary which is only going to be assigned to an output
  // port, wire, or reg.
  if (op->hasOneUse() &&
      isa<hw::OutputOp, sv::AssignOp, sv::BPAssignOp, sv::PAssignOp>(
          *op->getUsers().begin()))
    return true;

  // If mux inlining is dissallowed, we cannot inline muxes.
  if (options.disallowMuxInlining && isa<MuxOp>(op))
    return false;

  // If this operation has multiple uses, we can't generally inline it unless
  // the op is duplicatable.
  if (!op->getResult(0).hasOneUse() && !isDuplicatableExpression(op))
    return false;

  // If it isn't structurally possible to inline this expression, emit it out
  // of line.
  return !isExpressionUnableToInline(op, options);
}

/// Find a nested IfOp in an else block that can be printed as `else if`
/// instead of nesting it into a new `begin` - `end` block.  The block must
/// contain a single IfOp and optionally expressions which can be hoisted out.
static IfOp findNestedElseIf(Block *elseBlock) {
  IfOp ifOp;
  for (auto &op : *elseBlock) {
    if (auto opIf = dyn_cast<IfOp>(op)) {
      if (ifOp)
        return {};
      ifOp = opIf;
      continue;
    }
    if (!isVerilogExpression(&op))
      return {};
  }
  // SV attributes cannot be attached to `else if` so reject when ifOp has SV
  // attributes.
  if (ifOp && hasSVAttributes(ifOp))
    return {};
  return ifOp;
}

/// Emit SystemVerilog attributes.
template <typename PPS>
static void emitSVAttributesImpl(PPS &ps, ArrayAttr attrs, bool mayBreak) {
  enum Container { NoContainer, InComment, InAttr };
  Container currentContainer = NoContainer;

  auto closeContainer = [&] {
    if (currentContainer == NoContainer)
      return;
    if (currentContainer == InComment)
      ps << " */";
    else if (currentContainer == InAttr)
      ps << " *)";
    ps << PP::end << PP::end;

    currentContainer = NoContainer;
  };

  bool isFirstContainer = true;
  auto openContainer = [&](Container newContainer) {
    assert(newContainer != NoContainer);
    if (currentContainer == newContainer)
      return false;
    closeContainer();
    // If not first container, insert break point but no space.
    if (!isFirstContainer)
      ps << (mayBreak ? PP::space : PP::nbsp);
    isFirstContainer = false;
    // fit container on one line if possible, break if needed.
    ps << PP::ibox0;
    if (newContainer == InComment)
      ps << "/* ";
    else if (newContainer == InAttr)
      ps << "(* ";
    currentContainer = newContainer;
    // Pack attributes within to fit, align to current column when breaking.
    ps << PP::ibox0;
    return true;
  };

  // Break containers to starting column (0), put all on same line OR
  // put each on their own line (cbox).
  ps.scopedBox(PP::cbox0, [&]() {
    for (auto attr : attrs.getAsRange<SVAttributeAttr>()) {
      if (!openContainer(attr.getEmitAsComment().getValue() ? InComment
                                                            : InAttr))
        ps << "," << (mayBreak ? PP::space : PP::nbsp);
      ps << PPExtString(attr.getName().getValue());
      if (attr.getExpression())
        ps << " = " << PPExtString(attr.getExpression().getValue());
    }
    closeContainer();
  });
}

/// Retrieve value's verilog name from IR. The name must already have been
/// added in pre-pass and passed through "hw.verilogName" attr.
StringRef getVerilogValueName(Value val) {
  if (auto *op = val.getDefiningOp())
    return getSymOpName(op);

  if (auto port = dyn_cast<BlockArgument>(val)) {
    // If the value is defined by for op, use its associated verilog name.
    if (auto forOp = dyn_cast<ForOp>(port.getParentBlock()->getParentOp()))
      return forOp->getAttrOfType<StringAttr>("hw.verilogName");
    return getInputPortVerilogName(port.getParentBlock()->getParentOp(),
                                   port.getArgNumber());
  }
  assert(false && "unhandled value");
  return {};
}

//===----------------------------------------------------------------------===//
// VerilogEmitterState
//===----------------------------------------------------------------------===//

namespace {

/// This class maintains the mutable state that cross-cuts and is shared by the
/// various emitters.
class VerilogEmitterState {
public:
  explicit VerilogEmitterState(ModuleOp designOp,
                               const SharedEmitterState &shared,
                               const LoweringOptions &options,
                               const HWSymbolCache &symbolCache,
                               const GlobalNameTable &globalNames,
                               const FileMapping &fileMapping,
                               llvm::formatted_raw_ostream &os,
                               StringAttr fileName, OpLocMap &verilogLocMap)
      : designOp(designOp), shared(shared), options(options),
        symbolCache(symbolCache), globalNames(globalNames),
        fileMapping(fileMapping), os(os), verilogLocMap(verilogLocMap),
        pp(os, options.emittedLineLength), fileName(fileName) {
    pp.setListener(&saver);
  }
  /// This is the root mlir::ModuleOp that holds the whole design being emitted.
  ModuleOp designOp;

  const SharedEmitterState &shared;

  /// The emitter options which control verilog emission.
  const LoweringOptions &options;

  /// This is a cache of various information about the IR, in frozen state.
  const HWSymbolCache &symbolCache;

  /// This tracks global names where the Verilog name needs to be different than
  /// the IR name.
  const GlobalNameTable &globalNames;

  /// Tracks the referenceable files through their symbol.
  const FileMapping &fileMapping;

  /// The stream to emit to. Use a formatted_raw_ostream, to easily get the
  /// current location(line,column) on the stream. This is required to record
  /// the verilog output location information corresponding to any op.
  llvm::formatted_raw_ostream &os;

  bool encounteredError = false;

  /// Pretty printing:

  /// Whether a newline is expected, emitted late to provide opportunity to
  /// open/close boxes we don't know we need at level of individual statement.
  /// Every statement should set this instead of directly emitting (last)
  /// newline. Most statements end with emitLocationInfoAndNewLine which handles
  /// this.
  bool pendingNewline = false;

  /// Used to record the verilog output file location of an op.
  OpLocMap &verilogLocMap;
  /// String storage backing Tokens built from temporary strings.
  /// PrettyPrinter will clear this as appropriate.
  PrintEventAndStorageListener<OpLocMap, std::pair<Operation *, bool>> saver =
      PrintEventAndStorageListener<OpLocMap, std::pair<Operation *, bool>>(
          verilogLocMap);

  /// Pretty printer.
  PrettyPrinter pp;

  /// Name of the output file, used for debug information.
  StringAttr fileName;

  /// Update the location attribute of the ops with the verilog locations
  /// recorded in `verilogLocMap` and clear the map. `lineOffset` is added to
  /// all the line numbers, this is required when the modules are exported in
  /// parallel.
  void addVerilogLocToOps(unsigned int lineOffset, StringAttr fileName) {
    verilogLocMap.updateIRWithLoc(lineOffset, fileName,
                                  shared.designOp->getContext());
    verilogLocMap.clear();
  }

private:
  VerilogEmitterState(const VerilogEmitterState &) = delete;
  void operator=(const VerilogEmitterState &) = delete;
};
} // namespace

//===----------------------------------------------------------------------===//
// EmitterBase
//===----------------------------------------------------------------------===//

namespace {

/// The data that is unique to each callback. The operation and a flag to
/// indicate if the callback is for begin or end of the operation print
/// location.
using CallbackDataTy = std::pair<Operation *, bool>;
class EmitterBase {
public:
  // All of the mutable state we are maintaining.
  VerilogEmitterState &state;

  /// Stream helper (pp, saver).
  TokenStreamWithCallback<OpLocMap, CallbackDataTy> ps;

  explicit EmitterBase(VerilogEmitterState &state)
      : state(state),
        ps(state.pp, state.saver, state.options.emitVerilogLocations) {}

  InFlightDiagnostic emitError(Operation *op, const Twine &message) {
    state.encounteredError = true;
    return op->emitError(message);
  }

  InFlightDiagnostic emitOpError(Operation *op, const Twine &message) {
    state.encounteredError = true;
    return op->emitOpError(message);
  }

  void emitLocationImpl(llvm::StringRef location) {
    // Break so previous content is not impacted by following,
    // but use a 'neverbreak' so it always fits.
    ps << PP::neverbreak;
    if (!location.empty())
      ps << "\t// " << location; // (don't use tabs in normal pretty-printing)
  }

  void emitLocationInfo(Location loc) {
    emitLocationImpl(
        LocationEmitter(state.options.locationInfoStyle, loc).strref());
  }

  /// If we have location information for any of the specified operations,
  /// aggregate it together and print a pretty comment specifying where the
  /// operations came from.  In any case, print a newline.
  void emitLocationInfoAndNewLine(const SmallPtrSetImpl<Operation *> &ops) {
    emitLocationImpl(
        LocationEmitter(state.options.locationInfoStyle, ops).strref());
    setPendingNewline();
  }

  template <typename PPS>
  void emitTextWithSubstitutions(PPS &ps, StringRef string, Operation *op,
                                 llvm::function_ref<void(Value)> operandEmitter,
                                 ArrayAttr symAttrs);

  /// Emit the value of a StringAttr as one or more Verilog "one-line" comments
  /// ("//").  Break the comment to respect the emittedLineLength and trim
  /// whitespace after a line break.  Do nothing if the StringAttr is null or
  /// the value is empty.
  void emitComment(StringAttr comment);

  /// If previous emission requires a newline, emit it now.
  /// This gives us opportunity to open/close boxes before linebreak.
  void emitPendingNewlineIfNeeded() {
    if (state.pendingNewline) {
      state.pendingNewline = false;
      ps << PP::newline;
    }
  }
  void setPendingNewline() {
    assert(!state.pendingNewline);
    state.pendingNewline = true;
  }

  void startStatement() { emitPendingNewlineIfNeeded(); }

private:
  void operator=(const EmitterBase &) = delete;
  EmitterBase(const EmitterBase &) = delete;
};
} // end anonymous namespace

template <typename PPS>
void EmitterBase::emitTextWithSubstitutions(
    PPS &ps, StringRef string, Operation *op,
    llvm::function_ref<void(Value)> operandEmitter, ArrayAttr symAttrs) {

  // Perform operand substitions as we emit the line string.  We turn {{42}}
  // into the value of operand 42.
  auto namify = [&](Attribute sym, HWSymbolCache::Item item) {
    // CAVEAT: These accesses can reach into other modules through inner name
    // references, which are currently being processed. Do not add those remote
    // operations to this module's `names`, which is reserved for things named
    // *within* this module. Instead, you have to rely on those remote
    // operations to have been named inside the global names table. If they
    // haven't, take a look at name legalization first.
    if (auto *itemOp = item.getOp()) {
      if (item.hasPort()) {
        return getPortVerilogName(itemOp, item.getPort());
      }
      StringRef symOpName = getSymOpName(itemOp);
      if (!symOpName.empty())
        return symOpName;
      emitError(itemOp, "cannot get name for symbol ") << sym;
    } else {
      emitError(op, "cannot get name for symbol ") << sym;
    }
    return StringRef("<INVALID>");
  };

  // Scan 'line' for a substitution, emitting any non-substitution prefix,
  // then the mentioned operand, chopping the relevant text off 'line' and
  // returning true.  This returns false if no substitution is found.
  unsigned numSymOps = symAttrs.size();
  auto emitUntilSubstitution = [&](size_t next = 0) -> bool {
    size_t start = 0;
    while (true) {
      next = string.find("{{", next);
      if (next == StringRef::npos)
        return false;

      // Check to make sure we have a number followed by }}.  If not, we
      // ignore the {{ sequence as something that could happen in Verilog.
      next += 2;
      start = next;
      while (next < string.size() && isdigit(string[next]))
        ++next;
      // We need at least one digit.
      if (start == next) {
        next--;
        continue;
      }
      size_t operandNoLength = next - start;

      // Format string options follow a ':'.
      StringRef fmtOptsStr;
      if (string[next] == ':') {
        size_t startFmtOpts = next + 1;
        while (next < string.size() && string[next] != '}')
          ++next;
        fmtOptsStr = string.substr(startFmtOpts, next - startFmtOpts);
      }

      // We must have a }} right after the digits.
      if (!string.substr(next).starts_with("}}"))
        continue;

      // We must be able to decode the integer into an unsigned.
      unsigned operandNo = 0;
      if (string.drop_front(start)
              .take_front(operandNoLength)
              .getAsInteger(10, operandNo)) {
        emitError(op, "operand substitution too large");
        continue;
      }
      next += 2;

      // Emit any text before the substitution.
      auto before = string.take_front(start - 2);
      if (!before.empty())
        ps << PPExtString(before);

      // operandNo can either refer to Operands or symOps.  symOps are
      // numbered after the operands.
      if (operandNo < op->getNumOperands())
        // Emit the operand.
        operandEmitter(op->getOperand(operandNo));
      else if ((operandNo - op->getNumOperands()) < numSymOps) {
        unsigned symOpNum = operandNo - op->getNumOperands();
        auto sym = symAttrs[symOpNum];
        StringRef symVerilogName;
        if (auto fsym = dyn_cast<FlatSymbolRefAttr>(sym)) {
          if (auto *symOp = state.symbolCache.getDefinition(fsym)) {
            if (auto globalRef = dyn_cast<HierPathOp>(symOp)) {
              auto namepath = globalRef.getNamepathAttr().getValue();
              for (auto [index, sym] : llvm::enumerate(namepath)) {
                // Emit the seperator string.
                if (index > 0)
                  ps << (fmtOptsStr.empty() ? "." : fmtOptsStr);

                auto innerRef = cast<InnerRefAttr>(sym);
                auto ref = state.symbolCache.getInnerDefinition(
                    innerRef.getModule(), innerRef.getName());
                ps << namify(innerRef, ref);
              }
            } else {
              symVerilogName = namify(sym, symOp);
            }
          }
        } else if (auto isym = dyn_cast<InnerRefAttr>(sym)) {
          auto symOp = state.symbolCache.getInnerDefinition(isym.getModule(),
                                                            isym.getName());
          symVerilogName = namify(sym, symOp);
        }
        if (!symVerilogName.empty())
          ps << PPExtString(symVerilogName);
      } else {
        emitError(op, "operand " + llvm::utostr(operandNo) + " isn't valid");
        continue;
      }
      // Forget about the part we emitted.
      string = string.drop_front(next);
      return true;
    }
  };

  // Emit all the substitutions.
  while (emitUntilSubstitution())
    ;

  // Emit any text after the last substitution.
  if (!string.empty())
    ps << PPExtString(string);
}

void EmitterBase::emitComment(StringAttr comment) {
  if (!comment)
    return;

  // Set a line length for the comment.  Subtract off the leading comment and
  // space ("// ") as well as the current indent level to simplify later
  // arithmetic.  Ensure that this line length doesn't go below zero.
  auto lineLength = std::max<size_t>(state.options.emittedLineLength, 3) - 3;

  // Process the comment in line chunks extracted from manually specified line
  // breaks.  This is done to preserve user-specified line breaking if used.
  auto ref = comment.getValue();
  StringRef line;
  while (!ref.empty()) {
    std::tie(line, ref) = ref.split("\n");
    // Emit each comment line breaking it if it exceeds the emittedLineLength.
    for (;;) {
      startStatement();
      ps << "// ";

      // Base case 1: the entire comment fits on one line.
      if (line.size() <= lineLength) {
        ps << PPExtString(line);
        setPendingNewline();
        break;
      }

      // The comment does NOT fit on one line.  Use a simple algorithm to find
      // a position to break the line:
      //   1) Search backwards for whitespace and break there if you find it.
      //   2) If no whitespace exists in (1), search forward for whitespace
      //      and break there.
      // This algorithm violates the emittedLineLength if (2) ever occurrs,
      // but it's dead simple.
      auto breakPos = line.rfind(' ', lineLength);
      // No whitespace exists looking backwards.
      if (breakPos == StringRef::npos) {
        breakPos = line.find(' ', lineLength);
        // No whitespace exists looking forward (you hit the end of the
        // string).
        if (breakPos == StringRef::npos)
          breakPos = line.size();
      }

      // Emit up to the break position.  Trim any whitespace after the break
      // position.  Exit if nothing is left to emit.  Otherwise, update the
      // comment ref and continue;
      ps << PPExtString(line.take_front(breakPos));
      setPendingNewline();
      breakPos = line.find_first_not_of(' ', breakPos);
      // Base Case 2: nothing left except whitespace.
      if (breakPos == StringRef::npos)
        break;

      line = line.drop_front(breakPos);
    }
  }
}

/// Given an expression that is spilled into a temporary wire, try to synthesize
/// a better name than "_T_42" based on the structure of the expression.
// NOLINTBEGIN(misc-no-recursion)
StringAttr ExportVerilog::inferStructuralNameForTemporary(Value expr) {
  StringAttr result;
  bool addPrefixUnderScore = true;

  // Look through read_inout.
  if (auto read = expr.getDefiningOp<ReadInOutOp>())
    return inferStructuralNameForTemporary(read.getInput());

  // Module ports carry names!
  if (auto blockArg = dyn_cast<BlockArgument>(expr)) {
    auto moduleOp =
        cast<HWEmittableModuleLike>(blockArg.getOwner()->getParentOp());
    StringRef name = getPortVerilogName(moduleOp, blockArg.getArgNumber());
    result = StringAttr::get(expr.getContext(), name);

  } else if (auto *op = expr.getDefiningOp()) {
    // Uses of a wire, register or logic can be done inline.
    if (isa<sv::WireOp, RegOp, LogicOp>(op)) {
      StringRef name = getSymOpName(op);
      result = StringAttr::get(expr.getContext(), name);

    } else if (auto nameHint = op->getAttrOfType<StringAttr>("sv.namehint")) {
      // Use a dialect (sv) attribute to get a hint for the name if the op
      // doesn't explicitly specify it. Do this last
      result = nameHint;

      // If there is a namehint, don't add underscores to the name.
      addPrefixUnderScore = false;
    } else {
      TypeSwitch<Operation *>(op)
          // Generate a pretty name for VerbatimExpr's that look macro-like
          // using the same logic that generates the MLIR syntax name.
          .Case([&result](VerbatimExprOp verbatim) {
            verbatim.getAsmResultNames([&](Value, StringRef name) {
              result = StringAttr::get(verbatim.getContext(), name);
            });
          })
          .Case([&result](VerbatimExprSEOp verbatim) {
            verbatim.getAsmResultNames([&](Value, StringRef name) {
              result = StringAttr::get(verbatim.getContext(), name);
            });
          })

          // If this is an extract from a namable object, derive a name from it.
          .Case([&result](ExtractOp extract) {
            if (auto operandName =
                    inferStructuralNameForTemporary(extract.getInput())) {
              unsigned numBits =
                  cast<IntegerType>(extract.getType()).getWidth();
              if (numBits == 1)
                result = StringAttr::get(extract.getContext(),
                                         operandName.strref() + "_" +
                                             Twine(extract.getLowBit()));
              else
                result = StringAttr::get(
                    extract.getContext(),
                    operandName.strref() + "_" +
                        Twine(extract.getLowBit() + numBits - 1) + "to" +
                        Twine(extract.getLowBit()));
            }
          });
      // TODO: handle other common patterns.
    }
  }

  // Make sure any synthesized name starts with an _.
  if (!result || result.strref().empty())
    return {};

  // Make sure that all temporary names start with an underscore.
  if (addPrefixUnderScore && result.strref().front() != '_')
    result = StringAttr::get(expr.getContext(), "_" + result.strref());

  return result;
}
// NOLINTEND(misc-no-recursion)

//===----------------------------------------------------------------------===//
// ModuleEmitter
//===----------------------------------------------------------------------===//

namespace {

class ModuleEmitter : public EmitterBase {
public:
  explicit ModuleEmitter(VerilogEmitterState &state)
      : EmitterBase(state), currentModuleOp(nullptr),
        fieldNameResolver(FieldNameResolver(state.globalNames, state.options)) {
  }
  ~ModuleEmitter() {
    emitPendingNewlineIfNeeded();
    ps.eof();
  };

  void emitParameters(Operation *module, ArrayAttr params);
  void emitPortList(Operation *module, const ModulePortInfo &portInfo,
                    bool emitAsTwoStateType = false);

  void emitHWModule(HWModuleOp module);
  void emitHWExternModule(HWModuleExternOp module);
  void emitHWGeneratedModule(HWModuleGeneratedOp module);
  void emitFunc(FuncOp);

  // Statements.
  void emitStatement(Operation *op);
  void emitBind(BindOp op);
  void emitBindInterface(BindInterfaceOp op);

  void emitSVAttributes(Operation *op);

  /// Legalize the given field name if it is an invalid verilog name.
  StringRef getVerilogStructFieldName(StringAttr field) {
    return fieldNameResolver.getRenamedFieldName(field).getValue();
  }

  //===--------------------------------------------------------------------===//
  // Methods for formatting types.

  /// Emit a type's packed dimensions.
  void emitTypeDims(Type type, Location loc, raw_ostream &os);

  /// Print the specified packed portion of the type to the specified stream,
  ///
  ///  * 'optionalAliasType' can be provided to perform any alias-aware printing
  ///    of the inner type.
  ///  * When `implicitIntType` is false, a "logic" is printed.  This is used in
  ///        struct fields and typedefs.
  ///  * When `singleBitDefaultType` is false, single bit values are printed as
  ///       `[0:0]`.  This is used in parameter lists.
  ///
  /// This returns true if anything was printed.
  bool printPackedType(Type type, raw_ostream &os, Location loc,
                       Type optionalAliasType = {}, bool implicitIntType = true,
                       bool singleBitDefaultType = true,
                       bool emitAsTwoStateType = false);

  /// Output the unpacked array dimensions.  This is the part of the type that
  /// is to the right of the name.
  void printUnpackedTypePostfix(Type type, raw_ostream &os);

  //===--------------------------------------------------------------------===//
  // Methods for formatting parameters.

  /// Prints a parameter attribute expression in a Verilog compatible way to the
  /// specified stream.  This returns the precedence of the generated string.
  SubExprInfo printParamValue(Attribute value, raw_ostream &os,
                              function_ref<InFlightDiagnostic()> emitError);

  SubExprInfo printParamValue(Attribute value, raw_ostream &os,
                              VerilogPrecedence parenthesizeIfLooserThan,
                              function_ref<InFlightDiagnostic()> emitError);

  //===--------------------------------------------------------------------===//
  // Mutable state while emitting a module body.

  /// This is the current module being emitted for a HWModuleOp.
  Operation *currentModuleOp;

  /// This set keeps track of expressions that were emitted into their
  /// 'automatic logic' or 'localparam' declaration.  This is only used for
  /// expressions in a procedural region, because we otherwise just emit wires
  /// on demand.
  SmallPtrSet<Operation *, 16> expressionsEmittedIntoDecl;

  /// This class keeps track of field name renamings in the module scope.
  FieldNameResolver fieldNameResolver;

  /// This keeps track of assignments folded into wire emissions
  SmallPtrSet<Operation *, 16> assignsInlined;
};

} // end anonymous namespace

/// Return the word (e.g. "reg") in Verilog to declare the specified thing.
/// If `stripAutomatic` is true, "automatic" is not used even for a declaration
/// in a non-procedural region.
static StringRef getVerilogDeclWord(Operation *op,
                                    const ModuleEmitter &emitter) {
  if (isa<RegOp>(op)) {
    // Check if the type stored in this register is a struct or array of
    // structs. In this case, according to spec section 6.8, the "reg" prefix
    // should be left off.
    auto elementType =
        cast<InOutType>(op->getResult(0).getType()).getElementType();
    if (isa<StructType>(elementType))
      return "";
    if (isa<UnionType>(elementType))
      return "";
    if (isa<EnumType>(elementType))
      return "";
    if (auto innerType = dyn_cast<ArrayType>(elementType)) {
      while (isa<ArrayType>(innerType.getElementType()))
        innerType = cast<ArrayType>(innerType.getElementType());
      if (isa<StructType>(innerType.getElementType()) ||
          isa<TypeAliasType>(innerType.getElementType()))
        return "";
    }
    if (isa<TypeAliasType>(elementType))
      return "";

    return "reg";
  }
  if (isa<sv::WireOp>(op))
    return "wire";
  if (isa<ConstantOp, AggregateConstantOp, LocalParamOp, ParamValueOp>(op))
    return "localparam";

  // Interfaces instances use the name of the declared interface.
  if (auto interface = dyn_cast<InterfaceInstanceOp>(op))
    return interface.getInterfaceType().getInterface().getValue();

  // If 'op' is in a module, output 'wire'. If 'op' is in a procedural block,
  // fall through to default.
  bool isProcedural = op->getParentOp()->hasTrait<ProceduralRegion>();

  // If this decl is within a function, "automatic" is not needed because
  // "automatic" is added to its definition.
  bool stripAutomatic = isa_and_nonnull<FuncOp>(emitter.currentModuleOp);

  if (isa<LogicOp>(op)) {
    // If the logic op is defined in a procedural region, add 'automatic'
    // keyword. If the op has a struct type, 'logic' keyword is already emitted
    // within a struct type definition (e.g. struct packed {logic foo;}). So we
    // should not emit extra 'logic'.
    bool hasStruct = hasStructType(op->getResult(0).getType());
    if (isProcedural && !stripAutomatic)
      return hasStruct ? "automatic" : "automatic logic";
    return hasStruct ? "" : "logic";
  }

  if (!isProcedural)
    return "wire";

  if (stripAutomatic)
    return hasStructType(op->getResult(0).getType()) ? "" : "logic";

  // "automatic" values aren't allowed in disallowLocalVariables mode.
  assert(!emitter.state.options.disallowLocalVariables &&
         "automatic variables not allowed");

  // If the type contains a struct type, we have to use only "automatic" because
  // "automatic struct" is syntactically correct.
  return hasStructType(op->getResult(0).getType()) ? "automatic"
                                                   : "automatic logic";
}

//===----------------------------------------------------------------------===//
// Methods for formatting types.

/// Emit a single dimension.
static void emitDim(Attribute width, raw_ostream &os, Location loc,
                    ModuleEmitter &emitter, bool downTo) {
  if (!width) {
    os << "<<invalid type>>";
    return;
  }
  if (auto intAttr = dyn_cast<IntegerAttr>(width)) {
    if (intAttr.getValue().isZero()) {
      os << "/*Zero Width*/";
    } else {
      os << '[';
      if (!downTo)
        os << "0:";
      os << (intAttr.getValue().getZExtValue() - 1);
      if (downTo)
        os << ":0";
      os << ']';
    }
    return;
  }

  // Otherwise it must be a parameterized dimension.  Shove the "-1" into the
  // attribute so it gets printed in canonical form.
  auto typedAttr = dyn_cast<TypedAttr>(width);
  if (!typedAttr) {
    mlir::emitError(loc, "untyped dimension attribute ") << width;
    return;
  }
  auto negOne =
      getIntAttr(loc.getContext(), typedAttr.getType(),
                 APInt(typedAttr.getType().getIntOrFloatBitWidth(), -1L, true));
  width = ParamExprAttr::get(PEO::Add, typedAttr, negOne);
  os << '[';
  if (!downTo)
    os << "0:";
  emitter.printParamValue(width, os, [loc]() {
    return mlir::emitError(loc, "invalid parameter in type");
  });
  if (downTo)
    os << ":0";
  os << ']';
}

/// Emit a list of packed dimensions.
static void emitDims(ArrayRef<Attribute> dims, raw_ostream &os, Location loc,
                     ModuleEmitter &emitter) {
  for (Attribute width : dims) {
    emitDim(width, os, loc, emitter, /*downTo=*/true);
  }
}

/// Emit a type's packed dimensions.
void ModuleEmitter::emitTypeDims(Type type, Location loc, raw_ostream &os) {
  SmallVector<Attribute, 4> dims;
  getTypeDims(dims, type, loc);
  emitDims(dims, os, loc, *this);
}

/// Return a 2-state integer atom type name if the width matches. See Spec 6.8
/// Variable declarations.
static StringRef getTwoStateIntegerAtomType(size_t width) {
  switch (width) {
  case 8:
    return "byte";
  case 16:
    return "shortint";
  case 32:
    return "int";
  case 64:
    return "longint";
  default:
    return "";
  }
}

/// Output the basic type that consists of packed and primitive types.  This is
/// those to the left of the name in verilog. implicitIntType controls whether
/// to print a base type for (logic) for inteters or whether the caller will
/// have handled this (with logic, wire, reg, etc).
/// optionalAliasType can be provided to perform any necessary alias-aware
/// printing of 'type'.
///
/// Returns true when anything was printed out.
// NOLINTBEGIN(misc-no-recursion)
static bool printPackedTypeImpl(Type type, raw_ostream &os, Location loc,
                                SmallVectorImpl<Attribute> &dims,
                                bool implicitIntType, bool singleBitDefaultType,
                                ModuleEmitter &emitter,
                                Type optionalAliasType = {},
                                bool emitAsTwoStateType = false) {
  return TypeSwitch<Type, bool>(type)
      .Case<IntegerType>([&](IntegerType integerType) {
        if (emitAsTwoStateType && dims.empty()) {
          auto typeName = getTwoStateIntegerAtomType(integerType.getWidth());
          if (!typeName.empty()) {
            os << typeName;
            return true;
          }
        }
        if (integerType.getWidth() != 1 || !singleBitDefaultType)
          dims.push_back(
              getInt32Attr(type.getContext(), integerType.getWidth()));

        StringRef typeName =
            (emitAsTwoStateType ? "bit" : (implicitIntType ? "" : "logic"));
        if (!typeName.empty()) {
          os << typeName;
          if (!dims.empty())
            os << ' ';
        }

        emitDims(dims, os, loc, emitter);
        return !dims.empty() || !implicitIntType;
      })
      .Case<IntType>([&](IntType intType) {
        if (!implicitIntType)
          os << "logic ";
        dims.push_back(intType.getWidth());
        emitDims(dims, os, loc, emitter);
        return true;
      })
      .Case<ArrayType>([&](ArrayType arrayType) {
        dims.push_back(arrayType.getSizeAttr());
        return printPackedTypeImpl(arrayType.getElementType(), os, loc, dims,
                                   implicitIntType, singleBitDefaultType,
                                   emitter, /*optionalAliasType=*/{},
                                   emitAsTwoStateType);
      })
      .Case<InOutType>([&](InOutType inoutType) {
        return printPackedTypeImpl(inoutType.getElementType(), os, loc, dims,
                                   implicitIntType, singleBitDefaultType,
                                   emitter, /*optionalAliasType=*/{},
                                   emitAsTwoStateType);
      })
      .Case<EnumType>([&](EnumType enumType) {
        os << "enum ";
        if (enumType.getBitWidth() != 32)
          os << "bit [" << enumType.getBitWidth() - 1 << ":0] ";
        os << "{";
        Type enumPrefixType = optionalAliasType ? optionalAliasType : enumType;
        llvm::interleaveComma(
            enumType.getFields().getAsRange<StringAttr>(), os,
            [&](auto enumerator) {
              os << emitter.fieldNameResolver.getEnumFieldName(
                  hw::EnumFieldAttr::get(loc, enumerator, enumPrefixType));
            });
        os << "}";
        return true;
      })
      .Case<StructType>([&](StructType structType) {
        if (structType.getElements().empty() || isZeroBitType(structType)) {
          os << "/*Zero Width*/";
          return true;
        }
        os << "struct packed {";
        for (auto &element : structType.getElements()) {
          if (isZeroBitType(element.type)) {
            os << "/*" << emitter.getVerilogStructFieldName(element.name)
               << ": Zero Width;*/ ";
            continue;
          }
          SmallVector<Attribute, 8> structDims;
          printPackedTypeImpl(stripUnpackedTypes(element.type), os, loc,
                              structDims,
                              /*implicitIntType=*/false,
                              /*singleBitDefaultType=*/true, emitter,
                              /*optionalAliasType=*/{}, emitAsTwoStateType);
          os << ' ' << emitter.getVerilogStructFieldName(element.name);
          emitter.printUnpackedTypePostfix(element.type, os);
          os << "; ";
        }
        os << '}';
        emitDims(dims, os, loc, emitter);
        return true;
      })
      .Case<UnionType>([&](UnionType unionType) {
        if (unionType.getElements().empty() || isZeroBitType(unionType)) {
          os << "/*Zero Width*/";
          return true;
        }

        int64_t unionWidth = hw::getBitWidth(unionType);
        os << "union packed {";
        for (auto &element : unionType.getElements()) {
          if (isZeroBitType(element.type)) {
            os << "/*" << emitter.getVerilogStructFieldName(element.name)
               << ": Zero Width;*/ ";
            continue;
          }
          int64_t elementWidth = hw::getBitWidth(element.type);
          bool needsPadding = elementWidth < unionWidth || element.offset > 0;
          if (needsPadding) {
            os << " struct packed {";
            if (element.offset) {
              os << (emitAsTwoStateType ? "bit" : "logic") << " ["
                 << element.offset - 1 << ":0] "
                 << "__pre_padding_" << element.name.getValue() << "; ";
            }
          }

          SmallVector<Attribute, 8> structDims;
          printPackedTypeImpl(
              stripUnpackedTypes(element.type), os, loc, structDims,
              /*implicitIntType=*/false,
              /*singleBitDefaultType=*/true, emitter, {}, emitAsTwoStateType);
          os << ' ' << emitter.getVerilogStructFieldName(element.name);
          emitter.printUnpackedTypePostfix(element.type, os);
          os << ";";

          if (needsPadding) {
            if (elementWidth + (int64_t)element.offset < unionWidth) {
              os << " " << (emitAsTwoStateType ? "bit" : "logic") << " ["
                 << unionWidth - (elementWidth + element.offset) - 1 << ":0] "
                 << "__post_padding_" << element.name.getValue() << ";";
            }
            os << "} " << emitter.getVerilogStructFieldName(element.name)
               << ";";
          }
        }
        os << '}';
        emitDims(dims, os, loc, emitter);
        return true;
      })

      .Case<InterfaceType>([](InterfaceType ifaceType) { return false; })
      .Case<UnpackedArrayType>([&](UnpackedArrayType arrayType) {
        os << "<<unexpected unpacked array>>";
        mlir::emitError(loc, "Unexpected unpacked array in packed type ")
            << arrayType;
        return true;
      })
      .Case<TypeAliasType>([&](TypeAliasType typeRef) {
        auto typedecl = typeRef.getTypeDecl(emitter.state.symbolCache);
        if (!typedecl) {
          mlir::emitError(loc, "unresolvable type reference");
          return false;
        }
        if (typedecl.getType() != typeRef.getInnerType()) {
          mlir::emitError(loc, "declared type did not match aliased type");
          return false;
        }

        os << typedecl.getPreferredName();
        emitDims(dims, os, typedecl->getLoc(), emitter);
        return true;
      })
      .Default([&](Type type) {
        os << "<<invalid type '" << type << "'>>";
        mlir::emitError(loc, "value has an unsupported verilog type ") << type;
        return true;
      });
}
// NOLINTEND(misc-no-recursion)

/// Print the specified packed portion of the type to the specified stream,
///
///  * When `implicitIntType` is false, a "logic" is printed.  This is used in
///        struct fields and typedefs.
///  * When `singleBitDefaultType` is false, single bit values are printed as
///       `[0:0]`.  This is used in parameter lists.
///  * When `emitAsTwoStateType` is true, a "bit" is printed. This is used in
///        DPI function import statement.
///
/// This returns true if anything was printed.
bool ModuleEmitter::printPackedType(Type type, raw_ostream &os, Location loc,
                                    Type optionalAliasType,
                                    bool implicitIntType,
                                    bool singleBitDefaultType,
                                    bool emitAsTwoStateType) {
  SmallVector<Attribute, 8> packedDimensions;
  return printPackedTypeImpl(type, os, loc, packedDimensions, implicitIntType,
                             singleBitDefaultType, *this, optionalAliasType,
                             emitAsTwoStateType);
}

/// Output the unpacked array dimensions.  This is the part of the type that is
/// to the right of the name.
// NOLINTBEGIN(misc-no-recursion)
void ModuleEmitter::printUnpackedTypePostfix(Type type, raw_ostream &os) {
  TypeSwitch<Type, void>(type)
      .Case<InOutType>([&](InOutType inoutType) {
        printUnpackedTypePostfix(inoutType.getElementType(), os);
      })
      .Case<UnpackedArrayType>([&](UnpackedArrayType arrayType) {
        auto loc = currentModuleOp ? currentModuleOp->getLoc()
                                   : state.designOp->getLoc();
        emitDim(arrayType.getSizeAttr(), os, loc, *this,
                /*downTo=*/false);
        printUnpackedTypePostfix(arrayType.getElementType(), os);
      })
      .Case<sv::UnpackedOpenArrayType>([&](auto arrayType) {
        os << "[]";
        printUnpackedTypePostfix(arrayType.getElementType(), os);
      })
      .Case<InterfaceType>([&](auto) {
        // Interface instantiations have parentheses like a module with no
        // ports.
        os << "()";
      });
}
// NOLINTEND(misc-no-recursion)

//===----------------------------------------------------------------------===//
// Methods for formatting parameters.

/// Prints a parameter attribute expression in a Verilog compatible way to the
/// specified stream.  This returns the precedence of the generated string.
SubExprInfo
ModuleEmitter::printParamValue(Attribute value, raw_ostream &os,
                               function_ref<InFlightDiagnostic()> emitError) {
  return printParamValue(value, os, VerilogPrecedence::LowestPrecedence,
                         emitError);
}

/// Helper that prints a parameter constant value in a Verilog compatible way.
/// This returns the precedence of the generated string.
// NOLINTBEGIN(misc-no-recursion)
SubExprInfo
ModuleEmitter::printParamValue(Attribute value, raw_ostream &os,
                               VerilogPrecedence parenthesizeIfLooserThan,
                               function_ref<InFlightDiagnostic()> emitError) {
  if (auto intAttr = dyn_cast<IntegerAttr>(value)) {
    IntegerType intTy = cast<IntegerType>(intAttr.getType());
    APInt value = intAttr.getValue();

    // We omit the width specifier if the value is <= 32-bits in size, which
    // makes this more compatible with unknown width extmodules.
    if (intTy.getWidth() > 32) {
      // Sign comes out before any width specifier.
      if (value.isNegative() && (intTy.isSigned() || intTy.isSignless())) {
        os << '-';
        value = -value;
      }
      if (intTy.isSigned())
        os << intTy.getWidth() << "'sd";
      else
        os << intTy.getWidth() << "'d";
    }
    value.print(os, intTy.isSigned());
    return {Symbol, intTy.isSigned() ? IsSigned : IsUnsigned};
  }
  if (auto strAttr = dyn_cast<StringAttr>(value)) {
    os << '"';
    os.write_escaped(strAttr.getValue());
    os << '"';
    return {Symbol, IsUnsigned};
  }
  if (auto fpAttr = dyn_cast<FloatAttr>(value)) {
    // TODO: relying on float printing to be precise is not a good idea.
    os << fpAttr.getValueAsDouble();
    return {Symbol, IsUnsigned};
  }
  if (auto verbatimParam = dyn_cast<ParamVerbatimAttr>(value)) {
    os << verbatimParam.getValue().getValue();
    return {Symbol, IsUnsigned};
  }
  if (auto parameterRef = dyn_cast<ParamDeclRefAttr>(value)) {
    // Get the name of this parameter (in case it got renamed).
    os << state.globalNames.getParameterVerilogName(currentModuleOp,
                                                    parameterRef.getName());

    // TODO: Should we support signed parameters?
    return {Symbol, IsUnsigned};
  }

  // Handle nested expressions.
  auto expr = dyn_cast<ParamExprAttr>(value);
  if (!expr) {
    os << "<<UNKNOWN MLIRATTR: " << value << ">>";
    emitError() << " = " << value;
    return {LowestPrecedence, IsUnsigned};
  }

  StringRef operatorStr;
  StringRef openStr, closeStr;
  VerilogPrecedence subprecedence = LowestPrecedence;
  VerilogPrecedence prec; // precedence of the emitted expression.
  std::optional<SubExprSignResult> operandSign;
  bool isUnary = false;
  bool hasOpenClose = false;

  switch (expr.getOpcode()) {
  case PEO::Add:
    operatorStr = " + ";
    subprecedence = Addition;
    break;
  case PEO::Mul:
    operatorStr = " * ";
    subprecedence = Multiply;
    break;
  case PEO::And:
    operatorStr = " & ";
    subprecedence = And;
    break;
  case PEO::Or:
    operatorStr = " | ";
    subprecedence = Or;
    break;
  case PEO::Xor:
    operatorStr = " ^ ";
    subprecedence = Xor;
    break;
  case PEO::Shl:
    operatorStr = " << ";
    subprecedence = Shift;
    break;
  case PEO::ShrU:
    // >> in verilog is always a logical shift even if operands are signed.
    operatorStr = " >> ";
    subprecedence = Shift;
    break;
  case PEO::ShrS:
    // >>> in verilog is an arithmetic shift if both operands are signed.
    operatorStr = " >>> ";
    subprecedence = Shift;
    operandSign = IsSigned;
    break;
  case PEO::DivU:
    operatorStr = " / ";
    subprecedence = Multiply;
    operandSign = IsUnsigned;
    break;
  case PEO::DivS:
    operatorStr = " / ";
    subprecedence = Multiply;
    operandSign = IsSigned;
    break;
  case PEO::ModU:
    operatorStr = " % ";
    subprecedence = Multiply;
    operandSign = IsUnsigned;
    break;
  case PEO::ModS:
    operatorStr = " % ";
    subprecedence = Multiply;
    operandSign = IsSigned;
    break;
  case PEO::CLog2:
    openStr = "$clog2(";
    closeStr = ")";
    operandSign = IsUnsigned;
    hasOpenClose = true;
    prec = Symbol;
    break;
  case PEO::StrConcat:
    openStr = "{";
    closeStr = "}";
    hasOpenClose = true;
    operatorStr = ", ";
    // We don't have Concat precedence, but it's lowest anyway. (SV Table 11-2).
    subprecedence = LowestPrecedence;
    prec = Symbol;
    break;
  }
  if (!hasOpenClose)
    prec = subprecedence;

  // unary -> one element.
  assert(!isUnary || llvm::hasSingleElement(expr.getOperands()));
  // one element -> {unary || open/close}.
  assert(isUnary || hasOpenClose ||
         !llvm::hasSingleElement(expr.getOperands()));

  // Emit the specified operand with a $signed() or $unsigned() wrapper around
  // it if context requires a specific signedness to compute the right value.
  // This returns true if the operand is signed.
  // TODO: This could try harder to omit redundant casts like the mainline
  // expression emitter.
  auto emitOperand = [&](Attribute operand) -> bool {
    // If surrounding with signed/unsigned, inner expr doesn't need parens.
    auto subprec = operandSign.has_value() ? LowestPrecedence : subprecedence;
    if (operandSign.has_value())
      os << (*operandSign == IsSigned ? "$signed(" : "$unsigned(");
    auto signedness =
        printParamValue(operand, os, subprec, emitError).signedness;
    if (operandSign.has_value()) {
      os << ')';
      signedness = *operandSign;
    }
    return signedness == IsSigned;
  };

  // Check outer precedence, wrap in parentheses if needed.
  if (prec > parenthesizeIfLooserThan)
    os << '(';

  // Emit opening portion of the operation.
  if (hasOpenClose)
    os << openStr;
  else if (isUnary)
    os << operatorStr;

  bool allOperandsSigned = emitOperand(expr.getOperands()[0]);
  for (auto op : expr.getOperands().drop_front()) {
    // Handle the special case of (a + b + -42) as (a + b - 42).
    // TODO: Also handle (a + b + x*-1).
    if (expr.getOpcode() == PEO::Add) {
      if (auto integer = dyn_cast<IntegerAttr>(op)) {
        const APInt &value = integer.getValue();
        if (value.isNegative() && !value.isMinSignedValue()) {
          os << " - ";
          allOperandsSigned &=
              emitOperand(IntegerAttr::get(op.getType(), -value));
          continue;
        }
      }
    }

    os << operatorStr;
    allOperandsSigned &= emitOperand(op);
  }
  if (hasOpenClose)
    os << closeStr;
  if (prec > parenthesizeIfLooserThan) {
    os << ')';
    prec = Selection;
  }
  return {prec, allOperandsSigned ? IsSigned : IsUnsigned};
}
// NOLINTEND(misc-no-recursion)

//===----------------------------------------------------------------------===//
// Expression Emission
//===----------------------------------------------------------------------===//

namespace {
/// This builds a recursively nested expression from an SSA use-def graph.  This
/// uses a post-order walk, but it needs to obey precedence and signedness
/// constraints that depend on the behavior of the child nodes.
/// To handle this, we must buffer all output so we can insert parentheses
/// and other things if we find out that it was needed later.
// NOLINTBEGIN(misc-no-recursion)
class ExprEmitter : public EmitterBase,
                    public TypeOpVisitor<ExprEmitter, SubExprInfo>,
                    public CombinationalVisitor<ExprEmitter, SubExprInfo>,
                    public Visitor<ExprEmitter, SubExprInfo> {
public:
  /// Create an ExprEmitter for the specified module emitter, and keeping track
  /// of any emitted expressions in the specified set.
  ExprEmitter(ModuleEmitter &emitter,
              SmallPtrSetImpl<Operation *> &emittedExprs)
      : ExprEmitter(emitter, emittedExprs, localTokens) {}

  ExprEmitter(ModuleEmitter &emitter,
              SmallPtrSetImpl<Operation *> &emittedExprs,
              BufferingPP::BufferVec &tokens)
      : EmitterBase(emitter.state), emitter(emitter),
        emittedExprs(emittedExprs), buffer(tokens),
        ps(buffer, state.saver, state.options.emitVerilogLocations) {
    assert(state.pp.getListener() == &state.saver);
  }

  /// Emit the specified value as an expression.  If this is an inline-emitted
  /// expression, we emit that expression, otherwise we emit a reference to the
  /// already computed name.
  ///
  void emitExpression(Value exp, VerilogPrecedence parenthesizeIfLooserThan,
                      bool isAssignmentLikeContext) {
    assert(localTokens.empty());
    // Wrap to this column.
    ps.scopedBox(PP::ibox0, [&]() {
      emitSubExpr(exp, parenthesizeIfLooserThan,
                  /*signRequirement*/ NoRequirement,
                  /*isSelfDeterminedUnsignedValue*/ false,
                  isAssignmentLikeContext);
    });
    // If we are not using an external token buffer provided through the
    // constructor, but we're using the default `ExprEmitter`-scoped buffer,
    // flush it.
    if (&buffer.tokens == &localTokens)
      buffer.flush(state.pp);
  }

private:
  friend class TypeOpVisitor<ExprEmitter, SubExprInfo>;
  friend class CombinationalVisitor<ExprEmitter, SubExprInfo>;
  friend class Visitor<ExprEmitter, SubExprInfo>;

  enum SubExprSignRequirement { NoRequirement, RequireSigned, RequireUnsigned };

  /// Emit the specified value `exp` as a subexpression to the stream.  The
  /// `parenthesizeIfLooserThan` parameter indicates when parentheses should be
  /// added aroun the subexpression.  The `signReq` flag can cause emitSubExpr
  /// to emit a subexpression that is guaranteed to be signed or unsigned, and
  /// the `isSelfDeterminedUnsignedValue` flag indicates whether the value is
  /// known to be have "self determined" width, allowing us to omit extensions.
  SubExprInfo emitSubExpr(Value exp, VerilogPrecedence parenthesizeIfLooserThan,
                          SubExprSignRequirement signReq = NoRequirement,
                          bool isSelfDeterminedUnsignedValue = false,
                          bool isAssignmentLikeContext = false);

  /// Emit SystemVerilog attributes attached to the expression op as dialect
  /// attributes.
  void emitSVAttributes(Operation *op);

  SubExprInfo visitUnhandledExpr(Operation *op);
  SubExprInfo visitInvalidComb(Operation *op) {
    return dispatchTypeOpVisitor(op);
  }
  SubExprInfo visitUnhandledComb(Operation *op) {
    return visitUnhandledExpr(op);
  }
  SubExprInfo visitInvalidTypeOp(Operation *op) {
    return dispatchSVVisitor(op);
  }
  SubExprInfo visitUnhandledTypeOp(Operation *op) {
    return visitUnhandledExpr(op);
  }
  SubExprInfo visitUnhandledSV(Operation *op) { return visitUnhandledExpr(op); }

  using Visitor::visitSV;

  /// These are flags that control `emitBinary`.
  enum EmitBinaryFlags {
    EB_RequireSignedOperands = RequireSigned,     /* 0x1*/
    EB_RequireUnsignedOperands = RequireUnsigned, /* 0x2*/
    EB_OperandSignRequirementMask = 0x3,

    /// This flag indicates that the RHS operand is an unsigned value that has
    /// "self determined" width.  This means that we can omit explicit zero
    /// extensions from it, and don't impose a sign on it.
    EB_RHS_UnsignedWithSelfDeterminedWidth = 0x4,

    /// This flag indicates that the result should be wrapped in a $signed(x)
    /// expression to force the result to signed.
    EB_ForceResultSigned = 0x8,
  };

  /// Emit a binary expression.  The "emitBinaryFlags" are a bitset from
  /// EmitBinaryFlags.
  SubExprInfo emitBinary(Operation *op, VerilogPrecedence prec,
                         const char *syntax, unsigned emitBinaryFlags = 0);

  SubExprInfo emitUnary(Operation *op, const char *syntax,
                        bool resultAlwaysUnsigned = false);

  /// Emit the specified value as a subexpression, wrapping in an ibox2.
  void emitSubExprIBox2(
      Value v, VerilogPrecedence parenthesizeIfLooserThan = LowestPrecedence) {
    ps.scopedBox(PP::ibox2,
                 [&]() { emitSubExpr(v, parenthesizeIfLooserThan); });
  }

  /// Emit a range of values separated by commas and a breakable space.
  /// Each value is emitted by invoking `eachFn`.
  template <typename Container, typename EachFn>
  void interleaveComma(const Container &c, EachFn eachFn) {
    llvm::interleave(c, eachFn, [&]() { ps << "," << PP::space; });
  }

  /// Emit a range of values separated by commas and a breakable space.
  /// Each value is emitted in an ibox2.
  void interleaveComma(ValueRange ops) {
    return interleaveComma(ops, [&](Value v) { emitSubExprIBox2(v); });
  }

  /// Emit an array-literal-like structure, separated by commas.
  /// Use callbacks to emit open tokens, closing tokens, and handle each value.
  /// If it fits, will be emitted on a single line with no space between
  /// list and surrounding open and close.
  /// Otherwise, each item is placed on its own line.
  /// This has property that if any element requires breaking, all elements
  /// are emitted on separate lines (with open/close attached to first/last).
  /// `{a + b, x + y, c}`
  /// OR
  /// ```
  /// {a + b,
  ///  x + y,
  ///  c}
  /// ```
  template <typename Container, typename OpenFunc, typename CloseFunc,
            typename EachFunc>
  void emitBracedList(const Container &c, OpenFunc openFn, EachFunc eachFn,
                      CloseFunc closeFn) {
    openFn();
    ps.scopedBox(PP::cbox0, [&]() {
      interleaveComma(c, eachFn);
      closeFn();
    });
  }

  /// Emit braced list of values surrounded by specified open/close.
  template <typename OpenFunc, typename CloseFunc>
  void emitBracedList(ValueRange ops, OpenFunc openFn, CloseFunc closeFn) {
    return emitBracedList(
        ops, openFn, [&](Value v) { emitSubExprIBox2(v); }, closeFn);
  }

  /// Emit braced list of values surrounded by `{` and `}`.
  void emitBracedList(ValueRange ops) {
    return emitBracedList(
        ops, [&]() { ps << "{"; }, [&]() { ps << "}"; });
  }

  /// Print an APInt constant.
  SubExprInfo printConstantScalar(APInt &value, IntegerType type);

  /// Print a constant array.
  void printConstantArray(ArrayAttr elementValues, Type elementType,
                          bool printAsPattern, Operation *op);
  /// Print a constant struct.
  void printConstantStruct(ArrayRef<hw::detail::FieldInfo> fieldInfos,
                           ArrayAttr fieldValues, bool printAsPattern,
                           Operation *op);
  /// Print an aggregate array or struct constant as the given type.
  void printConstantAggregate(Attribute attr, Type type, Operation *op);

  SubExprInfo visitSV(GetModportOp op);
  SubExprInfo visitSV(SystemFunctionOp op);
  SubExprInfo visitSV(ReadInterfaceSignalOp op);
  SubExprInfo visitSV(XMROp op);
  SubExprInfo visitSV(XMRRefOp op);
  SubExprInfo visitVerbatimExprOp(Operation *op, ArrayAttr symbols);
  SubExprInfo visitSV(VerbatimExprOp op) {
    return visitVerbatimExprOp(op, op.getSymbols());
  }
  SubExprInfo visitSV(VerbatimExprSEOp op) {
    return visitVerbatimExprOp(op, op.getSymbols());
  }
  SubExprInfo visitSV(MacroRefExprOp op);
  SubExprInfo visitSV(MacroRefExprSEOp op);
  template <typename MacroTy>
  SubExprInfo emitMacroCall(MacroTy op);

  SubExprInfo visitSV(ConstantXOp op);
  SubExprInfo visitSV(ConstantZOp op);
  SubExprInfo visitSV(ConstantStrOp op);

  SubExprInfo visitSV(sv::UnpackedArrayCreateOp op);
  SubExprInfo visitSV(sv::UnpackedOpenArrayCastOp op) {
    // Cast op is noop.
    return emitSubExpr(op->getOperand(0), LowestPrecedence);
  }

  // Noop cast operators.
  SubExprInfo visitSV(ReadInOutOp op) {
    auto result = emitSubExpr(op->getOperand(0), LowestPrecedence);
    emitSVAttributes(op);
    return result;
  }
  SubExprInfo visitSV(ArrayIndexInOutOp op);
  SubExprInfo visitSV(IndexedPartSelectInOutOp op);
  SubExprInfo visitSV(IndexedPartSelectOp op);
  SubExprInfo visitSV(StructFieldInOutOp op);

  // Sampled value functions
  SubExprInfo visitSV(SampledOp op);

  // Other
  using TypeOpVisitor::visitTypeOp;
  SubExprInfo visitTypeOp(ConstantOp op);
  SubExprInfo visitTypeOp(AggregateConstantOp op);
  SubExprInfo visitTypeOp(BitcastOp op);
  SubExprInfo visitTypeOp(ParamValueOp op);
  SubExprInfo visitTypeOp(ArraySliceOp op);
  SubExprInfo visitTypeOp(ArrayGetOp op);
  SubExprInfo visitTypeOp(ArrayCreateOp op);
  SubExprInfo visitTypeOp(ArrayConcatOp op);
  SubExprInfo visitTypeOp(StructCreateOp op);
  SubExprInfo visitTypeOp(StructExtractOp op);
  SubExprInfo visitTypeOp(StructInjectOp op);
  SubExprInfo visitTypeOp(UnionCreateOp op);
  SubExprInfo visitTypeOp(UnionExtractOp op);
  SubExprInfo visitTypeOp(EnumCmpOp op);
  SubExprInfo visitTypeOp(EnumConstantOp op);

  // Comb Dialect Operations
  using CombinationalVisitor::visitComb;
  SubExprInfo visitComb(MuxOp op);
  SubExprInfo visitComb(AddOp op) {
    assert(op.getNumOperands() == 2 && "prelowering should handle variadics");
    return emitBinary(op, Addition, "+");
  }
  SubExprInfo visitComb(SubOp op) { return emitBinary(op, Addition, "-"); }
  SubExprInfo visitComb(MulOp op) {
    assert(op.getNumOperands() == 2 && "prelowering should handle variadics");
    return emitBinary(op, Multiply, "*");
  }
  SubExprInfo visitComb(DivUOp op) {
    return emitBinary(op, Multiply, "/", EB_RequireUnsignedOperands);
  }
  SubExprInfo visitComb(DivSOp op) {
    return emitBinary(op, Multiply, "/",
                      EB_RequireSignedOperands | EB_ForceResultSigned);
  }
  SubExprInfo visitComb(ModUOp op) {
    return emitBinary(op, Multiply, "%", EB_RequireUnsignedOperands);
  }
  SubExprInfo visitComb(ModSOp op) {
    return emitBinary(op, Multiply, "%",
                      EB_RequireSignedOperands | EB_ForceResultSigned);
  }
  SubExprInfo visitComb(ShlOp op) {
    return emitBinary(op, Shift, "<<", EB_RHS_UnsignedWithSelfDeterminedWidth);
  }
  SubExprInfo visitComb(ShrUOp op) {
    // >> in Verilog is always an unsigned right shift.
    return emitBinary(op, Shift, ">>", EB_RHS_UnsignedWithSelfDeterminedWidth);
  }
  SubExprInfo visitComb(ShrSOp op) {
    // >>> is only an arithmetic shift right when both operands are signed.
    // Otherwise it does a logical shift.
    return emitBinary(op, Shift, ">>>",
                      EB_RequireSignedOperands | EB_ForceResultSigned |
                          EB_RHS_UnsignedWithSelfDeterminedWidth);
  }
  SubExprInfo visitComb(AndOp op) {
    assert(op.getNumOperands() == 2 && "prelowering should handle variadics");
    return emitBinary(op, And, "&");
  }
  SubExprInfo visitComb(OrOp op) {
    assert(op.getNumOperands() == 2 && "prelowering should handle variadics");
    return emitBinary(op, Or, "|");
  }
  SubExprInfo visitComb(XorOp op) {
    if (op.isBinaryNot())
      return emitUnary(op, "~");
    assert(op.getNumOperands() == 2 && "prelowering should handle variadics");
    return emitBinary(op, Xor, "^");
  }

  // SystemVerilog spec 11.8.1: "Reduction operator results are unsigned,
  // regardless of the operands."
  SubExprInfo visitComb(ParityOp op) { return emitUnary(op, "^", true); }

  SubExprInfo visitComb(ReplicateOp op);
  SubExprInfo visitComb(ConcatOp op);
  SubExprInfo visitComb(ExtractOp op);
  SubExprInfo visitComb(ICmpOp op);

  InFlightDiagnostic emitAssignmentPatternContextError(Operation *op) {
    auto d = emitOpError(op, "must be printed as assignment pattern, but is "
                             "not printed within an assignment-like context");
    d.attachNote() << "this is likely a bug in PrepareForEmission, which is "
                      "supposed to spill such expressions";
    return d;
  }

  SubExprInfo printStructCreate(
      ArrayRef<hw::detail::FieldInfo> fieldInfos,
      llvm::function_ref<void(const hw::detail::FieldInfo &, unsigned)> fieldFn,
      bool printAsPattern, Operation *op);

public:
  ModuleEmitter &emitter;

private:
  /// This is set (before a visit method is called) if emitSubExpr would
  /// prefer to get an output of a specific sign.  This is a hint to cause the
  /// visitor to change its emission strategy, but the visit method can ignore
  /// it without a correctness problem.
  SubExprSignRequirement signPreference = NoRequirement;

  /// Keep track of all operations emitted within this subexpression for
  /// location information tracking.
  SmallPtrSetImpl<Operation *> &emittedExprs;

  /// Tokens buffered for inserting casts/parens after emitting children.
  SmallVector<Token> localTokens;

  /// Stores tokens until told to flush.  Uses provided buffer (tokens).
  BufferingPP buffer;

  /// Stream to emit expressions into, will add to buffer.
  TokenStreamWithCallback<OpLocMap, CallbackDataTy, BufferingPP> ps;

  /// Tracks whether the expression being emitted is currently within an
  /// assignment-like context. Certain constructs such as `'{...}` assignment
  /// patterns are restricted to only appear in assignment-like contexts.
  /// Others, like packed struct and array constants, can be printed as either
  /// `{...}` concatenation or `'{...}` assignment pattern, depending on whether
  /// they appear within an assignment-like context or not.
  bool isAssignmentLikeContext = false;
};
} // end anonymous namespace

SubExprInfo ExprEmitter::emitBinary(Operation *op, VerilogPrecedence prec,
                                    const char *syntax,
                                    unsigned emitBinaryFlags) {
  if (hasSVAttributes(op))
    emitError(op, "SV attributes emission is unimplemented for the op");

  // It's tempting to wrap expressions in groups as we emit them,
  // but that can cause bad wrapping as-is:
  // add(a, add(b, add(c, add(d, e))))
  //   ->
  // group(a + (group(b + group(c + group(d + e)))))
  // Which will break after 'a +' first.
  // TODO: Build tree capturing precedence/fixity at same level, group those!
  // Maybe like: https://www.tweag.io/blog/2022-02-10-ormolu-and-operators/ .
  // For now, only group within punctuation, such as parens + braces.
  if (emitBinaryFlags & EB_ForceResultSigned)
    ps << "$signed(" << PP::ibox0;
  auto operandSignReq =
      SubExprSignRequirement(emitBinaryFlags & EB_OperandSignRequirementMask);
  auto lhsInfo = emitSubExpr(op->getOperand(0), prec, operandSignReq);
  // Bit of a kludge: if this is a comparison, don't break on either side.
  auto lhsSpace = prec == VerilogPrecedence::Comparison ? PP::nbsp : PP::space;
  // Use non-breaking space between op and RHS so breaking is consistent.
  ps << lhsSpace << syntax << PP::nbsp; // PP::space;

  // Right associative operators are already generally variadic, we need to
  // handle things like: (a<4> == b<4>) == (c<3> == d<3>).  When processing the
  // top operation of the tree, the rhs needs parens.  When processing
  // known-reassociative operators like +, ^, etc we don't need parens.
  // TODO: MLIR should have general "Associative" trait.
  auto rhsPrec = prec;
  if (!isa<AddOp, MulOp, AndOp, OrOp, XorOp>(op))
    rhsPrec = VerilogPrecedence(prec - 1);

  // If the RHS operand has self-determined width and always treated as
  // unsigned, inform emitSubExpr of this.  This is true for the shift amount in
  // a shift operation.
  bool rhsIsUnsignedValueWithSelfDeterminedWidth = false;
  if (emitBinaryFlags & EB_RHS_UnsignedWithSelfDeterminedWidth) {
    rhsIsUnsignedValueWithSelfDeterminedWidth = true;
    operandSignReq = NoRequirement;
  }

  auto rhsInfo = emitSubExpr(op->getOperand(1), rhsPrec, operandSignReq,
                             rhsIsUnsignedValueWithSelfDeterminedWidth);

  // SystemVerilog 11.8.1 says that the result of a binary expression is signed
  // only if both operands are signed.
  SubExprSignResult signedness = IsUnsigned;
  if (lhsInfo.signedness == IsSigned && rhsInfo.signedness == IsSigned)
    signedness = IsSigned;

  if (emitBinaryFlags & EB_ForceResultSigned) {
    ps << PP::end << ")";
    signedness = IsSigned;
    prec = Selection;
  }

  return {prec, signedness};
}

SubExprInfo ExprEmitter::emitUnary(Operation *op, const char *syntax,
                                   bool resultAlwaysUnsigned) {
  if (hasSVAttributes(op))
    emitError(op, "SV attributes emission is unimplemented for the op");

  ps << syntax;
  auto signedness = emitSubExpr(op->getOperand(0), Selection).signedness;
  // For reduction operators "&" and "|", make precedence lowest to avoid
  // emitting an expression like `a & &b`, which is syntactically valid but some
  // tools produce LINT warnings.
  return {isa<ICmpOp>(op) ? LowestPrecedence : Unary,
          resultAlwaysUnsigned ? IsUnsigned : signedness};
}

/// Emit SystemVerilog attributes attached to the expression op as dialect
/// attributes.
void ExprEmitter::emitSVAttributes(Operation *op) {
  // SystemVerilog 2017 Section 5.12.
  auto svAttrs = getSVAttributes(op);
  if (!svAttrs)
    return;

  // For now, no breaks for attributes.
  ps << PP::nbsp;
  emitSVAttributesImpl(ps, svAttrs, /*mayBreak=*/false);
}

/// If the specified extension is a zero extended version of another value,
/// return the shorter value, otherwise return null.
static Value isZeroExtension(Value value) {
  auto concat = value.getDefiningOp<ConcatOp>();
  if (!concat || concat.getNumOperands() != 2)
    return {};

  auto constant = concat.getOperand(0).getDefiningOp<ConstantOp>();
  if (constant && constant.getValue().isZero())
    return concat.getOperand(1);
  return {};
}

/// Emit the specified value `exp` as a subexpression to the stream.  The
/// `parenthesizeIfLooserThan` parameter indicates when parentheses should be
/// added aroun the subexpression.  The `signReq` flag can cause emitSubExpr
/// to emit a subexpression that is guaranteed to be signed or unsigned, and
/// the `isSelfDeterminedUnsignedValue` flag indicates whether the value is
/// known to be have "self determined" width, allowing us to omit extensions.
SubExprInfo ExprEmitter::emitSubExpr(Value exp,
                                     VerilogPrecedence parenthesizeIfLooserThan,
                                     SubExprSignRequirement signRequirement,
                                     bool isSelfDeterminedUnsignedValue,
                                     bool isAssignmentLikeContext) {
  // If this is a self-determined unsigned value, look through any inline zero
  // extensions.  This occurs on the RHS of a shift operation for example.
  if (isSelfDeterminedUnsignedValue && exp.hasOneUse()) {
    if (auto smaller = isZeroExtension(exp))
      exp = smaller;
  }

  auto *op = exp.getDefiningOp();
  bool shouldEmitInlineExpr = op && isVerilogExpression(op);

  // If this is a non-expr or shouldn't be done inline, just refer to its name.
  if (!shouldEmitInlineExpr) {
    // All wires are declared as unsigned, so if the client needed it signed,
    // emit a conversion.
    if (signRequirement == RequireSigned) {
      ps << "$signed(" << PPExtString(getVerilogValueName(exp)) << ")";
      return {Symbol, IsSigned};
    }

    ps << PPExtString(getVerilogValueName(exp));
    return {Symbol, IsUnsigned};
  }

  unsigned subExprStartIndex = buffer.tokens.size();
  if (op)
    ps.addCallback({op, true});
  auto done = llvm::make_scope_exit([&]() {
    if (op)
      ps.addCallback({op, false});
  });

  // Inform the visit method about the preferred sign we want from the result.
  // It may choose to ignore this, but some emitters can change behavior based
  // on contextual desired sign.
  signPreference = signRequirement;

  bool bitCastAdded = false;
  if (state.options.explicitBitcast && isa<AddOp, MulOp, SubOp>(op))
    if (auto inType =
            dyn_cast_or_null<IntegerType>(op->getResult(0).getType())) {
      ps.addAsString(inType.getWidth());
      ps << "'(" << PP::ibox0;
      bitCastAdded = true;
    }
  // Okay, this is an expression we should emit inline.  Do this through our
  // visitor.
  llvm::SaveAndRestore restoreALC(this->isAssignmentLikeContext,
                                  isAssignmentLikeContext);
  auto expInfo = dispatchCombinationalVisitor(exp.getDefiningOp());

  // Check cases where we have to insert things before the expression now that
  // we know things about it.
  auto addPrefix = [&](StringToken &&t) {
    // insert {Prefix, ibox0}.
    buffer.tokens.insert(buffer.tokens.begin() + subExprStartIndex,
                         BeginToken(0));
    buffer.tokens.insert(buffer.tokens.begin() + subExprStartIndex, t);
  };
  auto closeBoxAndParen = [&]() { ps << PP::end << ")"; };
  if (signRequirement == RequireSigned && expInfo.signedness == IsUnsigned) {
    addPrefix(StringToken("$signed("));
    closeBoxAndParen();
    expInfo.signedness = IsSigned;
    expInfo.precedence = Selection;
  } else if (signRequirement == RequireUnsigned &&
             expInfo.signedness == IsSigned) {
    addPrefix(StringToken("$unsigned("));
    closeBoxAndParen();
    expInfo.signedness = IsUnsigned;
    expInfo.precedence = Selection;
  } else if (expInfo.precedence > parenthesizeIfLooserThan) {
    // If this subexpression would bind looser than the expression it is bound
    // into, then we need to parenthesize it.  Insert the parentheses
    // retroactively.
    addPrefix(StringToken("("));
    closeBoxAndParen();
    // Reset the precedence to the () level.
    expInfo.precedence = Selection;
  }
  if (bitCastAdded) {
    closeBoxAndParen();
  }

  // Remember that we emitted this.
  emittedExprs.insert(exp.getDefiningOp());
  return expInfo;
}

SubExprInfo ExprEmitter::visitComb(ReplicateOp op) {
  auto openFn = [&]() {
    ps << "{";
    ps.addAsString(op.getMultiple());
    ps << "{";
  };
  auto closeFn = [&]() { ps << "}}"; };

  // If the subexpression is an inline concat, we can emit it as part of the
  // replicate.
  if (auto concatOp = op.getOperand().getDefiningOp<ConcatOp>()) {
    if (op.getOperand().hasOneUse()) {
      emitBracedList(concatOp.getOperands(), openFn, closeFn);
      return {Symbol, IsUnsigned};
    }
  }
  emitBracedList(op.getOperand(), openFn, closeFn);
  return {Symbol, IsUnsigned};
}

SubExprInfo ExprEmitter::visitComb(ConcatOp op) {
  emitBracedList(op.getOperands());
  return {Symbol, IsUnsigned};
}

SubExprInfo ExprEmitter::visitTypeOp(BitcastOp op) {
  // NOTE: Bitcasts are emitted out-of-line with their own wire declaration when
  // their dimensions don't match. SystemVerilog uses the wire declaration to
  // know what type this value is being casted to.
  Type toType = op.getType();
  if (!haveMatchingDims(toType, op.getInput().getType(), op.getLoc())) {
    ps << "/*cast(bit";
    ps.invokeWithStringOS(
        [&](auto &os) { emitter.emitTypeDims(toType, op.getLoc(), os); });
    ps << ")*/";
  }
  return emitSubExpr(op.getInput(), LowestPrecedence);
}

SubExprInfo ExprEmitter::visitComb(ICmpOp op) {
  const char *symop[] = {"==", "!=", "<",  "<=",  ">",   ">=",  "<",
                         "<=", ">",  ">=", "===", "!==", "==?", "!=?"};
  SubExprSignRequirement signop[] = {
      // Equality
      NoRequirement, NoRequirement,
      // Signed Comparisons
      RequireSigned, RequireSigned, RequireSigned, RequireSigned,
      // Unsigned Comparisons
      RequireUnsigned, RequireUnsigned, RequireUnsigned, RequireUnsigned,
      // Weird Comparisons
      NoRequirement, NoRequirement, NoRequirement, NoRequirement};

  auto pred = static_cast<uint64_t>(op.getPredicate());
  assert(pred < sizeof(symop) / sizeof(symop[0]));

  // Lower "== -1" to Reduction And.
  if (op.isEqualAllOnes())
    return emitUnary(op, "&", true);

  // Lower "!= 0" to Reduction Or.
  if (op.isNotEqualZero())
    return emitUnary(op, "|", true);

  auto result = emitBinary(op, Comparison, symop[pred], signop[pred]);

  // SystemVerilog 11.8.1: "Comparison... operator results are unsigned,
  // regardless of the operands".
  result.signedness = IsUnsigned;
  return result;
}

SubExprInfo ExprEmitter::visitComb(ExtractOp op) {
  if (hasSVAttributes(op))
    emitError(op, "SV attributes emission is unimplemented for the op");

  unsigned loBit = op.getLowBit();
  unsigned hiBit = loBit + cast<IntegerType>(op.getType()).getWidth() - 1;

  auto x = emitSubExpr(op.getInput(), LowestPrecedence);
  assert((x.precedence == Symbol ||
          (x.precedence == Selection && isOkToBitSelectFrom(op.getInput()))) &&
         "should be handled by isExpressionUnableToInline");

  // If we're extracting the whole input, just return it.  This is valid but
  // non-canonical IR, and we don't want to generate invalid Verilog.
  if (loBit == 0 &&
      op.getInput().getType().getIntOrFloatBitWidth() == hiBit + 1)
    return x;

  ps << "[";
  ps.addAsString(hiBit);
  if (hiBit != loBit) { // Emit x[4] instead of x[4:4].
    ps << ":";
    ps.addAsString(loBit);
  }
  ps << "]";
  return {Unary, IsUnsigned};
}

SubExprInfo ExprEmitter::visitSV(GetModportOp op) {
  if (hasSVAttributes(op))
    emitError(op, "SV attributes emission is unimplemented for the op");

  auto decl = op.getReferencedDecl(state.symbolCache);
  ps << PPExtString(getVerilogValueName(op.getIface())) << "."
     << PPExtString(getSymOpName(decl));
  return {Selection, IsUnsigned};
}

SubExprInfo ExprEmitter::visitSV(SystemFunctionOp op) {
  if (hasSVAttributes(op))
    emitError(op, "SV attributes emission is unimplemented for the op");

  ps << "$" << PPExtString(op.getFnName()) << "(";
  ps.scopedBox(PP::ibox0, [&]() {
    llvm::interleave(
        op.getOperands(), [&](Value v) { emitSubExpr(v, LowestPrecedence); },
        [&]() { ps << "," << PP::space; });
    ps << ")";
  });
  return {Symbol, IsUnsigned};
}

SubExprInfo ExprEmitter::visitSV(ReadInterfaceSignalOp op) {
  if (hasSVAttributes(op))
    emitError(op, "SV attributes emission is unimplemented for the op");

  auto decl = op.getReferencedDecl(state.symbolCache);

  ps << PPExtString(getVerilogValueName(op.getIface())) << "."
     << PPExtString(getSymOpName(decl));
  return {Selection, IsUnsigned};
}

SubExprInfo ExprEmitter::visitSV(XMROp op) {
  if (hasSVAttributes(op))
    emitError(op, "SV attributes emission is unimplemented for the op");

  if (op.getIsRooted())
    ps << "$root.";
  for (auto s : op.getPath())
    ps << PPExtString(cast<StringAttr>(s).getValue()) << ".";
  ps << PPExtString(op.getTerminal());
  return {Selection, IsUnsigned};
}

// TODO: This shares a lot of code with the getNameRemotely mtehod. Combine
// these to share logic.
SubExprInfo ExprEmitter::visitSV(XMRRefOp op) {
  if (hasSVAttributes(op))
    emitError(op, "SV attributes emission is unimplemented for the op");

  // The XMR is pointing at a GlobalRef.
  auto globalRef = op.getReferencedPath(&state.symbolCache);
  auto namepath = globalRef.getNamepathAttr().getValue();
  auto *module = state.symbolCache.getDefinition(
      cast<InnerRefAttr>(namepath.front()).getModule());
  ps << PPExtString(getSymOpName(module));
  for (auto sym : namepath) {
    ps << ".";
    auto innerRef = cast<InnerRefAttr>(sym);
    auto ref = state.symbolCache.getInnerDefinition(innerRef.getModule(),
                                                    innerRef.getName());
    if (ref.hasPort()) {
      ps << PPExtString(getPortVerilogName(ref.getOp(), ref.getPort()));
      continue;
    }
    ps << PPExtString(getSymOpName(ref.getOp()));
  }
  auto leaf = op.getVerbatimSuffixAttr();
  if (leaf && leaf.size())
    ps << PPExtString(leaf);
  return {Selection, IsUnsigned};
}

SubExprInfo ExprEmitter::visitVerbatimExprOp(Operation *op, ArrayAttr symbols) {
  if (hasSVAttributes(op))
    emitError(op, "SV attributes emission is unimplemented for the op");

  emitTextWithSubstitutions(
      ps, op->getAttrOfType<StringAttr>("format_string").getValue(), op,
      [&](Value operand) { emitSubExpr(operand, LowestPrecedence); }, symbols);

  return {Unary, IsUnsigned};
}

template <typename MacroTy>
SubExprInfo ExprEmitter::emitMacroCall(MacroTy op) {
  if (hasSVAttributes(op))
    emitError(op, "SV attributes emission is unimplemented for the op");

  // Use the specified name or the symbol name as appropriate.
  auto macroOp = op.getReferencedMacro(&state.symbolCache);
  assert(macroOp && "Invalid IR");
  StringRef name =
      macroOp.getVerilogName() ? *macroOp.getVerilogName() : macroOp.getName();
  ps << "`" << PPExtString(name);
  if (!op.getInputs().empty()) {
    ps << "(";
    llvm::interleaveComma(op.getInputs(), ps, [&](Value val) {
      emitExpression(val, LowestPrecedence, /*isAssignmentLikeContext=*/false);
    });
    ps << ")";
  }
  return {LowestPrecedence, IsUnsigned};
}

SubExprInfo ExprEmitter::visitSV(MacroRefExprOp op) {
  return emitMacroCall(op);
}

SubExprInfo ExprEmitter::visitSV(MacroRefExprSEOp op) {
  return emitMacroCall(op);
}

SubExprInfo ExprEmitter::visitSV(ConstantXOp op) {
  if (hasSVAttributes(op))
    emitError(op, "SV attributes emission is unimplemented for the op");

  ps.addAsString(op.getWidth());
  ps << "'bx";
  return {Unary, IsUnsigned};
}

SubExprInfo ExprEmitter::visitSV(ConstantStrOp op) {
  if (hasSVAttributes(op))
    emitError(op, "SV attributes emission is unimplemented for the op");

  ps.writeQuotedEscaped(op.getStr());
  return {Symbol, IsUnsigned}; // is a string unsigned?  Yes! SV 5.9
}

SubExprInfo ExprEmitter::visitSV(ConstantZOp op) {
  if (hasSVAttributes(op))
    emitError(op, "SV attributes emission is unimplemented for the op");

  ps.addAsString(op.getWidth());
  ps << "'bz";
  return {Unary, IsUnsigned};
}

SubExprInfo ExprEmitter::printConstantScalar(APInt &value, IntegerType type) {
  bool isNegated = false;
  // If this is a negative signed number and not MININT (e.g. -128), then print
  // it as a negated positive number.
  if (signPreference == RequireSigned && value.isNegative() &&
      !value.isMinSignedValue()) {
    ps << "-";
    isNegated = true;
  }

  ps.addAsString(type.getWidth());
  ps << "'";

  // Emit this as a signed constant if the caller would prefer that.
  if (signPreference == RequireSigned)
    ps << "sh";
  else
    ps << "h";

  // Print negated if required.
  SmallString<32> valueStr;
  if (isNegated) {
    (-value).toStringUnsigned(valueStr, 16);
  } else {
    value.toStringUnsigned(valueStr, 16);
  }
  ps << valueStr;
  return {Unary, signPreference == RequireSigned ? IsSigned : IsUnsigned};
}

SubExprInfo ExprEmitter::visitTypeOp(ConstantOp op) {
  if (hasSVAttributes(op))
    emitError(op, "SV attributes emission is unimplemented for the op");

  auto value = op.getValue();
  // We currently only allow zero width values to be handled as special cases in
  // the various operations that may come across them. If we reached this point
  // in the emitter, the value should be considered illegal to emit.
  if (value.getBitWidth() == 0) {
    emitOpError(op, "will not emit zero width constants in the general case");
    ps << "<<unsupported zero width constant: "
       << PPExtString(op->getName().getStringRef()) << ">>";
    return {Unary, IsUnsigned};
  }

  return printConstantScalar(value, cast<IntegerType>(op.getType()));
}

void ExprEmitter::printConstantArray(ArrayAttr elementValues, Type elementType,
                                     bool printAsPattern, Operation *op) {
  if (printAsPattern && !isAssignmentLikeContext)
    emitAssignmentPatternContextError(op);
  StringRef openDelim = printAsPattern ? "'{" : "{";

  emitBracedList(
      elementValues, [&]() { ps << openDelim; },
      [&](Attribute elementValue) {
        printConstantAggregate(elementValue, elementType, op);
      },
      [&]() { ps << "}"; });
}

void ExprEmitter::printConstantStruct(
    ArrayRef<hw::detail::FieldInfo> fieldInfos, ArrayAttr fieldValues,
    bool printAsPattern, Operation *op) {
  if (printAsPattern && !isAssignmentLikeContext)
    emitAssignmentPatternContextError(op);

  // Only emit elements with non-zero bit width.
  // TODO: Ideally we should emit zero bit values as comments, e.g. `{/*a:
  // ZeroBit,*/ b: foo, /* c: ZeroBit*/ d: bar}`. However it's tedious to
  // nicely emit all edge cases hence currently we just elide zero bit
  // values.
  auto fieldRange = llvm::make_filter_range(
      llvm::zip(fieldInfos, fieldValues), [](const auto &fieldAndValue) {
        // Elide zero bit elements.
        return !isZeroBitType(std::get<0>(fieldAndValue).type);
      });

  if (printAsPattern) {
    emitBracedList(
        fieldRange, [&]() { ps << "'{"; },
        [&](const auto &fieldAndValue) {
          ps.scopedBox(PP::ibox2, [&]() {
            const auto &[field, value] = fieldAndValue;
            ps << PPExtString(emitter.getVerilogStructFieldName(field.name))
               << ":" << PP::space;
            printConstantAggregate(value, field.type, op);
          });
        },
        [&]() { ps << "}"; });
  } else {
    emitBracedList(
        fieldRange, [&]() { ps << "{"; },
        [&](const auto &fieldAndValue) {
          ps.scopedBox(PP::ibox2, [&]() {
            const auto &[field, value] = fieldAndValue;
            printConstantAggregate(value, field.type, op);
          });
        },
        [&]() { ps << "}"; });
  }
}

void ExprEmitter::printConstantAggregate(Attribute attr, Type type,
                                         Operation *op) {
  // Packed arrays can be printed as concatenation or pattern.
  if (auto arrayType = hw::type_dyn_cast<ArrayType>(type))
    return printConstantArray(cast<ArrayAttr>(attr), arrayType.getElementType(),
                              isAssignmentLikeContext, op);

  // Unpacked arrays must be printed as pattern.
  if (auto arrayType = hw::type_dyn_cast<UnpackedArrayType>(type))
    return printConstantArray(cast<ArrayAttr>(attr), arrayType.getElementType(),
                              true, op);

  // Packed structs can be printed as concatenation or pattern.
  if (auto structType = hw::type_dyn_cast<StructType>(type))
    return printConstantStruct(structType.getElements(), cast<ArrayAttr>(attr),
                               isAssignmentLikeContext, op);

  if (auto intType = hw::type_dyn_cast<IntegerType>(type)) {
    auto value = cast<IntegerAttr>(attr).getValue();
    printConstantScalar(value, intType);
    return;
  }

  emitOpError(op, "contains constant of type ")
      << type << " which cannot be emitted as Verilog";
}

SubExprInfo ExprEmitter::visitTypeOp(AggregateConstantOp op) {
  if (hasSVAttributes(op))
    emitError(op, "SV attributes emission is unimplemented for the op");

  // If the constant op as a whole is zero-width, it is an error.
  assert(!isZeroBitType(op.getType()) &&
         "zero-bit types not allowed at this point");

  printConstantAggregate(op.getFields(), op.getType(), op);
  return {Symbol, IsUnsigned};
}

SubExprInfo ExprEmitter::visitTypeOp(ParamValueOp op) {
  if (hasSVAttributes(op))
    emitError(op, "SV attributes emission is unimplemented for the op");

  return ps.invokeWithStringOS([&](auto &os) {
    return emitter.printParamValue(op.getValue(), os, [&]() {
      return op->emitOpError("invalid parameter use");
    });
  });
}

// 11.5.1 "Vector bit-select and part-select addressing" allows a '+:' syntax
// for slicing operations.
SubExprInfo ExprEmitter::visitTypeOp(ArraySliceOp op) {
  if (hasSVAttributes(op))
    emitError(op, "SV attributes emission is unimplemented for the op");

  auto arrayPrec = emitSubExpr(op.getInput(), Selection);

  unsigned dstWidth = type_cast<ArrayType>(op.getType()).getNumElements();
  ps << "[";
  emitSubExpr(op.getLowIndex(), LowestPrecedence);
  ps << " +: ";
  ps.addAsString(dstWidth);
  ps << "]";
  return {Selection, arrayPrec.signedness};
}

SubExprInfo ExprEmitter::visitTypeOp(ArrayGetOp op) {
  emitSubExpr(op.getInput(), Selection);
  ps << "[";
  if (isZeroBitType(op.getIndex().getType()))
    emitZeroWidthIndexingValue(ps);
  else
    emitSubExpr(op.getIndex(), LowestPrecedence);
  ps << "]";
  emitSVAttributes(op);
  return {Selection, IsUnsigned};
}

// Syntax from: section 5.11 "Array literals".
SubExprInfo ExprEmitter::visitTypeOp(ArrayCreateOp op) {
  if (hasSVAttributes(op))
    emitError(op, "SV attributes emission is unimplemented for the op");

  if (op.isUniform()) {
    ps << "{";
    ps.addAsString(op.getInputs().size());
    ps << "{";
    emitSubExpr(op.getUniformElement(), LowestPrecedence);
    ps << "}}";
  } else {
    emitBracedList(
        op.getInputs(), [&]() { ps << "{"; },
        [&](Value v) {
          ps << "{";
          emitSubExprIBox2(v);
          ps << "}";
        },
        [&]() { ps << "}"; });
  }
  return {Unary, IsUnsigned};
}

SubExprInfo ExprEmitter::visitSV(UnpackedArrayCreateOp op) {
  if (hasSVAttributes(op))
    emitError(op, "SV attributes emission is unimplemented for the op");

  emitBracedList(
      llvm::reverse(op.getInputs()), [&]() { ps << "'{"; },
      [&](Value v) { emitSubExprIBox2(v); }, [&]() { ps << "}"; });
  return {Unary, IsUnsigned};
}

SubExprInfo ExprEmitter::visitTypeOp(ArrayConcatOp op) {
  if (hasSVAttributes(op))
    emitError(op, "SV attributes emission is unimplemented for the op");

  emitBracedList(op.getOperands());
  return {Unary, IsUnsigned};
}

SubExprInfo ExprEmitter::visitSV(ArrayIndexInOutOp op) {
  if (hasSVAttributes(op))
    emitError(op, "SV attributes emission is unimplemented for the op");

  auto index = op.getIndex();
  auto arrayPrec = emitSubExpr(op.getInput(), Selection);
  ps << "[";
  if (isZeroBitType(index.getType()))
    emitZeroWidthIndexingValue(ps);
  else
    emitSubExpr(index, LowestPrecedence);
  ps << "]";
  return {Selection, arrayPrec.signedness};
}

SubExprInfo ExprEmitter::visitSV(IndexedPartSelectInOutOp op) {
  if (hasSVAttributes(op))
    emitError(op, "SV attributes emission is unimplemented for the op");

  auto prec = emitSubExpr(op.getInput(), Selection);
  ps << "[";
  emitSubExpr(op.getBase(), LowestPrecedence);
  if (op.getDecrement())
    ps << " -: ";
  else
    ps << " +: ";
  ps.addAsString(op.getWidth());
  ps << "]";
  return {Selection, prec.signedness};
}

SubExprInfo ExprEmitter::visitSV(IndexedPartSelectOp op) {
  if (hasSVAttributes(op))
    emitError(op, "SV attributes emission is unimplemented for the op");

  auto info = emitSubExpr(op.getInput(), LowestPrecedence);
  ps << "[";
  emitSubExpr(op.getBase(), LowestPrecedence);
  if (op.getDecrement())
    ps << " -: ";
  else
    ps << " +: ";
  ps.addAsString(op.getWidth());
  ps << "]";
  return info;
}

SubExprInfo ExprEmitter::visitSV(StructFieldInOutOp op) {
  if (hasSVAttributes(op))
    emitError(op, "SV attributes emission is unimplemented for the op");

  auto prec = emitSubExpr(op.getInput(), Selection);
  ps << "."
     << PPExtString(emitter.getVerilogStructFieldName(op.getFieldAttr()));
  return {Selection, prec.signedness};
}

SubExprInfo ExprEmitter::visitSV(SampledOp op) {
  if (hasSVAttributes(op))
    emitError(op, "SV attributes emission is unimplemented for the op");

  ps << "$sampled(";
  auto info = emitSubExpr(op.getExpression(), LowestPrecedence);
  ps << ")";
  return info;
}

SubExprInfo ExprEmitter::visitComb(MuxOp op) {
  // The ?: operator is right associative.

  // Layout:
  // cond ? a : b
  // (long
  //  + cond) ? a : b
  // long
  // + cond
  //   ? a : b
  // long
  // + cond
  //   ? a
  //   : b
  return ps.scopedBox(PP::cbox0, [&]() -> SubExprInfo {
    ps.scopedBox(PP::ibox0, [&]() {
      emitSubExpr(op.getCond(), VerilogPrecedence(Conditional - 1));
    });
    ps << BreakToken(1, 2);
    ps << "?";
    emitSVAttributes(op);
    ps << " ";
    auto lhsInfo = ps.scopedBox(PP::ibox0, [&]() {
      return emitSubExpr(op.getTrueValue(), VerilogPrecedence(Conditional - 1));
    });
    ps << BreakToken(1, 2) << ": ";

    auto rhsInfo = ps.scopedBox(PP::ibox0, [&]() {
      return emitSubExpr(op.getFalseValue(), Conditional);
    });

    SubExprSignResult signedness = IsUnsigned;
    if (lhsInfo.signedness == IsSigned && rhsInfo.signedness == IsSigned)
      signedness = IsSigned;

    return {Conditional, signedness};
  });
}

SubExprInfo ExprEmitter::printStructCreate(
    ArrayRef<hw::detail::FieldInfo> fieldInfos,
    llvm::function_ref<void(const hw::detail::FieldInfo &, unsigned)> fieldFn,
    bool printAsPattern, Operation *op) {
  if (printAsPattern && !isAssignmentLikeContext)
    emitAssignmentPatternContextError(op);

  // Elide zero bit elements.
  auto filteredFields = llvm::make_filter_range(
      llvm::enumerate(fieldInfos),
      [](const auto &field) { return !isZeroBitType(field.value().type); });

  if (printAsPattern) {
    emitBracedList(
        filteredFields, [&]() { ps << "'{"; },
        [&](const auto &field) {
          ps.scopedBox(PP::ibox2, [&]() {
            ps << PPExtString(
                      emitter.getVerilogStructFieldName(field.value().name))
               << ":" << PP::space;
            fieldFn(field.value(), field.index());
          });
        },
        [&]() { ps << "}"; });
  } else {
    emitBracedList(
        filteredFields, [&]() { ps << "{"; },
        [&](const auto &field) {
          ps.scopedBox(PP::ibox2,
                       [&]() { fieldFn(field.value(), field.index()); });
        },
        [&]() { ps << "}"; });
  }

  return {Selection, IsUnsigned};
}

SubExprInfo ExprEmitter::visitTypeOp(StructCreateOp op) {
  if (hasSVAttributes(op))
    emitError(op, "SV attributes emission is unimplemented for the op");

  // TODO: For unpacked structs, once we have support for them, `printAsPattern`
  // should be set to true.
  bool printAsPattern = isAssignmentLikeContext;
  StructType structType = op.getType();
  return printStructCreate(
      structType.getElements(),
      [&](const auto &field, auto index) {
        emitSubExpr(op.getOperand(index), Selection, NoRequirement,
                    /*isSelfDeterminedUnsignedValue=*/false,
                    /*isAssignmentLikeContext=*/isAssignmentLikeContext);
      },
      printAsPattern, op);
}

SubExprInfo ExprEmitter::visitTypeOp(StructExtractOp op) {
  if (hasSVAttributes(op))
    emitError(op, "SV attributes emission is unimplemented for the op");

  emitSubExpr(op.getInput(), Selection);
  ps << "."
     << PPExtString(emitter.getVerilogStructFieldName(op.getFieldNameAttr()));
  return {Selection, IsUnsigned};
}

SubExprInfo ExprEmitter::visitTypeOp(StructInjectOp op) {
  if (hasSVAttributes(op))
    emitError(op, "SV attributes emission is unimplemented for the op");

  // TODO: For unpacked structs, once we have support for them, `printAsPattern`
  // should be set to true.
  bool printAsPattern = isAssignmentLikeContext;
  StructType structType = op.getType();
  return printStructCreate(
      structType.getElements(),
      [&](const auto &field, auto index) {
        if (field.name == op.getFieldNameAttr()) {
          emitSubExpr(op.getNewValue(), Selection);
        } else {
          emitSubExpr(op.getInput(), Selection);
          ps << "."
             << PPExtString(emitter.getVerilogStructFieldName(field.name));
        }
      },
      printAsPattern, op);
}

SubExprInfo ExprEmitter::visitTypeOp(EnumConstantOp op) {
  ps << PPSaveString(emitter.fieldNameResolver.getEnumFieldName(op.getField()));
  return {Selection, IsUnsigned};
}

SubExprInfo ExprEmitter::visitTypeOp(EnumCmpOp op) {
  if (hasSVAttributes(op))
    emitError(op, "SV attributes emission is unimplemented for the op");
  auto result = emitBinary(op, Comparison, "==", NoRequirement);
  // SystemVerilog 11.8.1: "Comparison... operator results are unsigned,
  // regardless of the operands".
  result.signedness = IsUnsigned;
  return result;
}

SubExprInfo ExprEmitter::visitTypeOp(UnionCreateOp op) {
  if (hasSVAttributes(op))
    emitError(op, "SV attributes emission is unimplemented for the op");

  // Check if this union type has been padded.
  auto unionType = cast<UnionType>(getCanonicalType(op.getType()));
  auto unionWidth = hw::getBitWidth(unionType);
  auto &element = unionType.getElements()[op.getFieldIndex()];
  auto elementWidth = hw::getBitWidth(element.type);

  // If the element is 0 width, just fill the union with 0s.
  if (!elementWidth) {
    ps.addAsString(unionWidth);
    ps << "'h0";
    return {Unary, IsUnsigned};
  }

  // If the element has no padding, emit it directly.
  if (elementWidth == unionWidth) {
    emitSubExpr(op.getInput(), LowestPrecedence);
    return {Unary, IsUnsigned};
  }

  // Emit the value as a bitconcat, supplying 0 for the padding bits.
  ps << "{";
  ps.scopedBox(PP::ibox0, [&]() {
    if (auto prePadding = element.offset) {
      ps.addAsString(prePadding);
      ps << "'h0," << PP::space;
    }
    emitSubExpr(op.getInput(), Selection);
    if (auto postPadding = unionWidth - elementWidth - element.offset) {
      ps << "," << PP::space;
      ps.addAsString(postPadding);
      ps << "'h0";
    }
    ps << "}";
  });

  return {Unary, IsUnsigned};
}

SubExprInfo ExprEmitter::visitTypeOp(UnionExtractOp op) {
  if (hasSVAttributes(op))
    emitError(op, "SV attributes emission is unimplemented for the op");
  emitSubExpr(op.getInput(), Selection);

  // Check if this union type has been padded.
  auto unionType = cast<UnionType>(getCanonicalType(op.getInput().getType()));
  auto unionWidth = hw::getBitWidth(unionType);
  auto &element = unionType.getElements()[op.getFieldIndex()];
  auto elementWidth = hw::getBitWidth(element.type);
  bool needsPadding = elementWidth < unionWidth || element.offset > 0;
  auto verilogFieldName = emitter.getVerilogStructFieldName(element.name);

  // If the element needs padding then we need to get the actual element out
  // of an anonymous structure.
  if (needsPadding)
    ps << "." << PPExtString(verilogFieldName);

  // Get the correct member from the union.
  ps << "." << PPExtString(verilogFieldName);
  return {Selection, IsUnsigned};
}

SubExprInfo ExprEmitter::visitUnhandledExpr(Operation *op) {
  emitOpError(op, "cannot emit this expression to Verilog");
  ps << "<<unsupported expr: " << PPExtString(op->getName().getStringRef())
     << ">>";
  return {Symbol, IsUnsigned};
}
// NOLINTEND(misc-no-recursion)

//===----------------------------------------------------------------------===//
// Property Emission
//===----------------------------------------------------------------------===//

// NOLINTBEGIN(misc-no-recursion)

namespace {
/// Precedence level of various property and sequence expressions. Lower numbers
/// bind tighter.
///
/// See IEEE 1800-2017 section 16.12 "Declaring properties", specifically table
/// 16-3 on "Sequence and property operator precedence and associativity".
enum class PropertyPrecedence {
  Symbol,      // Atomic symbol like `foo` and regular boolean expressions
  Repeat,      // Sequence `[*]`, `[=]`, `[->]`
  Concat,      // Sequence `##`
  Throughout,  // Sequence `throughout`
  Within,      // Sequence `within`
  Intersect,   // Sequence `intersect`
  Unary,       // Property `not`, `nexttime`-like
  And,         // Sequence and property `and`
  Or,          // Sequence and property `or`
  Iff,         // Property `iff`
  Until,       // Property `until`-like, `implies`
  Implication, // Property `|->`, `|=>`, `#-#`, `#=#`
  Qualifier,   // Property `always`-like, `eventually`-like, `if`, `case`,
               // `accept`-like, `reject`-like
  Clocking,    // `@(...)`, `disable iff` (not specified in the standard)
  Lowest,      // Sentinel which is always the lowest precedence.
};

/// Additional information on emitted property and sequence expressions.
struct EmittedProperty {
  /// The precedence of this expression.
  PropertyPrecedence precedence;
};

/// A helper to emit recursively nested property and sequence expressions for
/// SystemVerilog assertions.
class PropertyEmitter : public EmitterBase,
                        public ltl::Visitor<PropertyEmitter, EmittedProperty> {
public:
  /// Create a PropertyEmitter for the specified module emitter, and keeping
  /// track of any emitted expressions in the specified set.
  PropertyEmitter(ModuleEmitter &emitter,
                  SmallPtrSetImpl<Operation *> &emittedOps)
      : PropertyEmitter(emitter, emittedOps, localTokens) {}
  PropertyEmitter(ModuleEmitter &emitter,
                  SmallPtrSetImpl<Operation *> &emittedOps,
                  BufferingPP::BufferVec &tokens)
      : EmitterBase(emitter.state), emitter(emitter), emittedOps(emittedOps),
        buffer(tokens),
        ps(buffer, state.saver, state.options.emitVerilogLocations) {
    assert(state.pp.getListener() == &state.saver);
  }

  void emitAssertPropertyDisable(
      Value property, Value disable,
      PropertyPrecedence parenthesizeIfLooserThan = PropertyPrecedence::Lowest);

  void emitAssertPropertyBody(
      Value property, Value disable,
      PropertyPrecedence parenthesizeIfLooserThan = PropertyPrecedence::Lowest);

  void emitAssertPropertyBody(
      Value property, sv::EventControl event, Value clock, Value disable,
      PropertyPrecedence parenthesizeIfLooserThan = PropertyPrecedence::Lowest);

private:
  /// Emit the specified value as an SVA property or sequence.
  EmittedProperty
  emitNestedProperty(Value property,
                     PropertyPrecedence parenthesizeIfLooserThan);
  using ltl::Visitor<PropertyEmitter, EmittedProperty>::visitLTL;
  friend class ltl::Visitor<PropertyEmitter, EmittedProperty>;

  EmittedProperty visitUnhandledLTL(Operation *op);
  EmittedProperty visitLTL(ltl::AndOp op);
  EmittedProperty visitLTL(ltl::OrOp op);
  EmittedProperty visitLTL(ltl::IntersectOp op);
  EmittedProperty visitLTL(ltl::DelayOp op);
  EmittedProperty visitLTL(ltl::ConcatOp op);
  EmittedProperty visitLTL(ltl::RepeatOp op);
  EmittedProperty visitLTL(ltl::GoToRepeatOp op);
  EmittedProperty visitLTL(ltl::NonConsecutiveRepeatOp op);
  EmittedProperty visitLTL(ltl::NotOp op);
  EmittedProperty visitLTL(ltl::ImplicationOp op);
  EmittedProperty visitLTL(ltl::UntilOp op);
  EmittedProperty visitLTL(ltl::EventuallyOp op);
  EmittedProperty visitLTL(ltl::ClockOp op);

  void emitLTLConcat(ValueRange inputs);

public:
  ModuleEmitter &emitter;

private:
  /// Keep track of all operations emitted within this subexpression for
  /// location information tracking.
  SmallPtrSetImpl<Operation *> &emittedOps;

  /// Tokens buffered for inserting casts/parens after emitting children.
  SmallVector<Token> localTokens;

  /// Stores tokens until told to flush.  Uses provided buffer (tokens).
  BufferingPP buffer;

  /// Stream to emit expressions into, will add to buffer.
  TokenStreamWithCallback<OpLocMap, CallbackDataTy, BufferingPP> ps;
};
} // end anonymous namespace

// Emits a disable signal and its containing property.
// This function can be called from withing another emission process in which
// case we don't need to check that the local tokens are empty.
void PropertyEmitter::emitAssertPropertyDisable(
    Value property, Value disable,
    PropertyPrecedence parenthesizeIfLooserThan) {
  // If the property is tied to a disable, emit that.
  if (disable) {
    ps << "disable iff" << PP::nbsp << "(";
    ps.scopedBox(PP::ibox2, [&] {
      emitNestedProperty(disable, PropertyPrecedence::Unary);
      ps << ")";
    });
    ps << PP::space;
  }

  ps.scopedBox(PP::ibox0,
               [&] { emitNestedProperty(property, parenthesizeIfLooserThan); });
}

// Emits a disable signal and its containing property.
// This function can be called from withing another emission process in which
// case we don't need to check that the local tokens are empty.
void PropertyEmitter::emitAssertPropertyBody(
    Value property, Value disable,
    PropertyPrecedence parenthesizeIfLooserThan) {
  assert(localTokens.empty());

  emitAssertPropertyDisable(property, disable, parenthesizeIfLooserThan);

  // If we are not using an external token buffer provided through the
  // constructor, but we're using the default `PropertyEmitter`-scoped buffer,
  // flush it.
  if (&buffer.tokens == &localTokens)
    buffer.flush(state.pp);
}

void PropertyEmitter::emitAssertPropertyBody(
    Value property, sv::EventControl event, Value clock, Value disable,
    PropertyPrecedence parenthesizeIfLooserThan) {
  assert(localTokens.empty());
  // Wrap to this column.
  ps << "@(";
  ps.scopedBox(PP::ibox2, [&] {
    ps << PPExtString(stringifyEventControl(event)) << PP::space;
    emitNestedProperty(clock, PropertyPrecedence::Lowest);
    ps << ")";
  });
  ps << PP::space;

  // Emit the rest of the body
  emitAssertPropertyDisable(property, disable, parenthesizeIfLooserThan);

  // If we are not using an external token buffer provided through the
  // constructor, but we're using the default `PropertyEmitter`-scoped buffer,
  // flush it.
  if (&buffer.tokens == &localTokens)
    buffer.flush(state.pp);
}

EmittedProperty PropertyEmitter::emitNestedProperty(
    Value property, PropertyPrecedence parenthesizeIfLooserThan) {
  // Emit the property as a plain expression if it doesn't have a property or
  // sequence type, in which case it is just a boolean expression.
  //
  // We use the `LowestPrecedence` for the boolean expression such that it never
  // gets parenthesized. According to IEEE 1800-2017, "the operators described
  // in Table 11-2 have higher precedence than the sequence and property
  // operators". Therefore any boolean expression behaves just like a
  // `PropertyPrecedence::Symbol` and needs no parantheses, which is equivalent
  // to `VerilogPrecedence::LowestPrecedence`.
  if (!isa<ltl::SequenceType, ltl::PropertyType>(property.getType())) {
    ExprEmitter(emitter, emittedOps, buffer.tokens)
        .emitExpression(property, LowestPrecedence,
                        /*isAssignmentLikeContext=*/false);
    return {PropertyPrecedence::Symbol};
  }

  unsigned startIndex = buffer.tokens.size();
  auto info = dispatchLTLVisitor(property.getDefiningOp());

  // If this subexpression would bind looser than the expression it is bound
  // into, then we need to parenthesize it. Insert the parentheses
  // retroactively.
  if (info.precedence > parenthesizeIfLooserThan) {
    // Insert {"(", ibox0} before the subexpression.
    buffer.tokens.insert(buffer.tokens.begin() + startIndex, BeginToken(0));
    buffer.tokens.insert(buffer.tokens.begin() + startIndex, StringToken("("));
    // Insert {end, ")" } after the subexpression.
    ps << PP::end << ")";
    // Reset the precedence level.
    info.precedence = PropertyPrecedence::Symbol;
  }

  // Remember that we emitted this.
  emittedOps.insert(property.getDefiningOp());
  return info;
}

EmittedProperty PropertyEmitter::visitUnhandledLTL(Operation *op) {
  emitOpError(op, "emission as Verilog property or sequence not supported");
  ps << "<<unsupported: " << PPExtString(op->getName().getStringRef()) << ">>";
  return {PropertyPrecedence::Symbol};
}

EmittedProperty PropertyEmitter::visitLTL(ltl::AndOp op) {
  llvm::interleave(
      op.getInputs(),
      [&](auto input) { emitNestedProperty(input, PropertyPrecedence::And); },
      [&]() { ps << PP::space << "and" << PP::nbsp; });
  return {PropertyPrecedence::And};
}

EmittedProperty PropertyEmitter::visitLTL(ltl::OrOp op) {
  llvm::interleave(
      op.getInputs(),
      [&](auto input) { emitNestedProperty(input, PropertyPrecedence::Or); },
      [&]() { ps << PP::space << "or" << PP::nbsp; });
  return {PropertyPrecedence::Or};
}

EmittedProperty PropertyEmitter::visitLTL(ltl::IntersectOp op) {
  llvm::interleave(
      op.getInputs(),
      [&](auto input) {
        emitNestedProperty(input, PropertyPrecedence::Intersect);
      },
      [&]() { ps << PP::space << "intersect" << PP::nbsp; });
  return {PropertyPrecedence::Intersect};
}

EmittedProperty PropertyEmitter::visitLTL(ltl::DelayOp op) {
  ps << "##";
  if (auto length = op.getLength()) {
    if (*length == 0) {
      ps.addAsString(op.getDelay());
    } else {
      ps << "[";
      ps.addAsString(op.getDelay());
      ps << ":";
      ps.addAsString(op.getDelay() + *length);
      ps << "]";
    }
  } else {
    if (op.getDelay() == 0) {
      ps << "[*]";
    } else if (op.getDelay() == 1) {
      ps << "[+]";
    } else {
      ps << "[";
      ps.addAsString(op.getDelay());
      ps << ":$]";
    }
  }
  ps << PP::space;
  emitNestedProperty(op.getInput(), PropertyPrecedence::Concat);
  return {PropertyPrecedence::Concat};
}

void PropertyEmitter::emitLTLConcat(ValueRange inputs) {
  bool addSeparator = false;
  for (auto input : inputs) {
    if (addSeparator) {
      ps << PP::space;
      if (!input.getDefiningOp<ltl::DelayOp>())
        ps << "##0" << PP::space;
    }
    addSeparator = true;
    emitNestedProperty(input, PropertyPrecedence::Concat);
  }
}

EmittedProperty PropertyEmitter::visitLTL(ltl::ConcatOp op) {
  emitLTLConcat(op.getInputs());
  return {PropertyPrecedence::Concat};
}

EmittedProperty PropertyEmitter::visitLTL(ltl::RepeatOp op) {
  emitNestedProperty(op.getInput(), PropertyPrecedence::Repeat);
  if (auto more = op.getMore()) {
    ps << "[*";
    ps.addAsString(op.getBase());
    if (*more != 0) {
      ps << ":";
      ps.addAsString(op.getBase() + *more);
    }
    ps << "]";
  } else {
    if (op.getBase() == 0) {
      ps << "[*]";
    } else if (op.getBase() == 1) {
      ps << "[+]";
    } else {
      ps << "[*";
      ps.addAsString(op.getBase());
      ps << ":$]";
    }
  }
  return {PropertyPrecedence::Repeat};
}

EmittedProperty PropertyEmitter::visitLTL(ltl::GoToRepeatOp op) {
  emitNestedProperty(op.getInput(), PropertyPrecedence::Repeat);
  // More always exists
  auto more = op.getMore();
  ps << "[->";
  ps.addAsString(op.getBase());
  if (more != 0) {
    ps << ":";
    ps.addAsString(op.getBase() + more);
  }
  ps << "]";

  return {PropertyPrecedence::Repeat};
}

EmittedProperty PropertyEmitter::visitLTL(ltl::NonConsecutiveRepeatOp op) {
  emitNestedProperty(op.getInput(), PropertyPrecedence::Repeat);
  // More always exists
  auto more = op.getMore();
  ps << "[=";
  ps.addAsString(op.getBase());
  if (more != 0) {
    ps << ":";
    ps.addAsString(op.getBase() + more);
  }
  ps << "]";

  return {PropertyPrecedence::Repeat};
}

EmittedProperty PropertyEmitter::visitLTL(ltl::NotOp op) {
  ps << "not" << PP::space;
  emitNestedProperty(op.getInput(), PropertyPrecedence::Unary);
  return {PropertyPrecedence::Unary};
}

/// For a value `concat(..., delay(const(true), 1, 0))`, return `...`. This is
/// useful for emitting `(seq ##1 true) |-> prop` as `seq |=> prop`.
static ValueRange getNonOverlappingConcatSubrange(Value value) {
  auto concatOp = value.getDefiningOp<ltl::ConcatOp>();
  if (!concatOp || concatOp.getInputs().size() < 2)
    return {};
  auto delayOp = concatOp.getInputs().back().getDefiningOp<ltl::DelayOp>();
  if (!delayOp || delayOp.getDelay() != 1 || delayOp.getLength() != 0)
    return {};
  auto constOp = delayOp.getInput().getDefiningOp<ConstantOp>();
  if (!constOp || !constOp.getValue().isOne())
    return {};
  return concatOp.getInputs().drop_back();
}

EmittedProperty PropertyEmitter::visitLTL(ltl::ImplicationOp op) {
  // Emit `(seq ##1 true) |-> prop` as `seq |=> prop`.
  if (auto range = getNonOverlappingConcatSubrange(op.getAntecedent());
      !range.empty()) {
    emitLTLConcat(range);
    ps << PP::space << "|=>" << PP::nbsp;
  } else {
    emitNestedProperty(op.getAntecedent(), PropertyPrecedence::Implication);
    ps << PP::space << "|->" << PP::nbsp;
  }
  emitNestedProperty(op.getConsequent(), PropertyPrecedence::Implication);
  return {PropertyPrecedence::Implication};
}

EmittedProperty PropertyEmitter::visitLTL(ltl::UntilOp op) {
  emitNestedProperty(op.getInput(), PropertyPrecedence::Until);
  ps << PP::space << "until" << PP::space;
  emitNestedProperty(op.getCondition(), PropertyPrecedence::Until);
  return {PropertyPrecedence::Until};
}

EmittedProperty PropertyEmitter::visitLTL(ltl::EventuallyOp op) {
  ps << "s_eventually" << PP::space;
  emitNestedProperty(op.getInput(), PropertyPrecedence::Qualifier);
  return {PropertyPrecedence::Qualifier};
}

EmittedProperty PropertyEmitter::visitLTL(ltl::ClockOp op) {
  ps << "@(";
  ps.scopedBox(PP::ibox2, [&] {
    ps << PPExtString(stringifyClockEdge(op.getEdge())) << PP::space;
    emitNestedProperty(op.getClock(), PropertyPrecedence::Lowest);
    ps << ")";
  });
  ps << PP::space;
  emitNestedProperty(op.getInput(), PropertyPrecedence::Clocking);
  return {PropertyPrecedence::Clocking};
}

// NOLINTEND(misc-no-recursion)

//===----------------------------------------------------------------------===//
// NameCollector
//===----------------------------------------------------------------------===//

namespace {
class NameCollector {
public:
  NameCollector(ModuleEmitter &moduleEmitter) : moduleEmitter(moduleEmitter) {}

  // Scan operations in the specified block, collecting information about
  // those that need to be emitted as declarations.
  void collectNames(Block &block);

  size_t getMaxDeclNameWidth() const { return maxDeclNameWidth; }
  size_t getMaxTypeWidth() const { return maxTypeWidth; }

private:
  size_t maxDeclNameWidth = 0, maxTypeWidth = 0;
  ModuleEmitter &moduleEmitter;

  /// Types that are longer than `maxTypeWidthBound` are not added to the
  /// `maxTypeWidth` to prevent one single huge type from messing up the
  /// alignment of all other declarations.
  static constexpr size_t maxTypeWidthBound = 32;
};
} // namespace

// NOLINTNEXTLINE(misc-no-recursion)
void NameCollector::collectNames(Block &block) {
  // Loop over all of the results of all of the ops. Anything that defines a
  // value needs to be noticed.
  for (auto &op : block) {
    // Instances have an instance name to recognize but we don't need to look
    // at the result values since wires used by instances should be traversed
    // anyway.
    if (isa<InstanceOp, InstanceChoiceOp, InterfaceInstanceOp,
            FuncCallProceduralOp, FuncCallOp>(op))
      continue;
    if (isa<ltl::LTLDialect, debug::DebugDialect>(op.getDialect()))
      continue;

    if (!isVerilogExpression(&op)) {
      for (auto result : op.getResults()) {
        StringRef declName = getVerilogDeclWord(&op, moduleEmitter);
        maxDeclNameWidth = std::max(declName.size(), maxDeclNameWidth);
        SmallString<16> typeString;

        // Convert the port's type to a string and measure it.
        {
          llvm::raw_svector_ostream stringStream(typeString);
          moduleEmitter.printPackedType(stripUnpackedTypes(result.getType()),
                                        stringStream, op.getLoc());
        }
        if (typeString.size() <= maxTypeWidthBound)
          maxTypeWidth = std::max(typeString.size(), maxTypeWidth);
      }
    }

    // Recursively process any regions under the op iff this is a procedural
    // #ifdef region: we need to emit automatic logic values at the top of the
    // enclosing region.
    if (isa<IfDefProceduralOp, OrderedOutputOp>(op)) {
      for (auto &region : op.getRegions()) {
        if (!region.empty())
          collectNames(region.front());
      }
      continue;
    }
  }
}

//===----------------------------------------------------------------------===//
// StmtEmitter
//===----------------------------------------------------------------------===//

namespace {
/// This emits statement-related operations.
// NOLINTBEGIN(misc-no-recursion)
class StmtEmitter : public EmitterBase,
                    public hw::StmtVisitor<StmtEmitter, LogicalResult>,
                    public sv::Visitor<StmtEmitter, LogicalResult>,
                    public verif::Visitor<StmtEmitter, LogicalResult> {
public:
  /// Create an ExprEmitter for the specified module emitter, and keeping track
  /// of any emitted expressions in the specified set.
  StmtEmitter(ModuleEmitter &emitter, const LoweringOptions &options)
      : EmitterBase(emitter.state), emitter(emitter), options(options) {}

  void emitStatement(Operation *op);
  void emitStatementBlock(Block &body);

  /// Emit a declaration.
  LogicalResult emitDeclaration(Operation *op);

private:
  void collectNamesAndCalculateDeclarationWidths(Block &block);

  void
  emitExpression(Value exp, SmallPtrSetImpl<Operation *> &emittedExprs,
                 VerilogPrecedence parenthesizeIfLooserThan = LowestPrecedence,
                 bool isAssignmentLikeContext = false);
  void emitSVAttributes(Operation *op);

  using hw::StmtVisitor<StmtEmitter, LogicalResult>::visitStmt;
  using sv::Visitor<StmtEmitter, LogicalResult>::visitSV;
  using verif::Visitor<StmtEmitter, LogicalResult>::visitVerif;
  friend class hw::StmtVisitor<StmtEmitter, LogicalResult>;
  friend class sv::Visitor<StmtEmitter, LogicalResult>;
  friend class verif::Visitor<StmtEmitter, LogicalResult>;

  // Visitor methods.
  LogicalResult visitUnhandledStmt(Operation *op) { return failure(); }
  LogicalResult visitInvalidStmt(Operation *op) { return failure(); }
  LogicalResult visitUnhandledSV(Operation *op) { return failure(); }
  LogicalResult visitInvalidSV(Operation *op) { return failure(); }
  LogicalResult visitUnhandledVerif(Operation *op) { return failure(); }
  LogicalResult visitInvalidVerif(Operation *op) { return failure(); }

  LogicalResult visitSV(sv::WireOp op) { return emitDeclaration(op); }
  LogicalResult visitSV(RegOp op) { return emitDeclaration(op); }
  LogicalResult visitSV(LogicOp op) { return emitDeclaration(op); }
  LogicalResult visitSV(LocalParamOp op) { return emitDeclaration(op); }
  template <typename Op>
  LogicalResult
  emitAssignLike(Op op, PPExtString syntax,
                 std::optional<PPExtString> wordBeforeLHS = std::nullopt);
  void emitAssignLike(llvm::function_ref<void()> emitLHS,
                      llvm::function_ref<void()> emitRHS, PPExtString syntax,
                      PPExtString postSyntax = PPExtString(";"),
                      std::optional<PPExtString> wordBeforeLHS = std::nullopt);
  LogicalResult visitSV(AssignOp op);
  LogicalResult visitSV(BPAssignOp op);
  LogicalResult visitSV(PAssignOp op);
  LogicalResult visitSV(ForceOp op);
  LogicalResult visitSV(ReleaseOp op);
  LogicalResult visitSV(AliasOp op);
  LogicalResult visitSV(InterfaceInstanceOp op);
  LogicalResult emitOutputLikeOp(Operation *op, const ModulePortInfo &ports);
  LogicalResult visitStmt(OutputOp op);

  LogicalResult visitStmt(InstanceOp op);
  LogicalResult visitStmt(InstanceChoiceOp op);
  void emitInstancePortList(Operation *op, ModulePortInfo &modPortInfo,
                            ArrayRef<Value> instPortValues);

  LogicalResult visitStmt(TypeScopeOp op);
  LogicalResult visitStmt(TypedeclOp op);

  LogicalResult emitIfDef(Operation *op, MacroIdentAttr cond);
  LogicalResult visitSV(OrderedOutputOp op);
  LogicalResult visitSV(IfDefOp op) { return emitIfDef(op, op.getCond()); }
  LogicalResult visitSV(IfDefProceduralOp op) {
    return emitIfDef(op, op.getCond());
  }
  LogicalResult visitSV(IfOp op);
  LogicalResult visitSV(AlwaysOp op);
  LogicalResult visitSV(AlwaysCombOp op);
  LogicalResult visitSV(AlwaysFFOp op);
  LogicalResult visitSV(InitialOp op);
  LogicalResult visitSV(CaseOp op);
  LogicalResult visitSV(FWriteOp op);
  LogicalResult visitSV(VerbatimOp op);

  LogicalResult emitSimulationControlTask(Operation *op, PPExtString taskName,
                                          std::optional<unsigned> verbosity);
  LogicalResult visitSV(StopOp op);
  LogicalResult visitSV(FinishOp op);
  LogicalResult visitSV(ExitOp op);

  LogicalResult emitSeverityMessageTask(Operation *op, PPExtString taskName,
                                        std::optional<unsigned> verbosity,
                                        StringAttr message,
                                        ValueRange operands);
  LogicalResult visitSV(FatalOp op);
  LogicalResult visitSV(ErrorOp op);
  LogicalResult visitSV(WarningOp op);
  LogicalResult visitSV(InfoOp op);

  LogicalResult visitSV(ReadMemOp op);

  LogicalResult visitSV(GenerateOp op);
  LogicalResult visitSV(GenerateCaseOp op);

  LogicalResult visitSV(ForOp op);

  void emitAssertionLabel(Operation *op);
  void emitAssertionMessage(StringAttr message, ValueRange args,
                            SmallPtrSetImpl<Operation *> &ops,
                            bool isConcurrent);
  template <typename Op>
  LogicalResult emitImmediateAssertion(Op op, PPExtString opName);
  LogicalResult visitSV(AssertOp op);
  LogicalResult visitSV(AssumeOp op);
  LogicalResult visitSV(CoverOp op);
  template <typename Op>
  LogicalResult emitConcurrentAssertion(Op op, PPExtString opName);
  LogicalResult visitSV(AssertConcurrentOp op);
  LogicalResult visitSV(AssumeConcurrentOp op);
  LogicalResult visitSV(CoverConcurrentOp op);
  template <typename Op>
  LogicalResult emitPropertyAssertion(Op op, PPExtString opName);
  LogicalResult visitSV(AssertPropertyOp op);
  LogicalResult visitSV(AssumePropertyOp op);
  LogicalResult visitSV(CoverPropertyOp op);

  LogicalResult visitSV(BindOp op);
  LogicalResult visitSV(InterfaceOp op);
  LogicalResult visitSV(InterfaceSignalOp op);
  LogicalResult visitSV(InterfaceModportOp op);
  LogicalResult visitSV(AssignInterfaceSignalOp op);
  LogicalResult visitSV(MacroDefOp op);

  void emitBlockAsStatement(Block *block,
                            const SmallPtrSetImpl<Operation *> &locationOps,
                            StringRef multiLineComment = StringRef());

  LogicalResult visitSV(FuncDPIImportOp op);
  template <typename CallOp>
  LogicalResult emitFunctionCall(CallOp callOp);
  LogicalResult visitSV(FuncCallProceduralOp op);
  LogicalResult visitSV(FuncCallOp op);
  LogicalResult visitSV(ReturnOp op);

public:
  ModuleEmitter &emitter;

private:
  /// These keep track of the maximum length of name width and type width in the
  /// current statement scope.
  size_t maxDeclNameWidth = 0;
  size_t maxTypeWidth = 0;

  const LoweringOptions &options;
};

} // end anonymous namespace

/// Emit the specified value as an expression.  If this is an inline-emitted
/// expression, we emit that expression, otherwise we emit a reference to the
/// already computed name.
///
void StmtEmitter::emitExpression(Value exp,
                                 SmallPtrSetImpl<Operation *> &emittedExprs,
                                 VerilogPrecedence parenthesizeIfLooserThan,
                                 bool isAssignmentLikeContext) {
  ExprEmitter(emitter, emittedExprs)
      .emitExpression(exp, parenthesizeIfLooserThan, isAssignmentLikeContext);
}

/// Emit SystemVerilog attributes attached to the statement op as dialect
/// attributes.
void StmtEmitter::emitSVAttributes(Operation *op) {
  // SystemVerilog 2017 Section 5.12.
  auto svAttrs = getSVAttributes(op);
  if (!svAttrs)
    return;

  startStatement(); // For attributes.
  emitSVAttributesImpl(ps, svAttrs, /*mayBreak=*/true);
  setPendingNewline();
}

void StmtEmitter::emitAssignLike(llvm::function_ref<void()> emitLHS,
                                 llvm::function_ref<void()> emitRHS,
                                 PPExtString syntax, PPExtString postSyntax,
                                 std::optional<PPExtString> wordBeforeLHS) {
  // If wraps, indent.
  ps.scopedBox(PP::ibox2, [&]() {
    if (wordBeforeLHS) {
      ps << *wordBeforeLHS << PP::space;
    }
    emitLHS();
    // Allow breaking before 'syntax' (e.g., '=') if long assignment.
    ps << PP::space << syntax << PP::space;
    // RHS is boxed to right of the syntax.
    ps.scopedBox(PP::ibox0, [&]() {
      emitRHS();
      ps << postSyntax;
    });
  });
}

template <typename Op>
LogicalResult
StmtEmitter::emitAssignLike(Op op, PPExtString syntax,
                            std::optional<PPExtString> wordBeforeLHS) {
  SmallPtrSet<Operation *, 8> ops;
  ops.insert(op);

  startStatement();
  ps.addCallback({op, true});
  emitAssignLike([&]() { emitExpression(op.getDest(), ops); },
                 [&]() {
                   emitExpression(op.getSrc(), ops, LowestPrecedence,
                                  /*isAssignmentLikeContext=*/true);
                 },
                 syntax, PPExtString(";"), wordBeforeLHS);

  ps.addCallback({op, false});
  emitLocationInfoAndNewLine(ops);
  return success();
}

LogicalResult StmtEmitter::visitSV(AssignOp op) {
  // prepare assigns wires to instance outputs and function results, but these
  // are logically handled in the port binding list when outputing an instance.
  if (isa_and_nonnull<HWInstanceLike, FuncCallOp>(op.getSrc().getDefiningOp()))
    return success();

  if (emitter.assignsInlined.count(op))
    return success();

  // Emit SV attributes. See Spec 12.3.
  emitSVAttributes(op);

  return emitAssignLike(op, PPExtString("="), PPExtString("assign"));
}

LogicalResult StmtEmitter::visitSV(BPAssignOp op) {
  if (op.getSrc().getDefiningOp<FuncCallProceduralOp>())
    return success();

  // If the assign is emitted into logic declaration, we must not emit again.
  if (emitter.assignsInlined.count(op))
    return success();

  // Emit SV attributes. See Spec 12.3.
  emitSVAttributes(op);

  return emitAssignLike(op, PPExtString("="));
}

LogicalResult StmtEmitter::visitSV(PAssignOp op) {
  // Emit SV attributes. See Spec 12.3.
  emitSVAttributes(op);

  return emitAssignLike(op, PPExtString("<="));
}

LogicalResult StmtEmitter::visitSV(ForceOp op) {
  if (hasSVAttributes(op))
    emitError(op, "SV attributes emission is unimplemented for the op");

  return emitAssignLike(op, PPExtString("="), PPExtString("force"));
}

LogicalResult StmtEmitter::visitSV(ReleaseOp op) {
  if (hasSVAttributes(op))
    emitError(op, "SV attributes emission is unimplemented for the op");

  startStatement();
  SmallPtrSet<Operation *, 8> ops;
  ops.insert(op);
  ps.addCallback({op, true});
  ps.scopedBox(PP::ibox2, [&]() {
    ps << "release" << PP::space;
    emitExpression(op.getDest(), ops);
    ps << ";";
  });
  ps.addCallback({op, false});
  emitLocationInfoAndNewLine(ops);
  return success();
}

LogicalResult StmtEmitter::visitSV(AliasOp op) {
  if (hasSVAttributes(op))
    emitError(op, "SV attributes emission is unimplemented for the op");

  startStatement();
  SmallPtrSet<Operation *, 8> ops;
  ops.insert(op);
  ps.addCallback({op, true});
  ps.scopedBox(PP::ibox2, [&]() {
    ps << "alias" << PP::space;
    ps.scopedBox(PP::cbox0, [&]() { // If any breaks, all break.
      llvm::interleave(
          op.getOperands(), [&](Value v) { emitExpression(v, ops); },
          [&]() { ps << PP::nbsp << "=" << PP::space; });
      ps << ";";
    });
  });
  ps.addCallback({op, false});
  emitLocationInfoAndNewLine(ops);
  return success();
}

LogicalResult StmtEmitter::visitSV(InterfaceInstanceOp op) {
  auto doNotPrint = op->hasAttr("doNotPrint");
  if (doNotPrint && !state.options.emitBindComments)
    return success();

  if (hasSVAttributes(op))
    emitError(op, "SV attributes emission is unimplemented for the op");

  startStatement();
  StringRef prefix = "";
  ps.addCallback({op, true});
  if (doNotPrint) {
    prefix = "// ";
    ps << "// This interface is elsewhere emitted as a bind statement."
       << PP::newline;
  }

  SmallPtrSet<Operation *, 8> ops;
  ops.insert(op);

  auto *interfaceOp = op.getReferencedInterface(&state.symbolCache);
  assert(interfaceOp && "InterfaceInstanceOp has invalid symbol that does not "
                        "point to an interface");

  auto verilogName = getSymOpName(interfaceOp);
  if (!prefix.empty())
    ps << PPExtString(prefix);
  ps << PPExtString(verilogName)
     << PP::nbsp /* don't break, may be comment line */
     << PPExtString(op.getName()) << "();";

  ps.addCallback({op, false});
  emitLocationInfoAndNewLine(ops);

  return success();
}

/// For OutputOp and ReturnOp we put "assign" statements at the end of the
/// Verilog module or function respectively to assign outputs to intermediate
/// wires.
LogicalResult StmtEmitter::emitOutputLikeOp(Operation *op,
                                            const ModulePortInfo &ports) {
  SmallPtrSet<Operation *, 8> ops;
  size_t operandIndex = 0;
  bool isProcedural = op->getParentOp()->hasTrait<ProceduralRegion>();
  for (PortInfo port : ports.getOutputs()) {
    auto operand = op->getOperand(operandIndex);
    // Outputs that are set by the output port of an instance are handled
    // directly when the instance is emitted.
    // Keep synced with countStatements() and visitStmt(InstanceOp).
    if (operand.hasOneUse() && operand.getDefiningOp() &&
        isa<InstanceOp, InstanceChoiceOp>(operand.getDefiningOp())) {
      ++operandIndex;
      continue;
    }

    ops.clear();
    ops.insert(op);

    startStatement();
    ps.addCallback({op, true});
    bool isZeroBit = isZeroBitType(port.type);
    ps.scopedBox(isZeroBit ? PP::neverbox : PP::ibox2, [&]() {
      if (isZeroBit)
        ps << "// Zero width: ";
      // Emit "assign" only in a non-procedural region.
      if (!isProcedural)
        ps << "assign" << PP::space;
      ps << PPExtString(port.getVerilogName());
      ps << PP::space << "=" << PP::space;
      ps.scopedBox(PP::ibox0, [&]() {
        // If this is a zero-width constant then don't emit it (illegal). Else,
        // emit the expression - even for zero width - for traceability.
        if (isZeroBit &&
            isa_and_nonnull<hw::ConstantOp>(operand.getDefiningOp()))
          ps << "/*Zero width*/";
        else
          emitExpression(operand, ops, LowestPrecedence,
                         /*isAssignmentLikeContext=*/true);
        ps << ";";
      });
    });
    ps.addCallback({op, false});
    emitLocationInfoAndNewLine(ops);

    ++operandIndex;
  }
  return success();
}

LogicalResult StmtEmitter::visitStmt(OutputOp op) {
  auto parent = op->getParentOfType<PortList>();
  ModulePortInfo ports(parent.getPortList());
  return emitOutputLikeOp(op, ports);
}

LogicalResult StmtEmitter::visitStmt(TypeScopeOp op) {
  startStatement();
  auto typescopeDef = ("_TYPESCOPE_" + op.getSymName()).str();
  ps << "`ifndef " << typescopeDef << PP::newline;
  ps << "`define " << typescopeDef;
  setPendingNewline();
  emitStatementBlock(*op.getBodyBlock());
  startStatement();
  ps << "`endif // " << typescopeDef;
  setPendingNewline();
  return success();
}

LogicalResult StmtEmitter::visitStmt(TypedeclOp op) {
  if (hasSVAttributes(op))
    emitError(op, "SV attributes emission is unimplemented for the op");

  startStatement();
  auto zeroBitType = isZeroBitType(op.getType());
  if (zeroBitType)
    ps << PP::neverbox << "// ";

  SmallPtrSet<Operation *, 8> ops;
  ops.insert(op);
  ps.scopedBox(PP::ibox2, [&]() {
    ps << "typedef" << PP::space;
    ps.invokeWithStringOS([&](auto &os) {
      emitter.printPackedType(stripUnpackedTypes(op.getType()), os, op.getLoc(),
                              op.getAliasType(), false);
    });
    ps << PP::space << PPExtString(op.getPreferredName());
    ps.invokeWithStringOS(
        [&](auto &os) { emitter.printUnpackedTypePostfix(op.getType(), os); });
    ps << ";";
  });
  if (zeroBitType)
    ps << PP::end;
  emitLocationInfoAndNewLine(ops);
  return success();
}

template <typename CallOpTy>
LogicalResult StmtEmitter::emitFunctionCall(CallOpTy op) {
  startStatement();

  auto callee =
      dyn_cast<FuncOp>(state.symbolCache.getDefinition(op.getCalleeAttr()));

  SmallPtrSet<Operation *, 8> ops;
  ops.insert(op);
  assert(callee);

  auto explicitReturn = op.getExplicitlyReturnedValue(callee);
  if (explicitReturn) {
    assert(explicitReturn.hasOneUse());
    if (op->getParentOp()->template hasTrait<ProceduralRegion>()) {
      auto bpassignOp = cast<sv::BPAssignOp>(*explicitReturn.user_begin());
      emitExpression(bpassignOp.getDest(), ops);
    } else {
      auto assignOp = cast<sv::AssignOp>(*explicitReturn.user_begin());
      ps << "assign" << PP::nbsp;
      emitExpression(assignOp.getDest(), ops);
    }
    ps << PP::nbsp << "=" << PP::nbsp;
  }

  auto arguments = callee.getPortList(true);

  ps << PPExtString(getSymOpName(callee)) << "(";

  bool needsComma = false;
  auto printArg = [&](Value value) {
    if (needsComma)
      ps << "," << PP::space;
    emitExpression(value, ops);
    needsComma = true;
  };

  ps.scopedBox(PP::ibox0, [&] {
    unsigned inputIndex = 0, outputIndex = 0;
    for (auto arg : arguments) {
      if (arg.dir == hw::ModulePort::Output)
        printArg(
            op.getResults()[outputIndex++].getUsers().begin()->getOperand(0));
      else
        printArg(op.getInputs()[inputIndex++]);
    }
  });

  ps << ");";
  emitLocationInfoAndNewLine(ops);
  return success();
}

LogicalResult StmtEmitter::visitSV(FuncCallProceduralOp op) {
  return emitFunctionCall(op);
}

LogicalResult StmtEmitter::visitSV(FuncCallOp op) {
  return emitFunctionCall(op);
}

template <typename PPS>
void emitFunctionSignature(ModuleEmitter &emitter, PPS &ps, FuncOp op,
                           bool isAutomatic = false,
                           bool emitAsTwoStateType = false) {
  ps << "function" << PP::nbsp;
  if (isAutomatic)
    ps << "automatic" << PP::nbsp;
  auto retType = op.getExplicitlyReturnedType();
  if (retType) {
    ps.invokeWithStringOS([&](auto &os) {
      emitter.printPackedType(retType, os, op->getLoc(), {}, false, true,
                              emitAsTwoStateType);
    });
  } else
    ps << "void";
  ps << PP::nbsp << PPExtString(getSymOpName(op));

  emitter.emitPortList(
      op, ModulePortInfo(op.getPortList(/*excludeExplicitReturn=*/true)), true);
}

LogicalResult StmtEmitter::visitSV(ReturnOp op) {
  auto parent = op->getParentOfType<sv::FuncOp>();
  ModulePortInfo ports(parent.getPortList(false));
  return emitOutputLikeOp(op, ports);
}

LogicalResult StmtEmitter::visitSV(FuncDPIImportOp importOp) {
  startStatement();

  ps << "import" << PP::nbsp << "\"DPI-C\"" << PP::nbsp << "context"
     << PP::nbsp;

  // Emit a linkage name if provided.
  if (auto linkageName = importOp.getLinkageName())
    ps << *linkageName << PP::nbsp << "=" << PP::nbsp;
  auto op =
      cast<FuncOp>(state.symbolCache.getDefinition(importOp.getCalleeAttr()));
  assert(op.isDeclaration() && "function must be a declaration");
  emitFunctionSignature(emitter, ps, op, /*isAutomatic=*/false,
                        /*emitAsTwoStateType=*/true);
  assert(state.pendingNewline);
  ps << PP::newline;

  return success();
}

LogicalResult StmtEmitter::visitSV(FWriteOp op) {
  if (hasSVAttributes(op))
    emitError(op, "SV attributes emission is unimplemented for the op");

  startStatement();
  SmallPtrSet<Operation *, 8> ops;
  ops.insert(op);

  ps.addCallback({op, true});
  ps << "$fwrite(";
  ps.scopedBox(PP::ibox0, [&]() {
    emitExpression(op.getFd(), ops);

    ps << "," << PP::space;
    ps.writeQuotedEscaped(op.getFormatString());

    // TODO: if any of these breaks, it'd be "nice" to break
    // after the comma, instead of:
    // $fwrite(5, "...", a + b,
    //         longexpr_goes
    //         + here, c);
    // (without forcing breaking between all elements, like braced list)
    for (auto operand : op.getSubstitutions()) {
      ps << "," << PP::space;
      emitExpression(operand, ops);
    }
    ps << ");";
  });
  ps.addCallback({op, false});
  emitLocationInfoAndNewLine(ops);
  return success();
}

LogicalResult StmtEmitter::visitSV(VerbatimOp op) {
  if (hasSVAttributes(op))
    emitError(op, "SV attributes emission is unimplemented for the op");

  startStatement();
  SmallPtrSet<Operation *, 8> ops;
  ops.insert(op);
  ps << PP::neverbox;

  // Drop an extraneous \n off the end of the string if present.
  StringRef string = op.getFormatString();
  if (string.ends_with("\n"))
    string = string.drop_back();

  // Emit each \n separated piece of the string with each piece properly
  // indented.  The convention is to not emit the \n so
  // emitLocationInfoAndNewLine can do that for the last line.
  bool isFirst = true;

  // Emit each line of the string at a time.
  while (!string.empty()) {
    auto lhsRhs = string.split('\n');
    if (isFirst)
      isFirst = false;
    else {
      ps << PP::end << PP::newline << PP::neverbox;
    }

    // Emit each chunk of the line.
    emitTextWithSubstitutions(
        ps, lhsRhs.first, op,
        [&](Value operand) { emitExpression(operand, ops); }, op.getSymbols());
    string = lhsRhs.second;
  }

  ps << PP::end;

  emitLocationInfoAndNewLine(ops);
  return success();
}

/// Emit one of the simulation control tasks `$stop`, `$finish`, or `$exit`.
LogicalResult
StmtEmitter::emitSimulationControlTask(Operation *op, PPExtString taskName,
                                       std::optional<unsigned> verbosity) {
  if (hasSVAttributes(op))
    emitError(op, "SV attributes emission is unimplemented for the op");

  startStatement();
  SmallPtrSet<Operation *, 8> ops;
  ops.insert(op);
  ps.addCallback({op, true});
  ps << taskName;
  if (verbosity && *verbosity != 1) {
    ps << "(";
    ps.addAsString(*verbosity);
    ps << ")";
  }
  ps << ";";
  ps.addCallback({op, false});
  emitLocationInfoAndNewLine(ops);
  return success();
}

LogicalResult StmtEmitter::visitSV(StopOp op) {
  return emitSimulationControlTask(op, PPExtString("$stop"), op.getVerbosity());
}

LogicalResult StmtEmitter::visitSV(FinishOp op) {
  return emitSimulationControlTask(op, PPExtString("$finish"),
                                   op.getVerbosity());
}

LogicalResult StmtEmitter::visitSV(ExitOp op) {
  return emitSimulationControlTask(op, PPExtString("$exit"), {});
}

/// Emit one of the severity message tasks `$fatal`, `$error`, `$warning`, or
/// `$info`.
LogicalResult
StmtEmitter::emitSeverityMessageTask(Operation *op, PPExtString taskName,
                                     std::optional<unsigned> verbosity,
                                     StringAttr message, ValueRange operands) {
  if (hasSVAttributes(op))
    emitError(op, "SV attributes emission is unimplemented for the op");

  startStatement();
  SmallPtrSet<Operation *, 8> ops;
  ops.insert(op);
  ps.addCallback({op, true});
  ps << taskName;

  // In case we have a message to print, or the operation has an optional
  // verbosity and that verbosity is present, print the parenthesized parameter
  // list.
  if ((verbosity && *verbosity != 1) || message) {
    ps << "(";
    ps.scopedBox(PP::ibox0, [&]() {
      // If the operation takes a verbosity, print it if it is set, or print the
      // default "1".
      if (verbosity)
        ps.addAsString(*verbosity);

      // Print the message and interpolation operands if present.
      if (message) {
        if (verbosity)
          ps << "," << PP::space;
        ps.writeQuotedEscaped(message.getValue());
        // TODO: good comma/wrapping behavior as elsewhere.
        for (auto operand : operands) {
          ps << "," << PP::space;
          emitExpression(operand, ops);
        }
      }

      ps << ")";
    });
  }

  ps << ";";
  ps.addCallback({op, false});
  emitLocationInfoAndNewLine(ops);
  return success();
}

LogicalResult StmtEmitter::visitSV(FatalOp op) {
  return emitSeverityMessageTask(op, PPExtString("$fatal"), op.getVerbosity(),
                                 op.getMessageAttr(), op.getSubstitutions());
}

LogicalResult StmtEmitter::visitSV(ErrorOp op) {
  return emitSeverityMessageTask(op, PPExtString("$error"), {},
                                 op.getMessageAttr(), op.getSubstitutions());
}

LogicalResult StmtEmitter::visitSV(WarningOp op) {
  return emitSeverityMessageTask(op, PPExtString("$warning"), {},
                                 op.getMessageAttr(), op.getSubstitutions());
}

LogicalResult StmtEmitter::visitSV(InfoOp op) {
  return emitSeverityMessageTask(op, PPExtString("$info"), {},
                                 op.getMessageAttr(), op.getSubstitutions());
}

LogicalResult StmtEmitter::visitSV(ReadMemOp op) {
  SmallPtrSet<Operation *, 8> ops({op});

  startStatement();
  ps.addCallback({op, true});
  ps << "$readmem";
  switch (op.getBaseAttr().getValue()) {
  case MemBaseTypeAttr::MemBaseBin:
    ps << "b";
    break;
  case MemBaseTypeAttr::MemBaseHex:
    ps << "h";
    break;
  }
  ps << "(";
  ps.scopedBox(PP::ibox0, [&]() {
    ps.writeQuotedEscaped(op.getFilename());
    ps << "," << PP::space;
    emitExpression(op.getDest(), ops);
  });

  ps << ");";
  ps.addCallback({op, false});
  emitLocationInfoAndNewLine(ops);
  return success();
}

LogicalResult StmtEmitter::visitSV(GenerateOp op) {
  emitSVAttributes(op);
  // TODO: location info?
  startStatement();
  ps.addCallback({op, true});
  ps << "generate" << PP::newline;
  ps << "begin: " << PPExtString(getSymOpName(op));
  setPendingNewline();
  emitStatementBlock(op.getBody().getBlocks().front());
  startStatement();
  ps << "end: " << PPExtString(getSymOpName(op)) << PP::newline;
  ps << "endgenerate";
  ps.addCallback({op, false});
  setPendingNewline();
  return success();
}

LogicalResult StmtEmitter::visitSV(GenerateCaseOp op) {
  emitSVAttributes(op);
  // TODO: location info?
  startStatement();
  ps.addCallback({op, true});
  ps << "case (";
  ps.invokeWithStringOS([&](auto &os) {
    emitter.printParamValue(
        op.getCond(), os, VerilogPrecedence::Selection,
        [&]() { return op->emitOpError("invalid case parameter"); });
  });
  ps << ")";
  setPendingNewline();

  // Ensure that all of the per-case arrays are the same length.
  ArrayAttr patterns = op.getCasePatterns();
  ArrayAttr caseNames = op.getCaseNames();
  MutableArrayRef<Region> regions = op.getCaseRegions();
  assert(patterns.size() == regions.size());
  assert(patterns.size() == caseNames.size());

  // TODO: We'll probably need to store the legalized names somewhere for
  // `verbose` formatting. Set up the infra for storing names recursively. Just
  // store this locally for now.
  llvm::StringMap<size_t> nextGenIds;
  ps.scopedBox(PP::bbox2, [&]() {
    // Emit each case.
    for (size_t i = 0, e = patterns.size(); i < e; ++i) {
      auto &region = regions[i];
      assert(region.hasOneBlock());
      Attribute patternAttr = patterns[i];

      startStatement();
      if (!isa<mlir::TypedAttr>(patternAttr))
        ps << "default";
      else
        ps.invokeWithStringOS([&](auto &os) {
          emitter.printParamValue(
              patternAttr, os, VerilogPrecedence::LowestPrecedence,
              [&]() { return op->emitOpError("invalid case value"); });
        });

      StringRef legalName =
          legalizeName(cast<StringAttr>(caseNames[i]).getValue(), nextGenIds,
                       options.caseInsensitiveKeywords);
      ps << ": begin: " << PPExtString(legalName);
      setPendingNewline();
      emitStatementBlock(region.getBlocks().front());
      startStatement();
      ps << "end: " << PPExtString(legalName);
      setPendingNewline();
    }
  });

  startStatement();
  ps << "endcase";
  ps.addCallback({op, false});
  setPendingNewline();
  return success();
}

LogicalResult StmtEmitter::visitSV(ForOp op) {
  emitSVAttributes(op);
  llvm::SmallPtrSet<Operation *, 8> ops;
  ps.addCallback({op, true});
  startStatement();
  auto inductionVarName = op->getAttrOfType<StringAttr>("hw.verilogName");
  ps << "for (";
  // Emit statements on same line if possible, or put each on own line.
  ps.scopedBox(PP::cbox0, [&]() {
    // Emit initialization assignment.
    emitAssignLike(
        [&]() {
          ps << "logic" << PP::nbsp;
          ps.invokeWithStringOS([&](auto &os) {
            emitter.emitTypeDims(op.getInductionVar().getType(), op.getLoc(),
                                 os);
          });
          ps << PP::nbsp << PPExtString(inductionVarName);
        },
        [&]() { emitExpression(op.getLowerBound(), ops); }, PPExtString("="));
    // Break between statements.
    ps << PP::space;

    // Emit bounds-check statement.
    emitAssignLike([&]() { ps << PPExtString(inductionVarName); },
                   [&]() { emitExpression(op.getUpperBound(), ops); },
                   PPExtString("<"));
    // Break between statements.
    ps << PP::space;

    // Emit update statement and trailing syntax.
    emitAssignLike([&]() { ps << PPExtString(inductionVarName); },
                   [&]() { emitExpression(op.getStep(), ops); },
                   PPExtString("+="), PPExtString(") begin"));
  });
  // Don't break for because of newline.
  ps << PP::neverbreak;
  setPendingNewline();
  emitStatementBlock(op.getBody().getBlocks().front());
  startStatement();
  ps << "end";
  ps.addCallback({op, false});
  emitLocationInfoAndNewLine(ops);
  return success();
}

/// Emit the `<label>:` portion of a verification operation.
void StmtEmitter::emitAssertionLabel(Operation *op) {
  if (auto label = op->getAttrOfType<StringAttr>("hw.verilogName"))
    ps << PPExtString(label) << ":" << PP::space;
}

/// Emit the optional ` else $error(...)` portion of an immediate or concurrent
/// verification operation.
void StmtEmitter::emitAssertionMessage(StringAttr message, ValueRange args,
                                       SmallPtrSetImpl<Operation *> &ops,
                                       bool isConcurrent = false) {
  if (!message)
    return;
  ps << PP::space << "else" << PP::nbsp << "$error(";
  ps.scopedBox(PP::ibox0, [&]() {
    ps.writeQuotedEscaped(message.getValue());
    // TODO: box, break/wrap behavior!
    for (auto arg : args) {
      ps << "," << PP::space;
      emitExpression(arg, ops);
    }
    ps << ")";
  });
}

template <typename Op>
LogicalResult StmtEmitter::emitImmediateAssertion(Op op, PPExtString opName) {
  if (hasSVAttributes(op))
    emitError(op, "SV attributes emission is unimplemented for the op");

  startStatement();
  SmallPtrSet<Operation *, 8> ops;
  ops.insert(op);
  ps.addCallback({op, true});
  ps.scopedBox(PP::ibox2, [&]() {
    emitAssertionLabel(op);
    ps.scopedBox(PP::cbox0, [&]() {
      ps << opName;
      switch (op.getDefer()) {
      case DeferAssert::Immediate:
        break;
      case DeferAssert::Observed:
        ps << " #0 ";
        break;
      case DeferAssert::Final:
        ps << " final ";
        break;
      }
      ps << "(";
      ps.scopedBox(PP::ibox0, [&]() {
        emitExpression(op.getExpression(), ops);
        ps << ")";
      });
      emitAssertionMessage(op.getMessageAttr(), op.getSubstitutions(), ops);
      ps << ";";
    });
  });
  ps.addCallback({op, false});
  emitLocationInfoAndNewLine(ops);
  return success();
}

LogicalResult StmtEmitter::visitSV(AssertOp op) {
  return emitImmediateAssertion(op, PPExtString("assert"));
}

LogicalResult StmtEmitter::visitSV(AssumeOp op) {
  return emitImmediateAssertion(op, PPExtString("assume"));
}

LogicalResult StmtEmitter::visitSV(CoverOp op) {
  return emitImmediateAssertion(op, PPExtString("cover"));
}

template <typename Op>
LogicalResult StmtEmitter::emitConcurrentAssertion(Op op, PPExtString opName) {
  if (hasSVAttributes(op))
    emitError(op, "SV attributes emission is unimplemented for the op");

  startStatement();
  SmallPtrSet<Operation *, 8> ops;
  ops.insert(op);
  ps.addCallback({op, true});
  ps.scopedBox(PP::ibox2, [&]() {
    emitAssertionLabel(op);
    ps.scopedBox(PP::cbox0, [&]() {
      ps << opName << PP::nbsp << "property (";
      ps.scopedBox(PP::ibox0, [&]() {
        ps << "@(" << PPExtString(stringifyEventControl(op.getEvent()))
           << PP::nbsp;
        emitExpression(op.getClock(), ops);
        ps << ")" << PP::space;
        emitExpression(op.getProperty(), ops);
        ps << ")";
      });
      emitAssertionMessage(op.getMessageAttr(), op.getSubstitutions(), ops,
                           true);
      ps << ";";
    });
  });
  ps.addCallback({op, false});
  emitLocationInfoAndNewLine(ops);
  return success();
}

LogicalResult StmtEmitter::visitSV(AssertConcurrentOp op) {
  return emitConcurrentAssertion(op, PPExtString("assert"));
}

LogicalResult StmtEmitter::visitSV(AssumeConcurrentOp op) {
  return emitConcurrentAssertion(op, PPExtString("assume"));
}

LogicalResult StmtEmitter::visitSV(CoverConcurrentOp op) {
  return emitConcurrentAssertion(op, PPExtString("cover"));
}

// Property assertions are what gets emitted if the user want to combine
// concurrent assertions with a disable signal, a clock and an ltl property.
template <typename Op>
LogicalResult StmtEmitter::emitPropertyAssertion(Op op, PPExtString opName) {
  if (hasSVAttributes(op))
    emitError(op, "SV attributes emission is unimplemented for the op");

  // If we are inside a procedural region we have the option of emitting either
  // an `assert` or `assert property`. If we are in a non-procedural region,
  // e.g., the body of a module, we have to use the concurrent form `assert
  // property` (which also supports plain booleans).
  //
  // See IEEE 1800-2017 section 16.14.5 "Using concurrent assertion statements
  // outside procedural code" and 16.14.6 "Embedding concurrent assertions in
  // procedural code".
  Operation *parent = op->getParentOp();
  Value property = op.getProperty();
  bool isTemporal = !property.getType().isSignlessInteger(1);
  bool isProcedural = parent->hasTrait<ProceduralRegion>();
  bool emitAsImmediate = !isTemporal && isProcedural;

  startStatement();
  SmallPtrSet<Operation *, 8> ops;
  ops.insert(op);
  ps.addCallback({op, true});
  ps.scopedBox(PP::ibox2, [&]() {
    // Check for a label and emit it if necessary
    emitAssertionLabel(op);
    // Emit the assertion
    ps.scopedBox(PP::cbox0, [&]() {
      if (emitAsImmediate)
        ps << opName << "(";
      else
        ps << opName << PP::nbsp << "property" << PP::nbsp << "(";
      // Event only exists if the clock exists
      Value clock = op.getClock();
      auto event = op.getEvent();
      if (clock)
        ps.scopedBox(PP::ibox2, [&]() {
          PropertyEmitter(emitter, ops)
              .emitAssertPropertyBody(property, *event, clock, op.getDisable());
        });
      else
        ps.scopedBox(PP::ibox2, [&]() {
          PropertyEmitter(emitter, ops)
              .emitAssertPropertyBody(property, op.getDisable());
        });
      ps << ");";
    });
  });
  ps.addCallback({op, false});
  emitLocationInfoAndNewLine(ops);
  return success();
}

LogicalResult StmtEmitter::visitSV(AssertPropertyOp op) {
  return emitPropertyAssertion(op, PPExtString("assert"));
}

LogicalResult StmtEmitter::visitSV(AssumePropertyOp op) {
  return emitPropertyAssertion(op, PPExtString("assume"));
}

LogicalResult StmtEmitter::visitSV(CoverPropertyOp op) {
  return emitPropertyAssertion(op, PPExtString("cover"));
}

LogicalResult StmtEmitter::emitIfDef(Operation *op, MacroIdentAttr cond) {
  if (hasSVAttributes(op))
    emitError(op, "SV attributes emission is unimplemented for the op");

  auto ident = PPExtString(cond.getName());

  startStatement();
  bool hasEmptyThen = op->getRegion(0).front().empty();
  if (hasEmptyThen)
    ps << "`ifndef " << ident;
  else
    ps << "`ifdef " << ident;

  SmallPtrSet<Operation *, 8> ops;
  ops.insert(op);
  emitLocationInfoAndNewLine(ops);

  if (!hasEmptyThen)
    emitStatementBlock(op->getRegion(0).front());

  if (!op->getRegion(1).empty()) {
    if (!hasEmptyThen) {
      startStatement();
      ps << "`else  // " << ident;
      setPendingNewline();
    }
    emitStatementBlock(op->getRegion(1).front());
  }
  startStatement();
  ps << "`endif // ";
  if (hasEmptyThen)
    ps << "not def ";
  ps << ident;
  setPendingNewline();
  return success();
}

/// Emit the body of a control flow statement that is surrounded by begin/end
/// markers if non-singular.  If the control flow construct is multi-line and
/// if multiLineComment is non-null, the string is included in a comment after
/// the 'end' to make it easier to associate.
void StmtEmitter::emitBlockAsStatement(
    Block *block, const SmallPtrSetImpl<Operation *> &locationOps,
    StringRef multiLineComment) {

  // Determine if we need begin/end by scanning the block.
  auto count = countStatements(*block);
  auto needsBeginEnd = count != BlockStatementCount::One;
  if (needsBeginEnd)
    ps << " begin";
  emitLocationInfoAndNewLine(locationOps);

  if (count != BlockStatementCount::Zero)
    emitStatementBlock(*block);

  if (needsBeginEnd) {
    startStatement();
    ps << "end";
    // Emit comment if there's an 'end', regardless of line count.
    if (!multiLineComment.empty())
      ps << " // " << multiLineComment;
    setPendingNewline();
  }
}

LogicalResult StmtEmitter::visitSV(OrderedOutputOp ooop) {
  // Emit the body.
  for (auto &op : ooop.getBody().front())
    emitStatement(&op);
  return success();
}

LogicalResult StmtEmitter::visitSV(IfOp op) {
  SmallPtrSet<Operation *, 8> ops;

  auto ifcondBox = PP::ibox2;

  emitSVAttributes(op);
  startStatement();
  ps.addCallback({op, true});
  ps << "if (" << ifcondBox;

  // In the loop, emit an if statement assuming the keyword introducing
  // it (either "if (" or "else if (") was printed already.
  IfOp ifOp = op;
  for (;;) {
    ops.clear();
    ops.insert(ifOp);

    // Emit the condition and the then block.
    emitExpression(ifOp.getCond(), ops);
    ps << PP::end << ")";
    emitBlockAsStatement(ifOp.getThenBlock(), ops);

    if (!ifOp.hasElse())
      break;

    startStatement();
    Block *elseBlock = ifOp.getElseBlock();
    auto nestedElseIfOp = findNestedElseIf(elseBlock);
    if (!nestedElseIfOp) {
      // The else block does not contain an if-else that can be flattened.
      ops.clear();
      ops.insert(ifOp);
      ps << "else";
      emitBlockAsStatement(elseBlock, ops);
      break;
    }

    // Introduce the 'else if', and iteratively continue unfolding any if-else
    // statements inside of it.
    ifOp = nestedElseIfOp;
    ps << "else if (" << ifcondBox;
  }
  ps.addCallback({op, false});

  return success();
}

LogicalResult StmtEmitter::visitSV(AlwaysOp op) {
  emitSVAttributes(op);
  SmallPtrSet<Operation *, 8> ops;
  ops.insert(op);
  startStatement();

  auto printEvent = [&](AlwaysOp::Condition cond) {
    ps << PPExtString(stringifyEventControl(cond.event)) << PP::nbsp;
    ps.scopedBox(PP::cbox0, [&]() { emitExpression(cond.value, ops); });
  };
  ps.addCallback({op, true});

  switch (op.getNumConditions()) {
  case 0:
    ps << "always @*";
    break;
  case 1:
    ps << "always @(";
    printEvent(op.getCondition(0));
    ps << ")";
    break;
  default:
    ps << "always @(";
    ps.scopedBox(PP::cbox0, [&]() {
      printEvent(op.getCondition(0));
      for (size_t i = 1, e = op.getNumConditions(); i != e; ++i) {
        ps << PP::space << "or" << PP::space;
        printEvent(op.getCondition(i));
      }
      ps << ")";
    });
    break;
  }

  // Build the comment string, leave out the signal expressions (since they
  // can be large).
  std::string comment;
  if (op.getNumConditions() == 0) {
    comment = "always @*";
  } else {
    comment = "always @(";
    llvm::interleave(
        op.getEvents(),
        [&](Attribute eventAttr) {
          auto event = sv::EventControl(cast<IntegerAttr>(eventAttr).getInt());
          comment += stringifyEventControl(event);
        },
        [&]() { comment += ", "; });
    comment += ')';
  }

  emitBlockAsStatement(op.getBodyBlock(), ops, comment);
  ps.addCallback({op, false});
  return success();
}

LogicalResult StmtEmitter::visitSV(AlwaysCombOp op) {
  emitSVAttributes(op);
  SmallPtrSet<Operation *, 8> ops;
  ops.insert(op);
  startStatement();

  ps.addCallback({op, true});
  StringRef opString = "always_comb";
  if (state.options.noAlwaysComb)
    opString = "always @(*)";

  ps << PPExtString(opString);
  emitBlockAsStatement(op.getBodyBlock(), ops, opString);
  ps.addCallback({op, false});
  return success();
}

LogicalResult StmtEmitter::visitSV(AlwaysFFOp op) {
  emitSVAttributes(op);

  SmallPtrSet<Operation *, 8> ops;
  ops.insert(op);
  startStatement();

  ps.addCallback({op, true});
  ps << "always_ff @(";
  ps.scopedBox(PP::cbox0, [&]() {
    ps << PPExtString(stringifyEventControl(op.getClockEdge())) << PP::nbsp;
    emitExpression(op.getClock(), ops);
    if (op.getResetStyle() == ResetType::AsyncReset) {
      ps << PP::nbsp << "or" << PP::space
         << PPExtString(stringifyEventControl(*op.getResetEdge())) << PP::nbsp;
      emitExpression(op.getReset(), ops);
    }
    ps << ")";
  });

  // Build the comment string, leave out the signal expressions (since they
  // can be large).
  std::string comment;
  comment += "always_ff @(";
  comment += stringifyEventControl(op.getClockEdge());
  if (op.getResetStyle() == ResetType::AsyncReset) {
    comment += " or ";
    comment += stringifyEventControl(*op.getResetEdge());
  }
  comment += ')';

  if (op.getResetStyle() == ResetType::NoReset)
    emitBlockAsStatement(op.getBodyBlock(), ops, comment);
  else {
    ps << " begin";
    emitLocationInfoAndNewLine(ops);
    ps.scopedBox(PP::bbox2, [&]() {
      startStatement();
      ps << "if (";
      // TODO: group, like normal 'if'.
      // Negative edge async resets need to invert the reset condition. This
      // is noted in the op description.
      if (op.getResetStyle() == ResetType::AsyncReset &&
          *op.getResetEdge() == sv::EventControl::AtNegEdge)
        ps << "!";
      emitExpression(op.getReset(), ops);
      ps << ")";
      emitBlockAsStatement(op.getResetBlock(), ops);
      startStatement();
      ps << "else";
      emitBlockAsStatement(op.getBodyBlock(), ops);
    });

    startStatement();
    ps << "end";
    ps << " // " << comment;
    setPendingNewline();
  }
  ps.addCallback({op, false});
  return success();
}

LogicalResult StmtEmitter::visitSV(InitialOp op) {
  emitSVAttributes(op);
  SmallPtrSet<Operation *, 8> ops;
  ops.insert(op);
  startStatement();
  ps.addCallback({op, true});
  ps << "initial";
  emitBlockAsStatement(op.getBodyBlock(), ops, "initial");
  ps.addCallback({op, false});
  return success();
}

LogicalResult StmtEmitter::visitSV(CaseOp op) {
  emitSVAttributes(op);
  SmallPtrSet<Operation *, 8> ops, emptyOps;
  ops.insert(op);
  startStatement();
  ps.addCallback({op, true});
  if (op.getValidationQualifier() !=
      ValidationQualifierTypeEnum::ValidationQualifierPlain)
    ps << PPExtString(circt::sv::stringifyValidationQualifierTypeEnum(
              op.getValidationQualifier()))
       << PP::nbsp;
  const char *opname = nullptr;
  switch (op.getCaseStyle()) {
  case CaseStmtType::CaseStmt:
    opname = "case";
    break;
  case CaseStmtType::CaseXStmt:
    opname = "casex";
    break;
  case CaseStmtType::CaseZStmt:
    opname = "casez";
    break;
  }
  ps << opname << " (";
  ps.scopedBox(PP::ibox0, [&]() {
    emitExpression(op.getCond(), ops);
    ps << ")";
  });
  emitLocationInfoAndNewLine(ops);

  ps.scopedBox(PP::bbox2, [&]() {
    for (auto &caseInfo : op.getCases()) {
      startStatement();
      auto &pattern = caseInfo.pattern;

      llvm::TypeSwitch<CasePattern *>(pattern.get())
          .Case<CaseBitPattern>([&](auto bitPattern) {
            // TODO: We could emit in hex if/when the size is a multiple of
            // 4 and there are no x's crossing nibble boundaries.
            ps.invokeWithStringOS([&](auto &os) {
              os << bitPattern->getWidth() << "'b";
              for (size_t bit = 0, e = bitPattern->getWidth(); bit != e; ++bit)
                os << getLetter(bitPattern->getBit(e - bit - 1));
            });
          })
          .Case<CaseEnumPattern>([&](auto enumPattern) {
            ps << PPExtString(emitter.fieldNameResolver.getEnumFieldName(
                cast<hw::EnumFieldAttr>(enumPattern->attr())));
          })
          .Case<CaseDefaultPattern>([&](auto) { ps << "default"; })
          .Default([&](auto) { assert(false && "unhandled case pattern"); });

      ps << ":";
      emitBlockAsStatement(caseInfo.block, emptyOps);
    }
  });

  startStatement();
  ps << "endcase";
  ps.addCallback({op, false});
  emitLocationInfoAndNewLine(ops);
  return success();
}

LogicalResult StmtEmitter::visitStmt(InstanceOp op) {
  bool doNotPrint = op->hasAttr("doNotPrint");
  if (doNotPrint && !state.options.emitBindComments)
    return success();

  // Emit SV attributes if the op is not emitted as a bind statement.
  if (!doNotPrint)
    emitSVAttributes(op);
  startStatement();
  ps.addCallback({op, true});
  if (doNotPrint) {
    ps << PP::ibox2
       << "/* This instance is elsewhere emitted as a bind statement."
       << PP::newline;
    if (hasSVAttributes(op))
      op->emitWarning() << "is emitted as a bind statement but has SV "
                           "attributes. The attributes will not be emitted.";
  }

  SmallPtrSet<Operation *, 8> ops;
  ops.insert(op);

  // Use the specified name or the symbol name as appropriate.
  auto *moduleOp =
      state.symbolCache.getDefinition(op.getReferencedModuleNameAttr());
  assert(moduleOp && "Invalid IR");
  ps << PPExtString(getVerilogModuleName(moduleOp));

  // If this is a parameterized module, then emit the parameters.
  if (!op.getParameters().empty()) {
    // All the parameters may be defaulted -- don't print out an empty list if
    // so.
    bool printed = false;
    for (auto params :
         llvm::zip(op.getParameters(),
                   moduleOp->getAttrOfType<ArrayAttr>("parameters"))) {
      auto param = cast<ParamDeclAttr>(std::get<0>(params));
      auto modParam = cast<ParamDeclAttr>(std::get<1>(params));
      // Ignore values that line up with their default.
      if (param.getValue() == modParam.getValue())
        continue;

      // Handle # if this is the first parameter we're printing.
      if (!printed) {
        ps << " #(" << PP::bbox2 << PP::newline;
        printed = true;
      } else {
        ps << "," << PP::newline;
      }
      ps << ".";
      ps << PPExtString(
          state.globalNames.getParameterVerilogName(moduleOp, param.getName()));
      ps << "(";
      ps.invokeWithStringOS([&](auto &os) {
        emitter.printParamValue(param.getValue(), os, [&]() {
          return op->emitOpError("invalid instance parameter '")
                 << param.getName().getValue() << "' value";
        });
      });
      ps << ")";
    }
    if (printed) {
      ps << PP::end << PP::newline << ")";
    }
  }

  ps << PP::nbsp << PPExtString(getSymOpName(op));

  ModulePortInfo modPortInfo(cast<PortList>(moduleOp).getPortList());
  SmallVector<Value> instPortValues(modPortInfo.size());
  op.getValues(instPortValues, modPortInfo);
  emitInstancePortList(op, modPortInfo, instPortValues);

  ps.addCallback({op, false});
  emitLocationInfoAndNewLine(ops);
  if (doNotPrint) {
    ps << PP::end;
    startStatement();
    ps << "*/";
    setPendingNewline();
  }
  return success();
}

LogicalResult StmtEmitter::visitStmt(InstanceChoiceOp op) {
  startStatement();
  Operation *choiceMacroDeclOp = state.symbolCache.getDefinition(
      op->getAttrOfType<FlatSymbolRefAttr>("hw.choiceTarget"));

  ps << "`" << PPExtString(getSymOpName(choiceMacroDeclOp)) << PP::nbsp
     << PPExtString(getSymOpName(op));

  Operation *defaultModuleOp =
      state.symbolCache.getDefinition(op.getDefaultModuleNameAttr());
  ModulePortInfo modPortInfo(cast<PortList>(defaultModuleOp).getPortList());
  SmallVector<Value> instPortValues(modPortInfo.size());
  op.getValues(instPortValues, modPortInfo);
  emitInstancePortList(op, modPortInfo, instPortValues);

  SmallPtrSet<Operation *, 8> ops;
  ops.insert(op);
  ps.addCallback({op, false});
  emitLocationInfoAndNewLine(ops);

  return success();
}

void StmtEmitter::emitInstancePortList(Operation *op,
                                       ModulePortInfo &modPortInfo,
                                       ArrayRef<Value> instPortValues) {
  SmallPtrSet<Operation *, 8> ops;
  ops.insert(op);

  auto containingModule = cast<HWModuleOp>(emitter.currentModuleOp);
  ModulePortInfo containingPortList(containingModule.getPortList());

  ps << " (";

  // Get the max port name length so we can align the '('.
  size_t maxNameLength = 0;
  for (auto &elt : modPortInfo) {
    maxNameLength = std::max(maxNameLength, elt.getVerilogName().size());
  }

  auto getWireForValue = [&](Value result) {
    return result.getUsers().begin()->getOperand(0);
  };

  // Emit the argument and result ports.
  bool isFirst = true; // True until we print a port.
  bool isZeroWidth = false;

  for (size_t portNum = 0, portEnd = modPortInfo.size(); portNum < portEnd;
       ++portNum) {
    auto &modPort = modPortInfo.at(portNum);
    isZeroWidth = isZeroBitType(modPort.type);
    Value portVal = instPortValues[portNum];

    // Decide if we should print a comma.  We can't do this if we're the first
    // port or if all the subsequent ports are zero width.
    if (!isFirst) {
      bool shouldPrintComma = true;
      if (isZeroWidth) {
        shouldPrintComma = false;
        for (size_t i = portNum + 1, e = modPortInfo.size(); i != e; ++i)
          if (!isZeroBitType(modPortInfo.at(i).type)) {
            shouldPrintComma = true;
            break;
          }
      }

      if (shouldPrintComma)
        ps << ",";
    }
    emitLocationInfoAndNewLine(ops);

    // Emit the port's name.
    startStatement();
    if (!isZeroWidth) {
      // If this is a real port we're printing, then it isn't the first one. Any
      // subsequent ones will need a comma.
      isFirst = false;
      ps << "  ";
    } else {
      // We comment out zero width ports, so their presence and initializer
      // expressions are still emitted textually.
      ps << "//";
    }

    ps.scopedBox(isZeroWidth ? PP::neverbox : PP::ibox2, [&]() {
      auto modPortName = modPort.getVerilogName();
      ps << "." << PPExtString(modPortName);
      ps.spaces(maxNameLength - modPortName.size() + 1);
      ps << "(";
      ps.scopedBox(PP::ibox0, [&]() {
        // Emit the value as an expression.
        ops.clear();

        // Output ports that are not connected to single use output ports were
        // lowered to wire.
        OutputOp output;
        if (!modPort.isOutput()) {
          if (isZeroWidth &&
              isa_and_nonnull<ConstantOp>(portVal.getDefiningOp()))
            ps << "/* Zero width */";
          else
            emitExpression(portVal, ops, LowestPrecedence);
        } else if (portVal.use_empty()) {
          ps << "/* unused */";
        } else if (portVal.hasOneUse() &&
                   (output = dyn_cast_or_null<OutputOp>(
                        portVal.getUses().begin()->getOwner()))) {
          // If this is directly using the output port of the containing module,
          // just specify that directly so we avoid a temporary wire.
          // Keep this synchronized with countStatements() and
          // visitStmt(OutputOp).
          size_t outputPortNo = portVal.getUses().begin()->getOperandNumber();
          ps << PPExtString(
              containingPortList.atOutput(outputPortNo).getVerilogName());
        } else {
          portVal = getWireForValue(portVal);
          emitExpression(portVal, ops);
        }
        ps << ")";
      });
    });
  }
  if (!isFirst || isZeroWidth) {
    emitLocationInfoAndNewLine(ops);
    ops.clear();
    startStatement();
  }
  ps << ");";
}

// This may be called in the top-level, not just in an hw.module.  Thus we can't
// use the name map to find expression names for arguments to the instance, nor
// do we need to emit subexpressions.  Prepare pass, which has run for all
// modules prior to this, has ensured that all arguments are bound to wires,
// regs, or ports, with legalized names, so we can lookup up the names through
// the IR.
LogicalResult StmtEmitter::visitSV(BindOp op) {
  emitter.emitBind(op);
  assert(state.pendingNewline);
  return success();
}

LogicalResult StmtEmitter::visitSV(InterfaceOp op) {
  emitComment(op.getCommentAttr());
  // Emit SV attributes.
  emitSVAttributes(op);
  // TODO: source info!
  startStatement();
  ps.addCallback({op, true});
  ps << "interface " << PPExtString(getSymOpName(op)) << ";";
  setPendingNewline();
  // FIXME: Don't emit the body of this as general statements, they aren't!
  emitStatementBlock(*op.getBodyBlock());
  startStatement();
  ps << "endinterface" << PP::newline;
  ps.addCallback({op, false});
  setPendingNewline();
  return success();
}

LogicalResult StmtEmitter::visitSV(InterfaceSignalOp op) {
  // Emit SV attributes.
  emitSVAttributes(op);
  startStatement();
  ps.addCallback({op, true});
  if (isZeroBitType(op.getType()))
    ps << PP::neverbox << "// ";
  ps.invokeWithStringOS([&](auto &os) {
    emitter.printPackedType(stripUnpackedTypes(op.getType()), os, op->getLoc(),
                            Type(), false);
  });
  ps << PP::nbsp << PPExtString(getSymOpName(op));
  ps.invokeWithStringOS(
      [&](auto &os) { emitter.printUnpackedTypePostfix(op.getType(), os); });
  ps << ";";
  if (isZeroBitType(op.getType()))
    ps << PP::end; // Close never-break group.
  ps.addCallback({op, false});
  setPendingNewline();
  return success();
}

LogicalResult StmtEmitter::visitSV(InterfaceModportOp op) {
  startStatement();
  ps.addCallback({op, true});
  ps << "modport " << PPExtString(getSymOpName(op)) << "(";

  // TODO: revisit, better breaks/grouping.
  llvm::interleaveComma(op.getPorts(), ps, [&](const Attribute &portAttr) {
    auto port = cast<ModportStructAttr>(portAttr);
    ps << PPExtString(stringifyEnum(port.getDirection().getValue())) << " ";
    auto *signalDecl = state.symbolCache.getDefinition(port.getSignal());
    ps << PPExtString(getSymOpName(signalDecl));
  });

  ps << ");";
  ps.addCallback({op, false});
  setPendingNewline();
  return success();
}

LogicalResult StmtEmitter::visitSV(AssignInterfaceSignalOp op) {
  startStatement();
  ps.addCallback({op, true});
  SmallPtrSet<Operation *, 8> emitted;
  // TODO: emit like emitAssignLike does, maybe refactor.
  ps << "assign ";
  emitExpression(op.getIface(), emitted);
  ps << "." << PPExtString(op.getSignalName()) << " = ";
  emitExpression(op.getRhs(), emitted);
  ps << ";";
  ps.addCallback({op, false});
  setPendingNewline();
  return success();
}

LogicalResult StmtEmitter::visitSV(MacroDefOp op) {
  auto decl = op.getReferencedMacro(&state.symbolCache);
  // TODO: source info!
  startStatement();
  ps.addCallback({op, true});
  ps << "`define " << PPExtString(getSymOpName(decl));
  if (decl.getArgs()) {
    ps << "(";
    llvm::interleaveComma(*decl.getArgs(), ps, [&](const Attribute &name) {
      ps << cast<StringAttr>(name);
    });
    ps << ")";
  }
  if (!op.getFormatString().empty()) {
    ps << " ";
    emitTextWithSubstitutions(ps, op.getFormatString(), op, {},
                              op.getSymbols());
  }
  ps.addCallback({op, false});
  setPendingNewline();
  return success();
}

void StmtEmitter::emitStatement(Operation *op) {
  // Expressions may either be ignored or emitted as an expression statements.
  if (isVerilogExpression(op))
    return;

  // Ignore LTL expressions as they are emitted as part of verification
  // statements. Ignore debug ops as they are emitted as part of debug info.
  if (isa<ltl::LTLDialect, debug::DebugDialect>(op->getDialect()))
    return;

  // Handle HW statements, SV statements.
  if (succeeded(dispatchStmtVisitor(op)) || succeeded(dispatchSVVisitor(op)) ||
      succeeded(dispatchVerifVisitor(op)))
    return;

  emitOpError(op, "emission to Verilog not supported");
  emitPendingNewlineIfNeeded();
  ps << "unknown MLIR operation " << PPExtString(op->getName().getStringRef());
  setPendingNewline();
}

/// Given an operation corresponding to a VerilogExpression, determine whether
/// it is safe to emit inline into a 'localparam' or 'automatic logic' varaible
/// initializer in a procedural region.
///
/// We can't emit exprs inline when they refer to something else that can't be
/// emitted inline, when they're in a general #ifdef region,
static bool
isExpressionEmittedInlineIntoProceduralDeclaration(Operation *op,
                                                   StmtEmitter &stmtEmitter) {
  if (!isVerilogExpression(op))
    return false;

  // If the expression exists in an #ifdef region, then bail.  Emitting it
  // inline would cause it to be executed unconditionally, because the
  // declarations are outside the #ifdef.
  if (isa<IfDefProceduralOp>(op->getParentOp()))
    return false;

  // This expression tree can be emitted into the initializer if all leaf
  // references are safe to refer to from here.  They are only safe if they are
  // defined in an enclosing scope (guaranteed to already be live by now) or if
  // they are defined in this block and already emitted to an inline automatic
  // logic variable.
  SmallVector<Value, 8> exprsToScan(op->getOperands());

  // This loop is guaranteed to terminate because we're only scanning up
  // single-use expressions and other things that 'isExpressionEmittedInline'
  // returns success for.  Cycles won't get in here.
  while (!exprsToScan.empty()) {
    Operation *expr = exprsToScan.pop_back_val().getDefiningOp();
    if (!expr)
      continue; // Ports are always safe to reference.

    // If this is an inout op, check that its inout op has no blocking
    // assignment. A register or logic might be mutated by a blocking assignment
    // so it is not always safe to inline.
    if (auto readInout = dyn_cast<sv::ReadInOutOp>(expr)) {
      auto *defOp = readInout.getOperand().getDefiningOp();

      // If it is a read from an inout port, it's unsafe to inline in general.
      if (!defOp)
        return false;

      // If the operand is a wire, it's OK to inline the read.
      if (isa<sv::WireOp>(defOp))
        continue;

      // Reject struct_field_inout/array_index_inout for now because it's
      // necessary to consider aliasing inout operations.
      if (!isa<RegOp, LogicOp>(defOp))
        return false;

      // It's safe to inline if all users are read op, passign or assign.
      // If the op is a logic op whose single assignment is inlined into
      // declaration, we can inline the read.
      if (isa<LogicOp>(defOp) &&
          stmtEmitter.emitter.expressionsEmittedIntoDecl.count(defOp))
        continue;

      // Check that it's safe for all users to be inlined.
      if (llvm::all_of(defOp->getResult(0).getUsers(), [&](Operation *op) {
            return isa<ReadInOutOp, PAssignOp, AssignOp>(op);
          }))
        continue;
      return false;
    }

    // If this is an internal node in the expression tree, process its operands.
    if (isExpressionEmittedInline(expr, stmtEmitter.state.options)) {
      exprsToScan.append(expr->getOperands().begin(),
                         expr->getOperands().end());
      continue;
    }

    // Otherwise, this isn't an inlinable expression.  If it is defined outside
    // this block, then it is live-in.
    if (expr->getBlock() != op->getBlock())
      continue;

    // Otherwise, if it is defined in this block then it is only ok to reference
    // if it has already been emitted into an automatic logic.
    if (!stmtEmitter.emitter.expressionsEmittedIntoDecl.count(expr))
      return false;
  }

  return true;
}

template <class AssignTy>
static AssignTy getSingleAssignAndCheckUsers(Operation *op) {
  AssignTy singleAssign;
  if (llvm::all_of(op->getUsers(), [&](Operation *user) {
        if (hasSVAttributes(user))
          return false;

        if (auto assign = dyn_cast<AssignTy>(user)) {
          if (singleAssign)
            return false;
          singleAssign = assign;
          return true;
        }

        return isa<ReadInOutOp>(user);
      }))
    return singleAssign;
  return {};
}

/// Return true if `op1` dominates users of `op2`.
static bool checkDominanceOfUsers(Operation *op1, Operation *op2) {
  return llvm::all_of(op2->getUsers(), [&](Operation *user) {
    /// TODO: Use MLIR DominanceInfo.

    // If the op1 and op2 are in different blocks, conservatively return false.
    if (op1->getBlock() != user->getBlock())
      return false;

    if (op1 == user)
      return true;

    return op1->isBeforeInBlock(user);
  });
}

LogicalResult StmtEmitter::emitDeclaration(Operation *op) {
  emitSVAttributes(op);
  auto value = op->getResult(0);
  SmallPtrSet<Operation *, 8> opsForLocation;
  opsForLocation.insert(op);
  startStatement();
  ps.addCallback({op, true});

  // Emit the leading word, like 'wire', 'reg' or 'logic'.
  auto type = value.getType();
  auto word = getVerilogDeclWord(op, emitter);
  auto isZeroBit = isZeroBitType(type);
  ps.scopedBox(isZeroBit ? PP::neverbox : PP::ibox2, [&]() {
    unsigned targetColumn = 0;
    unsigned column = 0;

    // Emit the declaration keyword.
    if (maxDeclNameWidth > 0)
      targetColumn += maxDeclNameWidth + 1;

    if (isZeroBit) {
      ps << "// Zero width: " << PPExtString(word) << PP::space;
    } else if (!word.empty()) {
      ps << PPExtString(word);
      column += word.size();
      unsigned numSpaces = targetColumn > column ? targetColumn - column : 1;
      ps.spaces(numSpaces);
      column += numSpaces;
    }

    SmallString<8> typeString;
    // Convert the port's type to a string and measure it.
    {
      llvm::raw_svector_ostream stringStream(typeString);
      emitter.printPackedType(stripUnpackedTypes(type), stringStream,
                              op->getLoc());
    }
    // Emit the type.
    if (maxTypeWidth > 0)
      targetColumn += maxTypeWidth + 1;
    unsigned numSpaces = 0;
    if (!typeString.empty()) {
      ps << typeString;
      column += typeString.size();
      ++numSpaces;
    }
    if (targetColumn > column)
      numSpaces = targetColumn - column;
    ps.spaces(numSpaces);
    column += numSpaces;

    // Emit the name.
    ps << PPExtString(getSymOpName(op));

    // Print out any array subscripts or other post-name stuff.
    ps.invokeWithStringOS(
        [&](auto &os) { emitter.printUnpackedTypePostfix(type, os); });

    // Print debug info.
    if (state.options.printDebugInfo) {
      if (auto innerSymOp = dyn_cast<hw::InnerSymbolOpInterface>(op)) {
        auto innerSym = innerSymOp.getInnerSymAttr();
        if (innerSym && !innerSym.empty()) {
          ps << " /* ";
          ps.invokeWithStringOS([&](auto &os) { os << innerSym; });
          ps << " */";
        }
      }
    }

    if (auto localparam = dyn_cast<LocalParamOp>(op)) {
      ps << PP::space << "=" << PP::space;
      ps.invokeWithStringOS([&](auto &os) {
        emitter.printParamValue(localparam.getValue(), os, [&]() {
          return op->emitOpError("invalid localparam value");
        });
      });
    }

    if (auto regOp = dyn_cast<RegOp>(op)) {
      if (auto initValue = regOp.getInit()) {
        ps << PP::space << "=" << PP::space;
        ps.scopedBox(PP::ibox0, [&]() {
          emitExpression(initValue, opsForLocation, LowestPrecedence,
                         /*isAssignmentLikeContext=*/true);
        });
      }
    }

    // Try inlining an assignment into declarations.
    if (isa<sv::WireOp, LogicOp>(op) &&
        !op->getParentOp()->hasTrait<ProceduralRegion>()) {
      // Get a single assignments if any.
      if (auto singleAssign = getSingleAssignAndCheckUsers<AssignOp>(op)) {
        auto *source = singleAssign.getSrc().getDefiningOp();
        // Check that the source value is OK to inline in the current emission
        // point. A port or constant is fine, otherwise check that the assign is
        // next to the operation.
        if (!source || isa<ConstantOp>(source) ||
            op->getNextNode() == singleAssign) {
          ps << PP::space << "=" << PP::space;
          ps.scopedBox(PP::ibox0, [&]() {
            emitExpression(singleAssign.getSrc(), opsForLocation,
                           LowestPrecedence,
                           /*isAssignmentLikeContext=*/true);
          });
          emitter.assignsInlined.insert(singleAssign);
        }
      }
    }

    // Try inlining a blocking assignment to logic op declaration.
    if (isa<LogicOp>(op) && op->getParentOp()->hasTrait<ProceduralRegion>()) {
      // Get a single assignment which might be possible to inline.
      if (auto singleAssign = getSingleAssignAndCheckUsers<BPAssignOp>(op)) {
        // It is necessary for the assignment to dominate users of the op.
        if (checkDominanceOfUsers(singleAssign, op)) {
          auto *source = singleAssign.getSrc().getDefiningOp();
          // A port or constant can be inlined at everywhere. Otherwise, check
          // the validity by
          // `isExpressionEmittedInlineIntoProceduralDeclaration`.
          if (!source || isa<ConstantOp>(source) ||
              isExpressionEmittedInlineIntoProceduralDeclaration(source,
                                                                 *this)) {
            ps << PP::space << "=" << PP::space;
            ps.scopedBox(PP::ibox0, [&]() {
              emitExpression(singleAssign.getSrc(), opsForLocation,
                             LowestPrecedence,
                             /*isAssignmentLikeContext=*/true);
            });
            // Remember that the assignment and logic op are emitted into decl.
            emitter.assignsInlined.insert(singleAssign);
            emitter.expressionsEmittedIntoDecl.insert(op);
          }
        }
      }
    }
    ps << ";";
  });
  ps.addCallback({op, false});
  emitLocationInfoAndNewLine(opsForLocation);
  return success();
}

void StmtEmitter::collectNamesAndCalculateDeclarationWidths(Block &block) {
  // In the first pass, we fill in the symbol table, calculate the max width
  // of the declaration words and the max type width.
  NameCollector collector(emitter);
  collector.collectNames(block);

  // Record maxDeclNameWidth and maxTypeWidth in the current scope.
  maxDeclNameWidth = collector.getMaxDeclNameWidth();
  maxTypeWidth = collector.getMaxTypeWidth();
}

void StmtEmitter::emitStatementBlock(Block &body) {
  ps.scopedBox(PP::bbox2, [&]() {
    // Ensure decl alignment values are preserved after the block is emitted.
    // These values were computed for and from all declarations in the current
    // block (before/after this nested block), so be sure they're restored
    // and not overwritten by the declaration alignment within the block.
    llvm::SaveAndRestore<size_t> x(maxDeclNameWidth);
    llvm::SaveAndRestore<size_t> x2(maxTypeWidth);

    // Build up the symbol table for all of the values that need names in the
    // module.  #ifdef's in procedural regions are special because local
    // variables are all emitted at the top of their enclosing blocks.
    if (!isa<IfDefProceduralOp>(body.getParentOp()))
      collectNamesAndCalculateDeclarationWidths(body);

    // Emit the body.
    for (auto &op : body) {
      emitStatement(&op);
    }
  });
}
// NOLINTEND(misc-no-recursion)

void ModuleEmitter::emitStatement(Operation *op) {
  StmtEmitter(*this, state.options).emitStatement(op);
}

/// Emit SystemVerilog attributes attached to the expression op as dialect
/// attributes.
void ModuleEmitter::emitSVAttributes(Operation *op) {
  // SystemVerilog 2017 Section 5.12.
  auto svAttrs = getSVAttributes(op);
  if (!svAttrs)
    return;

  startStatement(); // For attributes.
  emitSVAttributesImpl(ps, svAttrs, /*mayBreak=*/true);
  setPendingNewline();
}

//===----------------------------------------------------------------------===//
// Module Driver
//===----------------------------------------------------------------------===//

void ModuleEmitter::emitHWExternModule(HWModuleExternOp module) {
  auto verilogName = module.getVerilogModuleNameAttr();
  startStatement();
  ps.addCallback({module, true});
  ps << "// external module " << PPExtString(verilogName.getValue())
     << PP::newline;
  ps.addCallback({module, false});
  setPendingNewline();
}

void ModuleEmitter::emitHWGeneratedModule(HWModuleGeneratedOp module) {
  auto verilogName = module.getVerilogModuleNameAttr();
  startStatement();
  ps << "// external generated module " << PPExtString(verilogName.getValue())
     << PP::newline;
  setPendingNewline();
}

// This may be called in the top-level, not just in an hw.module.  Thus we can't
// use the name map to find expression names for arguments to the instance, nor
// do we need to emit subexpressions.  Prepare pass, which has run for all
// modules prior to this, has ensured that all arguments are bound to wires,
// regs, or ports, with legalized names, so we can lookup up the names through
// the IR.
void ModuleEmitter::emitBind(BindOp op) {
  if (hasSVAttributes(op))
    emitError(op, "SV attributes emission is unimplemented for the op");
  InstanceOp inst = op.getReferencedInstance(&state.symbolCache);

  HWModuleOp parentMod = inst->getParentOfType<hw::HWModuleOp>();
  ModulePortInfo parentPortList(parentMod.getPortList());
  auto parentVerilogName = getVerilogModuleNameAttr(parentMod);

  Operation *childMod =
      state.symbolCache.getDefinition(inst.getReferencedModuleNameAttr());
  auto childVerilogName = getVerilogModuleNameAttr(childMod);

  startStatement();
  ps.addCallback({op, true});
  ps << "bind " << PPExtString(parentVerilogName.getValue()) << PP::nbsp
     << PPExtString(childVerilogName.getValue()) << PP::nbsp
     << PPExtString(getSymOpName(inst)) << " (";
  bool isFirst = true; // True until we print a port.
  ps.scopedBox(PP::bbox2, [&]() {
    auto parentPortInfo = parentMod.getPortList();
    ModulePortInfo childPortInfo(cast<PortList>(childMod).getPortList());

    // Get the max port name length so we can align the '('.
    size_t maxNameLength = 0;
    for (auto &elt : childPortInfo) {
      auto portName = elt.getVerilogName();
      elt.name = Builder(inst.getContext()).getStringAttr(portName);
      maxNameLength = std::max(maxNameLength, elt.getName().size());
    }

    SmallVector<Value> instPortValues(childPortInfo.size());
    inst.getValues(instPortValues, childPortInfo);
    // Emit the argument and result ports.
    for (auto [idx, elt] : llvm::enumerate(childPortInfo)) {
      // Figure out which value we are emitting.
      Value portVal = instPortValues[idx];
      bool isZeroWidth = isZeroBitType(elt.type);

      // Decide if we should print a comma.  We can't do this if we're the
      // first port or if all the subsequent ports are zero width.
      if (!isFirst) {
        bool shouldPrintComma = true;
        if (isZeroWidth) {
          shouldPrintComma = false;
          for (size_t i = idx + 1, e = childPortInfo.size(); i != e; ++i)
            if (!isZeroBitType(childPortInfo.at(i).type)) {
              shouldPrintComma = true;
              break;
            }
        }

        if (shouldPrintComma)
          ps << ",";
      }
      ps << PP::newline;

      // Emit the port's name.
      if (!isZeroWidth) {
        // If this is a real port we're printing, then it isn't the first
        // one. Any subsequent ones will need a comma.
        isFirst = false;
      } else {
        // We comment out zero width ports, so their presence and
        // initializer expressions are still emitted textually.
        ps << PP::neverbox << "//";
      }

      ps << "." << PPExtString(elt.getName());
      ps.nbsp(maxNameLength - elt.getName().size());
      ps << " (";
      llvm::SmallPtrSet<Operation *, 4> ops;
      if (elt.isOutput()) {
        assert((portVal.hasOneUse() || portVal.use_empty()) &&
               "output port must have either single or no use");
        if (portVal.use_empty()) {
          ps << "/* unused */";
        } else if (auto output = dyn_cast_or_null<OutputOp>(
                       portVal.getUses().begin()->getOwner())) {
          // If this is directly using the output port of the containing
          // module, just specify that directly.
          size_t outputPortNo = portVal.getUses().begin()->getOperandNumber();
          ps << PPExtString(
              parentPortList.atOutput(outputPortNo).getVerilogName());
        } else {
          portVal = portVal.getUsers().begin()->getOperand(0);
          ExprEmitter(*this, ops)
              .emitExpression(portVal, LowestPrecedence,
                              /*isAssignmentLikeContext=*/false);
        }
      } else {
        ExprEmitter(*this, ops)
            .emitExpression(portVal, LowestPrecedence,
                            /*isAssignmentLikeContext=*/false);
      }

      ps << ")";

      if (isZeroWidth)
        ps << PP::end; // Close never-break group.
    }
  });
  if (!isFirst)
    ps << PP::newline;
  ps << ");";
  ps.addCallback({op, false});
  setPendingNewline();
}

void ModuleEmitter::emitBindInterface(BindInterfaceOp op) {
  if (hasSVAttributes(op))
    emitError(op, "SV attributes emission is unimplemented for the op");

  auto instance = op.getReferencedInstance(&state.symbolCache);
  auto instantiator = instance->getParentOfType<HWModuleOp>().getName();
  auto *interface = op->getParentOfType<ModuleOp>().lookupSymbol(
      instance.getInterfaceType().getInterface());
  startStatement();
  ps.addCallback({op, true});
  ps << "bind " << PPExtString(instantiator) << PP::nbsp
     << PPExtString(cast<InterfaceOp>(*interface).getSymName()) << PP::nbsp
     << PPExtString(getSymOpName(instance)) << " (.*);" << PP::newline;
  ps.addCallback({op, false});
  setPendingNewline();
}

void ModuleEmitter::emitParameters(Operation *module, ArrayAttr params) {
  if (params.empty())
    return;

  auto printParamType = [&](Type type, Attribute defaultValue,
                            SmallString<8> &result) {
    result.clear();
    llvm::raw_svector_ostream sstream(result);

    // If there is a default value like "32" then just print without type at
    // all.
    if (defaultValue) {
      if (auto intAttr = dyn_cast<IntegerAttr>(defaultValue))
        if (intAttr.getValue().getBitWidth() == 32)
          return;
      if (auto fpAttr = dyn_cast<FloatAttr>(defaultValue))
        if (fpAttr.getType().isF64())
          return;
    }
    if (isa<NoneType>(type))
      return;

    // Classic Verilog parser don't allow a type in the parameter declaration.
    // For compatibility with them, we omit the type when it is implicit based
    // on its initializer value, and print the type commented out when it is
    // a 32-bit "integer" parameter.
    if (auto intType = type_dyn_cast<IntegerType>(type))
      if (intType.getWidth() == 32) {
        sstream << "/*integer*/";
        return;
      }

    printPackedType(type, sstream, module->getLoc(),
                    /*optionalAliasType=*/Type(),
                    /*implicitIntType=*/true,
                    // Print single-bit values as explicit `[0:0]` type.
                    /*singleBitDefaultType=*/false);
  };

  // Determine the max width of the parameter types so things are lined up.
  size_t maxTypeWidth = 0;
  SmallString<8> scratch;
  for (auto param : params) {
    auto paramAttr = cast<ParamDeclAttr>(param);
    // Measure the type length by printing it to a temporary string.
    printParamType(paramAttr.getType(), paramAttr.getValue(), scratch);
    maxTypeWidth = std::max(scratch.size(), maxTypeWidth);
  }

  if (maxTypeWidth > 0) // add a space if any type exists.
    maxTypeWidth += 1;

  ps.scopedBox(PP::bbox2, [&]() {
    ps << PP::newline << "#(";
    ps.scopedBox(PP::cbox0, [&]() {
      llvm::interleave(
          params,
          [&](Attribute param) {
            auto paramAttr = cast<ParamDeclAttr>(param);
            auto defaultValue = paramAttr.getValue(); // may be null if absent.
            ps << "parameter ";
            printParamType(paramAttr.getType(), defaultValue, scratch);
            if (!scratch.empty())
              ps << scratch;
            if (scratch.size() < maxTypeWidth)
              ps.nbsp(maxTypeWidth - scratch.size());

            ps << PPExtString(state.globalNames.getParameterVerilogName(
                module, paramAttr.getName()));

            if (defaultValue) {
              ps << " = ";
              ps.invokeWithStringOS([&](auto &os) {
                printParamValue(defaultValue, os, [&]() {
                  return module->emitError("parameter '")
                         << paramAttr.getName().getValue()
                         << "' has invalid value";
                });
              });
            }
          },
          [&]() { ps << "," << PP::newline; });
      ps << ") ";
    });
  });
}

void ModuleEmitter::emitPortList(Operation *module,
                                 const ModulePortInfo &portInfo,
                                 bool emitAsTwoStateType) {
  ps << "(";
  if (portInfo.size())
    emitLocationInfo(module->getLoc());

  // Determine the width of the widest type we have to print so everything
  // lines up nicely.
  bool hasOutputs = false, hasZeroWidth = false;
  size_t maxTypeWidth = 0, lastNonZeroPort = -1;
  SmallVector<SmallString<8>, 16> portTypeStrings;

  for (size_t i = 0, e = portInfo.size(); i < e; ++i) {
    auto port = portInfo.at(i);
    hasOutputs |= port.isOutput();
    hasZeroWidth |= isZeroBitType(port.type);
    if (!isZeroBitType(port.type))
      lastNonZeroPort = i;

    // Convert the port's type to a string and measure it.
    portTypeStrings.push_back({});
    {
      llvm::raw_svector_ostream stringStream(portTypeStrings.back());
      printPackedType(stripUnpackedTypes(port.type), stringStream,
                      module->getLoc(), {}, true, true, emitAsTwoStateType);
    }

    maxTypeWidth = std::max(portTypeStrings.back().size(), maxTypeWidth);
  }

  if (maxTypeWidth > 0) // add a space if any type exists
    maxTypeWidth += 1;

  // Emit the port list.
  ps.scopedBox(PP::bbox2, [&]() {
    for (size_t portIdx = 0, e = portInfo.size(); portIdx != e;) {
      auto lastPort = e - 1;

      ps << PP::newline;
      auto portType = portInfo.at(portIdx).type;

      // If this is a zero width type, emit the port as a comment and create a
      // neverbox to ensure we don't insert a line break.
      bool isZeroWidth = false;
      if (hasZeroWidth) {
        isZeroWidth = isZeroBitType(portType);
        if (isZeroWidth)
          ps << PP::neverbox;
        ps << (isZeroWidth ? "// " : "   ");
      }

      // Emit the port direction.
      auto thisPortDirection = portInfo.at(portIdx).dir;
      switch (thisPortDirection) {
      case ModulePort::Direction::Output:
        ps << "output ";
        break;
      case ModulePort::Direction::Input:
        ps << (hasOutputs ? "input  " : "input ");
        break;
      case ModulePort::Direction::InOut:
        ps << (hasOutputs ? "inout  " : "inout ");
        break;
      }
      bool emitWireInPorts = state.options.emitWireInPorts;
      if (emitWireInPorts)
        ps << "wire ";

      // Emit the type.
      if (!portTypeStrings[portIdx].empty())
        ps << portTypeStrings[portIdx];
      if (portTypeStrings[portIdx].size() < maxTypeWidth)
        ps.nbsp(maxTypeWidth - portTypeStrings[portIdx].size());

      size_t startOfNamePos =
          (hasOutputs ? 7 : 6) + (emitWireInPorts ? 5 : 0) + maxTypeWidth;

      // Emit the name.
      ps << PPExtString(portInfo.at(portIdx).getVerilogName());

      // Emit array dimensions.
      ps.invokeWithStringOS(
          [&](auto &os) { printUnpackedTypePostfix(portType, os); });

      // Emit the symbol.
      auto innerSym = portInfo.at(portIdx).getSym();
      if (state.options.printDebugInfo && innerSym && !innerSym.empty()) {
        ps << " /* ";
        ps.invokeWithStringOS([&](auto &os) { os << innerSym; });
        ps << " */";
      }

      // Emit the comma if this is not the last real port.
      if (portIdx != lastNonZeroPort && portIdx != lastPort)
        ps << ",";

      // Emit the location.
      if (auto loc = portInfo.at(portIdx).loc)
        emitLocationInfo(loc);

      if (isZeroWidth)
        ps << PP::end; // Close never-break group.

      ++portIdx;

      // If we have any more ports with the same types and the same
      // direction, emit them in a list one per line. Optionally skip this
      // behavior when requested by user.
      if (!state.options.disallowPortDeclSharing) {
        while (portIdx != e && portInfo.at(portIdx).dir == thisPortDirection &&
               stripUnpackedTypes(portType) ==
                   stripUnpackedTypes(portInfo.at(portIdx).type)) {
          auto port = portInfo.at(portIdx);
          // Append this to the running port decl.
          ps << PP::newline;

          bool isZeroWidth = false;
          if (hasZeroWidth) {
            isZeroWidth = isZeroBitType(portType);
            if (isZeroWidth)
              ps << PP::neverbox;
            ps << (isZeroWidth ? "// " : "   ");
          }

          ps.nbsp(startOfNamePos);

          // Emit the name.
          StringRef name = port.getVerilogName();
          ps << PPExtString(name);

          // Emit array dimensions.
          ps.invokeWithStringOS(
              [&](auto &os) { printUnpackedTypePostfix(port.type, os); });

          // Emit the symbol.
          auto sym = port.getSym();
          if (state.options.printDebugInfo && sym && !sym.empty())
            ps << " /* inner_sym: " << PPExtString(sym.getSymName().getValue())
               << " */";

          // Emit the comma if this is not the last real port.
          if (portIdx != lastNonZeroPort && portIdx != lastPort)
            ps << ",";

          // Emit the location.
          if (auto loc = port.loc)
            emitLocationInfo(loc);

          if (isZeroWidth)
            ps << PP::end; // Close never-break group.

          ++portIdx;
        }
      }
    }
  });

  if (!portInfo.size()) {
    ps << ");";
    SmallPtrSet<Operation *, 8> moduleOpSet;
    moduleOpSet.insert(module);
    emitLocationInfoAndNewLine(moduleOpSet);
  } else {
    ps << PP::newline;
    ps << ");" << PP::newline;
    setPendingNewline();
  }
}

void ModuleEmitter::emitHWModule(HWModuleOp module) {
  currentModuleOp = module;

  emitComment(module.getCommentAttr());
  emitSVAttributes(module);
  startStatement();
  ps.addCallback({module, true});
  ps << "module " << PPExtString(getVerilogModuleName(module));

  // If we have any parameters, print them on their own line.
  emitParameters(module, module.getParameters());

  emitPortList(module, ModulePortInfo(module.getPortList()));

  assert(state.pendingNewline);

  // Emit the body of the module.
  StmtEmitter(*this, state.options).emitStatementBlock(*module.getBodyBlock());
  startStatement();
  ps << "endmodule";
  ps.addCallback({module, false});
  ps << PP::newline;
  setPendingNewline();

  currentModuleOp = nullptr;
}

void ModuleEmitter::emitFunc(FuncOp func) {
  // Nothing to emit for a declaration.
  if (func.isDeclaration())
    return;

  currentModuleOp = func;
  startStatement();
  ps.addCallback({func, true});
  // A function is moduled as an automatic function.
  emitFunctionSignature(*this, ps, func, /*isAutomatic=*/true);
  // Emit the body of the module.
  StmtEmitter(*this, state.options).emitStatementBlock(*func.getBodyBlock());
  startStatement();
  ps << "endfunction";
  ps << PP::newline;
  currentModuleOp = nullptr;
}

//===----------------------------------------------------------------------===//
// Emitter for files & file lists.
//===----------------------------------------------------------------------===//

class FileEmitter : public EmitterBase {
public:
  explicit FileEmitter(VerilogEmitterState &state) : EmitterBase(state) {}

  void emit(emit::FileOp op) {
    emit(op.getBody());
    ps.eof();
  }
  void emit(emit::FragmentOp op) { emit(op.getBody()); }
  void emit(emit::FileListOp op);

private:
  void emit(Block *block);

  void emitOp(emit::RefOp op);
  void emitOp(emit::VerbatimOp op);
};

void FileEmitter::emit(Block *block) {
  for (Operation &op : *block) {
    TypeSwitch<Operation *>(&op)
        .Case<emit::VerbatimOp, emit::RefOp>([&](auto op) { emitOp(op); })
        .Case<VerbatimOp, IfDefOp, MacroDefOp, sv::FuncDPIImportOp>(
            [&](auto op) { ModuleEmitter(state).emitStatement(op); })
        .Case<BindOp>([&](auto op) { ModuleEmitter(state).emitBind(op); })
        .Case<BindInterfaceOp>(
            [&](auto op) { ModuleEmitter(state).emitBindInterface(op); })
        .Case<TypeScopeOp>([&](auto typedecls) {
          ModuleEmitter(state).emitStatement(typedecls);
        })
        .Default(
            [&](auto op) { emitOpError(op, "cannot be emitted to a file"); });
  }
}

void FileEmitter::emit(emit::FileListOp op) {
  // Find the associated file ops and write the paths on individual lines.
  for (auto sym : op.getFiles()) {
    auto fileName = cast<FlatSymbolRefAttr>(sym).getAttr();

    auto it = state.fileMapping.find(fileName);
    if (it == state.fileMapping.end()) {
      emitOpError(op, " references an invalid file: ") << sym;
      continue;
    }

    auto file = cast<emit::FileOp>(it->second);
    ps << PP::neverbox << PPExtString(file.getFileName()) << PP::end
       << PP::newline;
  }
  ps.eof();
}

void FileEmitter::emitOp(emit::RefOp op) {
  StringAttr target = op.getTargetAttr().getAttr();
  auto *targetOp = state.symbolCache.getDefinition(target);
  assert(isa<emit::Emittable>(targetOp) && "target must be emittable");

  TypeSwitch<Operation *>(targetOp)
      .Case<sv::FuncOp>([&](auto func) { ModuleEmitter(state).emitFunc(func); })
      .Case<hw::HWModuleOp>(
          [&](auto module) { ModuleEmitter(state).emitHWModule(module); })
      .Case<TypeScopeOp>([&](auto typedecls) {
        ModuleEmitter(state).emitStatement(typedecls);
      })
      .Default(
          [&](auto op) { emitOpError(op, "cannot be emitted to a file"); });
}

void FileEmitter::emitOp(emit::VerbatimOp op) {
  startStatement();

  SmallPtrSet<Operation *, 8> ops;
  ops.insert(op);

  // Emit each line of the string at a time, emitting the
  // location comment after the last emitted line.
  StringRef text = op.getText();

  ps << PP::neverbox;
  do {
    const auto &[lhs, rhs] = text.split('\n');
    if (!lhs.empty())
      ps << PPExtString(lhs);
    if (!rhs.empty())
      ps << PP::end << PP::newline << PP::neverbox;
    text = rhs;
  } while (!text.empty());
  ps << PP::end;

  emitLocationInfoAndNewLine(ops);
}

//===----------------------------------------------------------------------===//
// Emitter for files & file lists.
//===----------------------------------------------------------------------===//

class FileEmitter : public EmitterBase {
public:
  explicit FileEmitter(VerilogEmitterState &state) : EmitterBase(state) {}

  void emit(emit::FileOp op);
  void emit(emit::FileListOp op);

private:
  void emitOp(emit::RefOp op);
  void emitOp(emit::VerbatimOp op);
};

void FileEmitter::emit(emit::FileOp op) {
  for (Operation &op : *op.getBody()) {
    TypeSwitch<Operation *>(&op)
        .Case<emit::VerbatimOp, emit::RefOp>([&](auto op) { emitOp(op); })
        .Case<VerbatimOp, IfDefOp, MacroDefOp>(
            [&](auto op) { ModuleEmitter(state).emitStatement(op); })
        .Case<BindOp>([&](auto op) { ModuleEmitter(state).emitBind(op); })
        .Default(
            [&](auto op) { emitOpError(op, "cannot be emitted to a file"); });
  }
  ps.eof();
}

void FileEmitter::emit(emit::FileListOp op) {
  // Find the associated file ops and write the paths on individual lines.
  for (auto sym : op.getFiles()) {
    auto fileName = cast<FlatSymbolRefAttr>(sym).getAttr();

    auto it = state.fileMapping.find(fileName);
    if (it == state.fileMapping.end()) {
      emitOpError(op, " references an invalid file: ") << sym;
      continue;
    }

    auto file = cast<emit::FileOp>(it->second);
    ps << PP::neverbox << PPExtString(file.getFileName()) << PP::end
       << PP::newline;
  }
  ps.eof();
}

void FileEmitter::emitOp(emit::RefOp op) {
  StringAttr target = op.getTargetAttr().getAttr();
  auto *targetOp = state.symbolCache.getDefinition(target);
  assert(targetOp->hasTrait<emit::Emittable>() && "target must be emittable");

  TypeSwitch<Operation *>(targetOp)
      .Case<hw::HWModuleOp>(
          [&](auto module) { ModuleEmitter(state).emitHWModule(module); })
      .Default(
          [&](auto op) { emitOpError(op, "cannot be emitted to a file"); });
}

void FileEmitter::emitOp(emit::VerbatimOp op) {
  startStatement();

  SmallPtrSet<Operation *, 8> ops;
  ops.insert(op);

  // Emit each line of the string at a time, emitting the
  // location comment after the last emitted line.
  StringRef text = op.getText();

  ps << PP::neverbox;
  do {
    const auto &[lhs, rhs] = text.split('\n');
    if (!lhs.empty())
      ps << PPExtString(lhs);
    if (!rhs.empty())
      ps << PP::end << PP::newline << PP::neverbox;
    text = rhs;
  } while (!text.empty());
  ps << PP::end;

  emitLocationInfoAndNewLine(ops);
}

//===----------------------------------------------------------------------===//
// Top level "file" emitter logic
//===----------------------------------------------------------------------===//

/// Organize the operations in the root MLIR module into output files to be
/// generated. If `separateModules` is true, a handful of top-level
/// declarations will be split into separate output files even in the absence
/// of an explicit output file attribute.
void SharedEmitterState::gatherFiles(bool separateModules) {

  /// Collect all the inner names from the specified module and add them to the
  /// IRCache.  Declarations (named things) only exist at the top level of the
  /// module.  Also keep track of any modules that contain bind operations.
  /// These are non-hierarchical references which we need to be careful about
  /// during emission.
  auto collectInstanceSymbolsAndBinds = [&](Operation *moduleOp) {
    moduleOp->walk([&](Operation *op) {
      // Populate the symbolCache with all operations that can define a symbol.
      if (auto name = op->getAttrOfType<InnerSymAttr>(
              hw::InnerSymbolTable::getInnerSymbolAttrName()))
        symbolCache.addDefinition(moduleOp->getAttrOfType<StringAttr>(
                                      SymbolTable::getSymbolAttrName()),
                                  name.getSymName(), op);
      if (isa<BindOp>(op))
        modulesContainingBinds.insert(moduleOp);
    });
  };

  /// Collect any port marked as being referenced via symbol.
  auto collectPorts = [&](auto moduleOp) {
    auto portInfo = moduleOp.getPortList();
    for (auto [i, p] : llvm::enumerate(portInfo)) {
      if (!p.attrs || p.attrs.empty())
        continue;
      for (NamedAttribute portAttr : p.attrs) {
        if (auto sym = dyn_cast<InnerSymAttr>(portAttr.getValue())) {
          symbolCache.addDefinition(moduleOp.getNameAttr(), sym.getSymName(),
                                    moduleOp, i);
        }
      }
    }
  };

  // Create a mapping identifying the files each symbol is emitted to.
  DenseMap<StringAttr, SmallVector<emit::FileOp>> symbolsToFiles;
  for (auto file : designOp.getOps<emit::FileOp>())
    for (auto refs : file.getOps<emit::RefOp>())
      symbolsToFiles[refs.getTargetAttr().getAttr()].push_back(file);

  SmallString<32> outputPath;
  for (auto &op : *designOp.getBody()) {
    auto info = OpFileInfo{&op, replicatedOps.size()};

    bool isFileOp = isa<emit::FileOp, emit::FileListOp>(&op);

    bool hasFileName = false;
    bool emitReplicatedOps = !isFileOp;
    bool addToFilelist = !isFileOp;

    outputPath.clear();

    // Check if the operation has an explicit `output_file` attribute set. If
    // it does, extract the information from the attribute.
    auto attr = op.getAttrOfType<hw::OutputFileAttr>("output_file");
    if (attr) {
      LLVM_DEBUG(llvm::dbgs() << "Found output_file attribute " << attr
                              << " on " << op << "\n";);
      if (!attr.isDirectory())
        hasFileName = true;
      appendPossiblyAbsolutePath(outputPath, attr.getFilename().getValue());
      emitReplicatedOps = attr.getIncludeReplicatedOps().getValue();
      addToFilelist = !attr.getExcludeFromFilelist().getValue();
    }

    auto separateFile = [&](Operation *op, Twine defaultFileName = "") {
      // If we're emitting to a separate file and the output_file attribute
      // didn't specify a filename, take the default one if present or emit an
      // error if not.
      if (!hasFileName) {
        if (!defaultFileName.isTriviallyEmpty()) {
          llvm::sys::path::append(outputPath, defaultFileName);
        } else {
          op->emitError("file name unspecified");
          encounteredError = true;
          llvm::sys::path::append(outputPath, "error.out");
        }
      }

      auto destFile = StringAttr::get(op->getContext(), outputPath);
      auto &file = files[destFile];
      file.ops.push_back(info);
      file.emitReplicatedOps = emitReplicatedOps;
      file.addToFilelist = addToFilelist;
      file.isVerilog = outputPath.ends_with(".sv");
    };

    // Separate the operation into dedicated output file, or emit into the
    // root file, or replicate in all output files.
    TypeSwitch<Operation *>(&op)
        .Case<emit::FileOp, emit::FileListOp>([&](auto file) {
          // Emit file ops to their respective files.
          fileMapping.try_emplace(file.getSymNameAttr(), file);
          separateFile(file, file.getFileName());
        })
<<<<<<< HEAD
=======
        .Case<emit::FragmentOp>([&](auto fragment) {
          fragmentMapping.try_emplace(fragment.getSymNameAttr(), fragment);
        })
>>>>>>> 1645d71c
        .Case<HWModuleOp>([&](auto mod) {
          // Build the IR cache.
          auto sym = mod.getNameAttr();
          symbolCache.addDefinition(sym, mod);
          collectPorts(mod);
          collectInstanceSymbolsAndBinds(mod);

          if (auto it = symbolsToFiles.find(sym); it != symbolsToFiles.end()) {
            if (it->second.size() != 1 || attr) {
              // This is a temporary check, present as long as both
              // output_file and file operations are used.
              op.emitError("modules can be emitted to a single file");
              encounteredError = true;
            } else {
              // The op is not separated into a file as it will be
              // pulled into the unique file operation it references.
            }
          } else {
            // Emit into a separate file named after the module.
            if (attr || separateModules)
              separateFile(mod, getVerilogModuleName(mod) + ".sv");
            else
              rootFile.ops.push_back(info);
          }
        })
        .Case<InterfaceOp>([&](InterfaceOp intf) {
          // Build the IR cache.
          symbolCache.addDefinition(intf.getNameAttr(), intf);
          // Populate the symbolCache with all operations that can define a
          // symbol.
          for (auto &op : *intf.getBodyBlock())
            if (auto symOp = dyn_cast<mlir::SymbolOpInterface>(op))
              if (auto name = symOp.getNameAttr())
                symbolCache.addDefinition(name, symOp);

          // Emit into a separate file named after the interface.
          if (attr || separateModules)
            separateFile(intf, intf.getSymName() + ".sv");
          else
            rootFile.ops.push_back(info);
        })
        .Case<HWModuleExternOp>([&](HWModuleExternOp op) {
          // Build the IR cache.
          symbolCache.addDefinition(op.getNameAttr(), op);
          collectPorts(op);
          if (separateModules)
            separateFile(op, "extern_modules.sv");
          else
            rootFile.ops.push_back(info);
        })
        .Case<VerbatimOp, IfDefOp, MacroDefOp, FuncDPIImportOp>(
            [&](Operation *op) {
              // Emit into a separate file using the specified file name or
              // replicate the operation in each outputfile.
              if (!attr) {
                replicatedOps.push_back(op);
              } else
                separateFile(op, "");
            })
        .Case<FuncOp>([&](auto op) {
          // Emit into a separate file using the specified file name or
          // replicate the operation in each outputfile.
          if (!attr) {
            replicatedOps.push_back(op);
          } else
            separateFile(op, "");

          symbolCache.addDefinition(op.getSymNameAttr(), op);
        })
        .Case<HWGeneratorSchemaOp>([&](HWGeneratorSchemaOp schemaOp) {
          symbolCache.addDefinition(schemaOp.getNameAttr(), schemaOp);
        })
        .Case<HierPathOp>([&](HierPathOp hierPathOp) {
          symbolCache.addDefinition(hierPathOp.getSymNameAttr(), hierPathOp);
        })
        .Case<TypeScopeOp>([&](TypeScopeOp op) {
          symbolCache.addDefinition(op.getNameAttr(), op);
          // TODO: How do we want to handle typedefs in a split output?
          if (!attr) {
            replicatedOps.push_back(op);
          } else
            separateFile(op, "");
        })
        .Case<BindOp>([&](auto op) {
          if (!attr) {
            separateFile(op, "bindfile.sv");
          } else {
            separateFile(op);
          }
        })
        .Case<MacroDeclOp>([&](auto op) {
          symbolCache.addDefinition(op.getSymNameAttr(), op);
        })
        .Case<sv::ReserveNamesOp>([](auto op) {
          // This op was already used in gathering used names.
        })
        .Case<om::ClassLike>([&](auto op) {
          symbolCache.addDefinition(op.getSymNameAttr(), op);
        })
        .Case<om::ConstantOp>([&](auto op) {
          // Constant ops might reference symbols, skip them.
        })
        .Default([&](auto *) {
          op.emitError("unknown operation (SharedEmitterState::gatherFiles)");
          encounteredError = true;
        });
  }

  // We've built the whole symbol cache.  Freeze it so things can start
  // querying it (potentially concurrently).
  symbolCache.freeze();
}

/// Given a FileInfo, collect all the replicated and designated operations
/// that go into it and append them to "thingsToEmit".
void SharedEmitterState::collectOpsForFile(const FileInfo &file,
                                           EmissionList &thingsToEmit,
                                           bool emitHeader) {
  // Include the version string comment when the file is verilog.
  if (file.isVerilog && !options.omitVersionComment)
    thingsToEmit.emplace_back(circt::getCirctVersionComment());

  // If we're emitting replicated ops, keep track of where we are in the list.
  size_t lastReplicatedOp = 0;

  bool emitHeaderInclude =
      emitHeader && file.emitReplicatedOps && !file.isHeader;

  if (emitHeaderInclude)
    thingsToEmit.emplace_back(circtHeaderInclude);

  size_t numReplicatedOps =
      file.emitReplicatedOps && !emitHeaderInclude ? replicatedOps.size() : 0;

  // Emit each operation in the file preceded by the replicated ops not yet
  // printed.
  DenseSet<emit::FragmentOp> includedFragments;
  for (const auto &opInfo : file.ops) {
    Operation *op = opInfo.op;

    // Emit the replicated per-file operations before the main operation's
    // position (if enabled).
    for (; lastReplicatedOp < std::min(opInfo.position, numReplicatedOps);
         ++lastReplicatedOp)
      thingsToEmit.emplace_back(replicatedOps[lastReplicatedOp]);

    // Pull in the fragments that the op references. In one file, each
    // fragment is emitted only once.
    if (auto fragments =
            op->getAttrOfType<ArrayAttr>(emit::getFragmentsAttrName())) {
      for (auto sym : fragments.getAsRange<FlatSymbolRefAttr>()) {
        auto it = fragmentMapping.find(sym.getAttr());
        if (it == fragmentMapping.end()) {
          encounteredError = true;
          op->emitError("cannot find referenced fragment ") << sym;
          continue;
        }
        emit::FragmentOp fragment = it->second;
        if (includedFragments.insert(fragment).second) {
          thingsToEmit.emplace_back(it->second);
        }
      }
    }

    // Emit the operation itself.
    thingsToEmit.emplace_back(op);
  }

  // Emit the replicated per-file operations after the last operation (if
  // enabled).
  for (; lastReplicatedOp < numReplicatedOps; lastReplicatedOp++)
    thingsToEmit.emplace_back(replicatedOps[lastReplicatedOp]);
}

static void emitOperation(VerilogEmitterState &state, Operation *op) {
  TypeSwitch<Operation *>(op)
      .Case<HWModuleOp>([&](auto op) { ModuleEmitter(state).emitHWModule(op); })
      .Case<HWModuleExternOp>(
          [&](auto op) { ModuleEmitter(state).emitHWExternModule(op); })
      .Case<HWModuleGeneratedOp>(
          [&](auto op) { ModuleEmitter(state).emitHWGeneratedModule(op); })
      .Case<HWGeneratorSchemaOp>([&](auto op) { /* Empty */ })
      .Case<BindOp>([&](auto op) { ModuleEmitter(state).emitBind(op); })
      .Case<InterfaceOp, VerbatimOp, IfDefOp>(
          [&](auto op) { ModuleEmitter(state).emitStatement(op); })
      .Case<TypeScopeOp>([&](auto typedecls) {
        ModuleEmitter(state).emitStatement(typedecls);
      })
<<<<<<< HEAD
      .Case<emit::FileOp, emit::FileListOp>(
          [&](auto op) { FileEmitter(state).emit(op); })
      .Case<MacroDefOp>(
=======
      .Case<emit::FileOp, emit::FileListOp, emit::FragmentOp>(
          [&](auto op) { FileEmitter(state).emit(op); })
      .Case<MacroDefOp, FuncDPIImportOp>(
>>>>>>> 1645d71c
          [&](auto op) { ModuleEmitter(state).emitStatement(op); })
      .Case<FuncOp>([&](auto op) { ModuleEmitter(state).emitFunc(op); })
      .Default([&](auto *op) {
        state.encounteredError = true;
        op->emitError("unknown operation (ExportVerilog::emitOperation)");
      });
}

/// Actually emit the collected list of operations and strings to the
/// specified file.
void SharedEmitterState::emitOps(EmissionList &thingsToEmit,
                                 llvm::formatted_raw_ostream &os,
                                 StringAttr fileName, bool parallelize) {
  MLIRContext *context = designOp->getContext();

  // Disable parallelization overhead if MLIR threading is disabled.
  if (parallelize)
    parallelize &= context->isMultithreadingEnabled();

  // If we aren't parallelizing output, directly output each operation to the
  // specified stream.
  if (!parallelize) {
    // All the modules share the same map to store the verilog output location
    // on the stream.
    OpLocMap verilogLocMap(os);
    VerilogEmitterState state(designOp, *this, options, symbolCache,
                              globalNames, fileMapping, os, fileName,
                              verilogLocMap);
    size_t lineOffset = 0;
    for (auto &entry : thingsToEmit) {
      entry.verilogLocs.setStream(os);
      if (auto *op = entry.getOperation()) {
        emitOperation(state, op);
        // Since the modules are exported sequentially, update all the ops with
        // the verilog location. This also clears the map, so that the map only
        // contains the current iteration's ops.
        state.addVerilogLocToOps(lineOffset, fileName);
      } else {
        os << entry.getStringData();
        ++lineOffset;
      }
    }

    if (state.encounteredError)
      encounteredError = true;
    return;
  }

  // If we are parallelizing emission, we emit each independent operation to a
  // string buffer in parallel, then concat at the end.
  parallelForEach(context, thingsToEmit, [&](StringOrOpToEmit &stringOrOp) {
    auto *op = stringOrOp.getOperation();
    if (!op)
      return; // Ignore things that are already strings.

    // BindOp emission reaches into the hw.module of the instance, and that
    // body may be being transformed by its own emission.  Defer their
    // emission to the serial phase.  They are speedy to emit anyway.
    if (isa<BindOp>(op) || modulesContainingBinds.count(op))
      return;

    SmallString<256> buffer;
    llvm::raw_svector_ostream tmpStream(buffer);
    llvm::formatted_raw_ostream rs(tmpStream);
    // Each `thingToEmit` (op) uses a unique map to store verilog locations.
    stringOrOp.verilogLocs.setStream(rs);
    VerilogEmitterState state(designOp, *this, options, symbolCache,
                              globalNames, fileMapping, rs, fileName,
                              stringOrOp.verilogLocs);
    emitOperation(state, op);
    stringOrOp.setString(buffer);
  });

  // Finally emit each entry now that we know it is a string.
  for (auto &entry : thingsToEmit) {
    // Almost everything is lowered to a string, just concat the strings onto
    // the output stream.
    auto *op = entry.getOperation();
    if (!op) {
      auto lineOffset = os.getLine() + 1;
      os << entry.getStringData();
      // Ensure the line numbers are offset properly in the map. Each `entry`
      // was exported in parallel onto independent string streams, hence the
      // line numbers need to be updated with the offset in the current stream.
      entry.verilogLocs.updateIRWithLoc(lineOffset, fileName, context);
      continue;
    }
    entry.verilogLocs.setStream(os);

    // If this wasn't emitted to a string (e.g. it is a bind) do so now.
    VerilogEmitterState state(designOp, *this, options, symbolCache,
                              globalNames, fileMapping, os, fileName,
                              entry.verilogLocs);
    emitOperation(state, op);
    state.addVerilogLocToOps(0, fileName);
  }
}

//===----------------------------------------------------------------------===//
// Unified Emitter
//===----------------------------------------------------------------------===//

static LogicalResult exportVerilogImpl(ModuleOp module, llvm::raw_ostream &os) {
  LoweringOptions options(module);
  GlobalNameTable globalNames = legalizeGlobalNames(module, options);

  SharedEmitterState emitter(module, options, std::move(globalNames));
  emitter.gatherFiles(false);

  if (emitter.options.emitReplicatedOpsToHeader)
    module.emitWarning()
        << "`emitReplicatedOpsToHeader` option is enabled but an header is "
           "created only at SplitExportVerilog";

  SharedEmitterState::EmissionList list;

  // Collect the contents of the main file. This is a container for anything
  // not explicitly split out into a separate file.
  emitter.collectOpsForFile(emitter.rootFile, list);

  // Emit the separate files.
  for (const auto &it : emitter.files) {
    list.emplace_back("\n// ----- 8< ----- FILE \"" + it.first.str() +
                      "\" ----- 8< -----\n\n");
    emitter.collectOpsForFile(it.second, list);
  }

  // Emit the filelists.
  for (auto &it : emitter.fileLists) {
    std::string contents("\n// ----- 8< ----- FILE \"" + it.first().str() +
                         "\" ----- 8< -----\n\n");
    for (auto &name : it.second)
      contents += name.str() + "\n";
    list.emplace_back(contents);
  }

  llvm::formatted_raw_ostream rs(os);
  // Finally, emit all the ops we collected.
  // output file name is not known, it can be specified as command line
  // argument.
  emitter.emitOps(list, rs, StringAttr::get(module.getContext(), ""),
                  /*parallelize=*/true);
  return failure(emitter.encounteredError);
}

LogicalResult circt::exportVerilog(ModuleOp module, llvm::raw_ostream &os) {
  LoweringOptions options(module);
  if (failed(lowerHWInstanceChoices(module)))
    return failure();
  SmallVector<HWEmittableModuleLike> modulesToPrepare;
  module.walk(
      [&](HWEmittableModuleLike op) { modulesToPrepare.push_back(op); });
  if (failed(failableParallelForEach(
          module->getContext(), modulesToPrepare,
          [&](auto op) { return prepareHWModule(op, options); })))
    return failure();
  return exportVerilogImpl(module, os);
}

namespace {

struct ExportVerilogPass
    : public circt::impl::ExportVerilogBase<ExportVerilogPass> {
  ExportVerilogPass(raw_ostream &os) : os(os) {}
  void runOnOperation() override {
    // Prepare the ops in the module for emission.
    mlir::OpPassManager preparePM("builtin.module");
    preparePM.addPass(createLegalizeAnonEnumsPass());
    preparePM.addPass(createHWLowerInstanceChoicesPass());
    auto &modulePM = preparePM.nestAny();
    modulePM.addPass(createPrepareForEmissionPass());
    if (failed(runPipeline(preparePM, getOperation())))
      return signalPassFailure();

    if (failed(exportVerilogImpl(getOperation(), os)))
      return signalPassFailure();
  }

private:
  raw_ostream &os;
};

struct ExportVerilogStreamOwnedPass : public ExportVerilogPass {
  ExportVerilogStreamOwnedPass(std::unique_ptr<llvm::raw_ostream> os)
      : ExportVerilogPass{*os} {
    owned = std::move(os);
  }

private:
  std::unique_ptr<llvm::raw_ostream> owned;
};
} // end anonymous namespace

std::unique_ptr<mlir::Pass>
circt::createExportVerilogPass(std::unique_ptr<llvm::raw_ostream> os) {
  return std::make_unique<ExportVerilogStreamOwnedPass>(std::move(os));
}

std::unique_ptr<mlir::Pass>
circt::createExportVerilogPass(llvm::raw_ostream &os) {
  return std::make_unique<ExportVerilogPass>(os);
}

std::unique_ptr<mlir::Pass> circt::createExportVerilogPass() {
  return createExportVerilogPass(llvm::outs());
}

//===----------------------------------------------------------------------===//
// Split Emitter
//===----------------------------------------------------------------------===//

static std::unique_ptr<llvm::ToolOutputFile>
createOutputFile(StringRef fileName, StringRef dirname,
                 SharedEmitterState &emitter) {
  // Determine the output path from the output directory and filename.
  SmallString<128> outputFilename(dirname);
  appendPossiblyAbsolutePath(outputFilename, fileName);
  auto outputDir = llvm::sys::path::parent_path(outputFilename);

  // Create the output directory if needed.
  std::error_code error = llvm::sys::fs::create_directories(outputDir);
  if (error) {
    emitter.designOp.emitError("cannot create output directory \"")
        << outputDir << "\": " << error.message();
    emitter.encounteredError = true;
    return {};
  }

  // Open the output file.
  std::string errorMessage;
  auto output = mlir::openOutputFile(outputFilename, &errorMessage);
  if (!output) {
    emitter.designOp.emitError(errorMessage);
    emitter.encounteredError = true;
  }
  return output;
}

static void createSplitOutputFile(StringAttr fileName, FileInfo &file,
                                  StringRef dirname,
                                  SharedEmitterState &emitter) {
  auto output = createOutputFile(fileName, dirname, emitter);
  if (!output)
    return;

  SharedEmitterState::EmissionList list;
  emitter.collectOpsForFile(file, list,
                            emitter.options.emitReplicatedOpsToHeader);

  llvm::formatted_raw_ostream rs(output->os());
  // Emit the file, copying the global options into the individual module
  // state.  Don't parallelize emission of the ops within this file - we
  // already parallelize per-file emission and we pay a string copy overhead
  // for parallelization.
  emitter.emitOps(list, rs,
                  StringAttr::get(fileName.getContext(), output->getFilename()),
                  /*parallelize=*/false);
  output->keep();
}

static LogicalResult exportSplitVerilogImpl(ModuleOp module,
                                            StringRef dirname) {
  // Prepare the ops in the module for emission and legalize the names that will
  // end up in the output.
  LoweringOptions options(module);
  GlobalNameTable globalNames = legalizeGlobalNames(module, options);

  SharedEmitterState emitter(module, options, std::move(globalNames));
  emitter.gatherFiles(true);

  if (emitter.options.emitReplicatedOpsToHeader) {
    // Add a header to the file list.
    bool insertSuccess =
        emitter.files
            .insert({StringAttr::get(module.getContext(), circtHeader),
                     FileInfo{/*ops*/ {},
                              /*emitReplicatedOps*/ true,
                              /*addToFilelist*/ true,
                              /*isHeader*/ true}})
            .second;
    if (!insertSuccess) {
      module.emitError() << "tried to emit a heder to " << circtHeader
                         << ", but the file is used as an output too.";
      return failure();
    }
  }

  // Emit each file in parallel if context enables it.
  parallelForEach(module->getContext(), emitter.files.begin(),
                  emitter.files.end(), [&](auto &it) {
                    createSplitOutputFile(it.first, it.second, dirname,
                                          emitter);
                  });

  // Write the file list.
  SmallString<128> filelistPath(dirname);
  llvm::sys::path::append(filelistPath, "filelist.f");

  std::string errorMessage;
  auto output = mlir::openOutputFile(filelistPath, &errorMessage);
  if (!output) {
    module->emitError(errorMessage);
    return failure();
  }

  for (const auto &it : emitter.files) {
    if (it.second.addToFilelist)
      output->os() << it.first.str() << "\n";
  }
  output->keep();

  // Emit the filelists.
  for (auto &it : emitter.fileLists) {
    auto output = createOutputFile(it.first(), dirname, emitter);
    if (!output)
      continue;
    for (auto &name : it.second)
      output->os() << name.str() << "\n";
    output->keep();
  }

  return failure(emitter.encounteredError);
}

LogicalResult circt::exportSplitVerilog(ModuleOp module, StringRef dirname) {
  LoweringOptions options(module);
  if (failed(lowerHWInstanceChoices(module)))
    return failure();
  SmallVector<HWEmittableModuleLike> modulesToPrepare;
  module.walk(
      [&](HWEmittableModuleLike op) { modulesToPrepare.push_back(op); });
  if (failed(failableParallelForEach(
          module->getContext(), modulesToPrepare,
          [&](auto op) { return prepareHWModule(op, options); })))
    return failure();

  return exportSplitVerilogImpl(module, dirname);
}

namespace {

struct ExportSplitVerilogPass
    : public circt::impl::ExportSplitVerilogBase<ExportSplitVerilogPass> {
  ExportSplitVerilogPass(StringRef directory) {
    directoryName = directory.str();
  }
  void runOnOperation() override {
    // Prepare the ops in the module for emission.
    mlir::OpPassManager preparePM("builtin.module");
    preparePM.addPass(createHWLowerInstanceChoicesPass());

    auto &modulePM = preparePM.nest<hw::HWModuleOp>();
    modulePM.addPass(createPrepareForEmissionPass());
    if (failed(runPipeline(preparePM, getOperation())))
      return signalPassFailure();

    if (failed(exportSplitVerilogImpl(getOperation(), directoryName)))
      return signalPassFailure();
  }
};
} // end anonymous namespace

std::unique_ptr<mlir::Pass>
circt::createExportSplitVerilogPass(StringRef directory) {
  return std::make_unique<ExportSplitVerilogPass>(directory);
}<|MERGE_RESOLUTION|>--- conflicted
+++ resolved
@@ -6700,12 +6700,9 @@
           fileMapping.try_emplace(file.getSymNameAttr(), file);
           separateFile(file, file.getFileName());
         })
-<<<<<<< HEAD
-=======
         .Case<emit::FragmentOp>([&](auto fragment) {
           fragmentMapping.try_emplace(fragment.getSymNameAttr(), fragment);
         })
->>>>>>> 1645d71c
         .Case<HWModuleOp>([&](auto mod) {
           // Build the IR cache.
           auto sym = mod.getNameAttr();
@@ -6894,15 +6891,9 @@
       .Case<TypeScopeOp>([&](auto typedecls) {
         ModuleEmitter(state).emitStatement(typedecls);
       })
-<<<<<<< HEAD
-      .Case<emit::FileOp, emit::FileListOp>(
-          [&](auto op) { FileEmitter(state).emit(op); })
-      .Case<MacroDefOp>(
-=======
       .Case<emit::FileOp, emit::FileListOp, emit::FragmentOp>(
           [&](auto op) { FileEmitter(state).emit(op); })
       .Case<MacroDefOp, FuncDPIImportOp>(
->>>>>>> 1645d71c
           [&](auto op) { ModuleEmitter(state).emitStatement(op); })
       .Case<FuncOp>([&](auto op) { ModuleEmitter(state).emitFunc(op); })
       .Default([&](auto *op) {
