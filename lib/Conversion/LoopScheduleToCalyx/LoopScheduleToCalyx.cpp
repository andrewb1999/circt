//=== LoopScheduleToCalyx.cpp - LoopSchedule to Calyx pass entry point-----===//
//
// Part of the LLVM Project, under the Apache License v2.0 with LLVM Exceptions.
// See https://llvm.org/LICENSE.txt for license information.
// SPDX-License-Identifier: Apache-2.0 WITH LLVM-exception
//
//===----------------------------------------------------------------------===//
//
// This is the main LoopSchedule to Calyx conversion pass implementation.
//
//===----------------------------------------------------------------------===//

#include "circt/Conversion/LoopScheduleToCalyx.h"
#include "../PassDetail.h"
#include "circt/Dialect/Calyx/CalyxHelpers.h"
#include "circt/Dialect/Calyx/CalyxLoweringUtils.h"
#include "circt/Dialect/Calyx/CalyxOps.h"
#include "circt/Dialect/Comb/CombOps.h"
#include "circt/Dialect/HW/HWOps.h"
#include "circt/Dialect/HW/HWTypes.h"
#include "circt/Dialect/LoopSchedule/LoopScheduleOps.h"
#include "mlir/Conversion/LLVMCommon/ConversionTarget.h"
#include "mlir/Conversion/LLVMCommon/Pattern.h"
#include "mlir/Dialect/Arith/IR/Arith.h"
#include "mlir/Dialect/ControlFlow/IR/ControlFlowOps.h"
#include "mlir/Dialect/Func/IR/FuncOps.h"
#include "mlir/Dialect/MemRef/IR/MemRef.h"
#include "mlir/IR/AsmState.h"
#include "mlir/IR/Matchers.h"
#include "mlir/IR/PatternMatch.h"
#include "mlir/IR/Value.h"
#include "mlir/IR/Visitors.h"
#include "mlir/Transforms/GreedyPatternRewriteDriver.h"
#include "llvm/ADT/TypeSwitch.h"
#include "llvm/Support/Casting.h"

#include <iterator>
#include <variant>

using namespace llvm;
using namespace mlir;
using namespace mlir::arith;
using namespace mlir::cf;
using namespace mlir::func;
using namespace circt::loopschedule;

namespace circt {
namespace loopscheduletocalyx {

//===----------------------------------------------------------------------===//
// Utility types
//===----------------------------------------------------------------------===//

class LoopWrapper
    : public calyx::WhileOpInterface<loopschedule::LoopInterface> {
public:
  explicit LoopWrapper(loopschedule::LoopInterface op)
      : calyx::WhileOpInterface<loopschedule::LoopInterface>(op) {}

  Block::BlockArgListType getBodyArgs() override {
    return getOperation().getBodyArgs();
  }

  Operation::operand_range getInits() override {
    return getOperation().getInits();
  }

  Block *getBodyBlock() override { return getOperation().getBodyBlock(); }

  Block *getConditionBlock() override {
    return getOperation().getConditionBlock();
  }

  Value getConditionValue() override {
    return getOperation().getConditionValue();
  }

  std::optional<uint64_t> getBound() override {
    return getOperation().getBound();
  }

  bool isPipelined() { return getOperation().isPipelined(); }
};

//===----------------------------------------------------------------------===//
// Lowering state classes
//===----------------------------------------------------------------------===//

/// A variant of types representing schedulable operations.
using Schedulable =
    std::variant<calyx::StaticGroupOp, LoopWrapper, PhaseInterface>;

using PhaseRegister = std::variant<calyx::RegisterOp, Value>;

/// Holds additional information required for scheduling Pipeline pipelines.
class PhaseScheduler : public calyx::SchedulerInterface<Schedulable> {
public:
  /// Register reg as being the idx'th loop register for the step/stage.
  void addPhaseReg(Operation *phase, PhaseRegister reg, unsigned idx) {
    assert(phaseRegs[phase].count(idx) == 0);
    assert(idx < phase->getNumResults());
    if (auto *valuePtr = std::get_if<Value>(&reg); valuePtr) {
      if (auto cell =
              dyn_cast<calyx::CellInterface>(valuePtr->getDefiningOp())) {
        assert(!cell.isCombinational());
      }
    }
    phaseRegs[phase][idx] = reg;
  }

  /// Return a mapping of step/stage result indices to sink registers.
  const DenseMap<unsigned, PhaseRegister> &getPhaseRegs(Operation *phase) {
    return phaseRegs[phase];
  }

  void setLoopIterValue(LoopSchedulePipelineOp loop, Value v) {
    loopIterValues[loop] = v;
  }

  Value getLoopIterValue(LoopSchedulePipelineOp loop) {
    return loopIterValues[loop];
  }

  void setCondReg(LoopInterface loop, calyx::RegisterOp reg) {
    condRegs[loop] = reg;
  }

  calyx::RegisterOp getCondReg(LoopInterface loop) {
    assert(condRegs.contains(loop));
    return condRegs[loop];
  }

  void setCondGroup(LoopInterface loop, calyx::StaticGroupOp group) {
    condGroups[loop] = group;
  }

  calyx::StaticGroupOp getCondGroup(LoopInterface loop) {
    assert(condGroups.contains(loop));
    return condGroups[loop];
  }

  void setIncrGroup(LoopSchedulePipelineOp loop, calyx::StaticGroupOp group) {
    incrGroup[loop] = group;
  }

  calyx::StaticGroupOp getIncrGroup(LoopSchedulePipelineOp loop) {
    return incrGroup[loop];
  }

<<<<<<< HEAD
  void setGuardValue(PhaseInterface phase, Value v) { guardValues[phase] = v; }
=======
  void setGuardValue(PhaseInterface phase, Value v) {
    guardValues[phase] = v;
  }
>>>>>>> d1427dc7

  std::optional<Value> getGuardValue(PhaseInterface phase) {
    if (!guardValues.contains(phase))
      return std::nullopt;
    return guardValues[phase];
  }

private:
  /// A mapping from steps/stages to their registers.
  DenseMap<Operation *, DenseMap<unsigned, PhaseRegister>> phaseRegs;

  DenseMap<LoopInterface, Value> loopIterValues;

  DenseMap<LoopInterface, calyx::RegisterOp> condRegs;

  DenseMap<LoopInterface, calyx::StaticGroupOp> condGroups;

  DenseMap<LoopInterface, calyx::StaticGroupOp> incrGroup;

  // Values that guard the execution of the phase
  DenseMap<PhaseInterface, Value> guardValues;
};

/// Handles the current state of lowering of a Calyx component. It is mainly
/// used as a key/value store for recording information during partial lowering,
/// which is required at later lowering passes.
class ComponentLoweringState
    : public calyx::ComponentLoweringStateInterface,
      public calyx::LoopLoweringStateInterface<LoopWrapper,
                                               calyx::StaticGroupOp>,
      public PhaseScheduler {
public:
  ComponentLoweringState(calyx::ComponentOp component)
      : calyx::ComponentLoweringStateInterface(component) {}
};

//===----------------------------------------------------------------------===//
// Conversion patterns
//===----------------------------------------------------------------------===//

/// Iterate through the operations of a source function and instantiate
/// components or primitives based on the type of the operations.
class BuildOpGroups : public calyx::FuncOpPartialLoweringPattern {
  using FuncOpPartialLoweringPattern::FuncOpPartialLoweringPattern;

  LogicalResult
  partiallyLowerFuncToComp(FuncOp funcOp,
                           PatternRewriter &rewriter) const override {
    /// We walk the operations of the funcOp to ensure that all def's have
    /// been visited before their uses.
    bool opBuiltSuccessfully = true;
    funcOp.walk([&](Operation *op) {
      opBuiltSuccessfully &=
          TypeSwitch<mlir::Operation *, bool>(op)
              .template Case<arith::ConstantOp, ReturnOp, BranchOpInterface,
                             /// memref
                             memref::AllocOp, memref::AllocaOp, memref::LoadOp,
                             memref::StoreOp,
                             /// memory interface
<<<<<<< HEAD
                             calyx::StoreLoweringInterface,
                             calyx::LoadLoweringInterface,
=======
                             calyx::StoreLoweringInterface, calyx::LoadLoweringInterface,
>>>>>>> d1427dc7
                             calyx::AllocLoweringInterface,
                             /// standard arithmetic
                             AddIOp, SubIOp, CmpIOp, ShLIOp, ShRUIOp, ShRSIOp,
                             AndIOp, XOrIOp, OrIOp, ExtUIOp, TruncIOp, MulIOp,
                             DivUIOp, RemUIOp, IndexCastOp,
                             /// loop schedule
                             LoopInterface, LoopScheduleTerminatorOp>(
                  [&](auto op) { return buildOp(rewriter, op).succeeded(); })
              .template Case<FuncOp, LoopScheduleRegisterOp, PhaseInterface>(
                  [&](auto) {
                    /// Skip: these special cases will be handled separately.
                    return true;
                  })
              .Default([&](auto op) {
                op->emitError() << "Unhandled operation during BuildOpGroups()";
                return false;
              });

      return opBuiltSuccessfully ? WalkResult::advance()
                                 : WalkResult::interrupt();
    });

    return success(opBuiltSuccessfully);
  }

private:
  /// Op builder specializations.
  LogicalResult buildOp(PatternRewriter &rewriter,
                        BranchOpInterface brOp) const;
  LogicalResult buildOp(PatternRewriter &rewriter,
                        arith::ConstantOp constOp) const;
  LogicalResult buildOp(PatternRewriter &rewriter, AddIOp op) const;
  LogicalResult buildOp(PatternRewriter &rewriter, SubIOp op) const;
  LogicalResult buildOp(PatternRewriter &rewriter, MulIOp op) const;
  LogicalResult buildOp(PatternRewriter &rewriter, DivUIOp op) const;
  LogicalResult buildOp(PatternRewriter &rewriter, RemUIOp op) const;
  LogicalResult buildOp(PatternRewriter &rewriter, ShRUIOp op) const;
  LogicalResult buildOp(PatternRewriter &rewriter, ShRSIOp op) const;
  LogicalResult buildOp(PatternRewriter &rewriter, ShLIOp op) const;
  LogicalResult buildOp(PatternRewriter &rewriter, AndIOp op) const;
  LogicalResult buildOp(PatternRewriter &rewriter, OrIOp op) const;
  LogicalResult buildOp(PatternRewriter &rewriter, XOrIOp op) const;
  LogicalResult buildOp(PatternRewriter &rewriter, CmpIOp op) const;
  LogicalResult buildOp(PatternRewriter &rewriter, TruncIOp op) const;
  LogicalResult buildOp(PatternRewriter &rewriter, ExtUIOp op) const;
  LogicalResult buildOp(PatternRewriter &rewriter, ReturnOp op) const;
  LogicalResult buildOp(PatternRewriter &rewriter, IndexCastOp op) const;
  LogicalResult buildOp(PatternRewriter &rewriter, memref::AllocOp op) const;
  LogicalResult buildOp(PatternRewriter &rewriter, memref::AllocaOp op) const;
  LogicalResult buildOp(PatternRewriter &rewriter, memref::LoadOp op) const;
  LogicalResult buildOp(PatternRewriter &rewriter, memref::StoreOp op) const;
  LogicalResult buildOp(PatternRewriter &rewriter,
                        calyx::LoadLoweringInterface op) const;
  LogicalResult buildOp(PatternRewriter &rewriter,
                        calyx::StoreLoweringInterface op) const;
  LogicalResult buildOp(PatternRewriter &rewriter,
                        calyx::AllocLoweringInterface op) const;
  LogicalResult buildOp(PatternRewriter &rewriter, LoopInterface op) const;
  LogicalResult buildOp(PatternRewriter &rewriter,
                        LoopScheduleTerminatorOp op) const;

  /// buildLibraryOp will build a TCalyxLibOp inside a TGroupOp based on the
  /// source operation TSrcOp.
  template <typename TGroupOp, typename TCalyxLibOp, typename TSrcOp>
  LogicalResult buildLibraryOp(PatternRewriter &rewriter, TSrcOp op,
                               TypeRange srcTypes, TypeRange dstTypes) const {
    SmallVector<Type> types;
    llvm::append_range(types, srcTypes);
    llvm::append_range(types, dstTypes);

    auto calyxOp =
        getState<ComponentLoweringState>().getNewLibraryOpInstance<TCalyxLibOp>(
            rewriter, op.getLoc(), types);

    auto directions = calyxOp.portDirections();
    SmallVector<Value, 4> opInputPorts;
    SmallVector<Value, 4> opOutputPorts;
    for (auto dir : enumerate(directions)) {
      if (dir.value() == calyx::Direction::Input)
        opInputPorts.push_back(calyxOp.getResult(dir.index()));
      else
        opOutputPorts.push_back(calyxOp.getResult(dir.index()));
    }
    assert(
        opInputPorts.size() == op->getNumOperands() &&
        opOutputPorts.size() == op->getNumResults() &&
        "Expected an equal number of in/out ports in the Calyx library op with "
        "respect to the number of operands/results of the source operation.");

    /// Create assignments to the inputs of the library op.
    auto group = createGroupForOp<TGroupOp>(rewriter, op);
    rewriter.setInsertionPointToEnd(group.getBodyBlock());
    for (auto dstOp : enumerate(opInputPorts))
      rewriter.create<calyx::AssignOp>(op.getLoc(), dstOp.value(),
                                       op->getOperand(dstOp.index()));

    /// Replace the result values of the source operator with the new operator.
    for (auto res : enumerate(opOutputPorts)) {
      getState<ComponentLoweringState>().registerEvaluatingGroup(res.value(),
                                                                 group);
      op->getResult(res.index()).replaceAllUsesWith(res.value());
    }
    return success();
  }

  /// buildLibraryOp which provides in- and output types based on the operands
  /// and results of the op argument.
  template <typename TGroupOp, typename TCalyxLibOp, typename TSrcOp>
  LogicalResult buildLibraryOp(PatternRewriter &rewriter, TSrcOp op) const {
    return buildLibraryOp<TGroupOp, TCalyxLibOp, TSrcOp>(
        rewriter, op, op.getOperandTypes(), op->getResultTypes());
  }

  /// Creates a group named by the basic block which the input op resides in.
  template <typename TGroupOp>
  TGroupOp createGroupForOp(PatternRewriter &rewriter, Operation *op) const {
    Block *block = op->getBlock();
    auto groupName = getState<ComponentLoweringState>().getUniqueName(
        loweringState().blockName(block));
    return calyx::createGroup<TGroupOp>(
        rewriter, getState<ComponentLoweringState>().getComponentOp(),
        op->getLoc(), groupName);
  }

  calyx::StaticGroupOp createStaticGroupForOp(PatternRewriter &rewriter,
                                              Operation *op,
                                              uint64_t latency) const {
    auto name = op->getName().getStringRef().split(".").second;
    auto groupName = getState<ComponentLoweringState>().getUniqueName(name);
    return calyx::createStaticGroup(
        rewriter, getState<ComponentLoweringState>().getComponentOp(),
        op->getLoc(), groupName, latency);
  }

  /// buildLibraryBinaryPipeOp will build a TCalyxLibBinaryPipeOp, to
  /// deal with MulIOp, DivUIOp and RemUIOp.
  template <typename TOpType, typename TSrcOp>
  LogicalResult buildLibraryBinaryPipeOp(PatternRewriter &rewriter, TSrcOp op,
                                         TOpType opPipe, Value out) const {
    StringRef opName = TSrcOp::getOperationName().split(".").second;
    Location loc = op.getLoc();
    Type width = op.getResult().getType();
    // Pass the result from the Operation to the Calyx primitive.
    op.getResult().replaceAllUsesWith(out);
    PhaseInterface parent = cast<PhaseInterface>(op->getParentOp());
    auto latency = parent.isStatic() ? 1 : 4;
    auto group = createStaticGroupForOp(rewriter, op, latency);
    // getState<ComponentLoweringState>().addBlockSchedulable(op->getBlock(),
    //                                                         group);

    rewriter.setInsertionPointToEnd(group.getBodyBlock());
    rewriter.create<calyx::AssignOp>(loc, opPipe.getLeft(), op.getLhs());
    rewriter.create<calyx::AssignOp>(loc, opPipe.getRight(), op.getRhs());
    // rewriter.create<calyx::AssignOp>(
    //     loc, opPipe.getGo(),
    //     createConstant(loc, rewriter, getComponent(), 1, 1));
    // getState<ComponentLoweringState>().registerStartGroup(out, startGroup);

    // auto endGroup = createGroupForOp<calyx::CombGroupOp>(rewriter, op);

    // Register the values for the pipeline.
    getState<ComponentLoweringState>().registerEvaluatingGroup(out, group);
    // getState<ComponentLoweringState>().registerEvaluatingGroup(opPipe.getLeft(),
    //                                                            endGroup);
    // getState<ComponentLoweringState>().registerEvaluatingGroup(
    //     opPipe.getRight(), endGroup);

    return success();
  }

  /// Creates assignments within the provided group to the address ports of the
  /// memoryOp based on the provided addressValues.
  void assignAddressPorts(PatternRewriter &rewriter, Location loc,
                          calyx::GroupInterface group,
                          calyx::MemoryInterface memoryInterface,
                          Operation::operand_range addressValues) const {
    IRRewriter::InsertionGuard guard(rewriter);
    rewriter.setInsertionPointToEnd(group.getBody());
    auto addrPorts = memoryInterface.addrPorts();
    if (addressValues.empty()) {
      assert(
          addrPorts.size() == 1 &&
          "We expected a 1 dimensional memory of size 1 because there were no "
          "address assignment values");
      // Assign 1'd0 to the address port.
      rewriter.create<calyx::AssignOp>(
          loc, addrPorts[0],
          createConstant(loc, rewriter, getComponent(), 1, 0));
    } else {
      assert(addrPorts.size() == addressValues.size() &&
             "Mismatch between number of address ports of the provided memory "
             "and address assignment values");
      for (auto address : enumerate(addressValues))
        rewriter.create<calyx::AssignOp>(loc, addrPorts[address.index()],
                                         address.value());
    }
  }
};

LogicalResult BuildOpGroups::buildOp(PatternRewriter &rewriter,
                                     memref::LoadOp loadOp) const {
  Value memref = loadOp.getMemref();
  Block *block = loadOp->getBlock();

  if (!calyx::singleLoadFromMemoryInBlock(memref, block)) {
    loadOp->emitOpError("LoadOp has more than one load in block");
    return failure();
  }

  if (!calyx::noStoresToMemoryInBlock(memref, block)) {
    loadOp->emitOpError("LoadOp has stores in block");
    return failure();
  }

  auto memoryInterface =
      getState<ComponentLoweringState>().getMemoryInterface(memref);
  // TODO: Check only one access to this memory per cycle
  // Single load from memory; we do not need to write the
  // output to a register. This is essentially a "combinational read" under
  // current Calyx semantics with memory, and thus can be done in a
  // combinational group. Note that if any stores are done to this memory,
  // we require that the load and store be in separate non-combinational
  // groups to avoid reading and writing to the same memory in the same group.
  auto group = createStaticGroupForOp(rewriter, loadOp, 1);
  assignAddressPorts(rewriter, loadOp.getLoc(), group, memoryInterface,
                     loadOp.getIndices());
  rewriter.setInsertionPointToEnd(group.getBodyBlock());
  auto one =
      calyx::createConstant(loadOp.getLoc(), rewriter, getComponent(), 1, 1);
  rewriter.create<calyx::AssignOp>(loadOp.getLoc(), memoryInterface.readEn(),
                                   one);

  // We refrain from replacing the loadOp result with
  // memoryInterface.readData, since multiple loadOp's need to be converted
  // to a single memory's ReadData. If this replacement is done now, we lose
  // the link between which SSA memref::LoadOp values map to which groups for
  // loading a value from the Calyx memory. At this point of lowering, we
  // keep the memref::LoadOp SSA value, and do value replacement _after_
  // control has been generated (see LateSSAReplacement). This is *vital* for
  // things such as InlineCombGroups to be able to properly track which
  // memory assignment groups belong to which accesses.
<<<<<<< HEAD
  getState<ComponentLoweringState>().registerEvaluatingGroup(loadOp.getResult(),
                                                             group);
=======
  getState<ComponentLoweringState>().registerEvaluatingGroup(
      loadOp.getResult(), group);
>>>>>>> d1427dc7

  // loadOp.replaceAllUsesWith(memoryInterface.readData());
  return success();
}

LogicalResult BuildOpGroups::buildOp(PatternRewriter &rewriter,
                                     memref::StoreOp storeOp) const {
  auto memoryInterface = getState<ComponentLoweringState>().getMemoryInterface(
      storeOp.getMemref());
  auto group = createStaticGroupForOp(rewriter, storeOp, 1);

  // This is a sequential group, so register it as being schedulable for the
  // block.
  getState<ComponentLoweringState>().addBlockSchedulable(storeOp->getBlock(),
<<<<<<< HEAD
                                                         group);
=======
                                                          group);
>>>>>>> d1427dc7
  assignAddressPorts(rewriter, storeOp.getLoc(), group, memoryInterface,
                     storeOp.getIndices());
  rewriter.setInsertionPointToEnd(group.getBodyBlock());
  rewriter.create<calyx::AssignOp>(
      storeOp.getLoc(), memoryInterface.writeData(), storeOp.getValueToStore());
<<<<<<< HEAD
  auto constant =
      calyx::createConstant(storeOp.getLoc(), rewriter, getComponent(), 1, 1);
=======
  auto constant = calyx::createConstant(storeOp.getLoc(), rewriter, getComponent(), 1, 1);
>>>>>>> d1427dc7
  rewriter.create<calyx::AssignOp>(storeOp.getLoc(), memoryInterface.writeEn(),
                                   constant.getResult());
  // rewriter.create<calyx::GroupDoneOp>(storeOp.getLoc(),
  // memoryInterface.done());
<<<<<<< HEAD

  // getState<ComponentLoweringState>().registerSinkOperations(storeOp,
  //                                                           group);

  return success();
}

LogicalResult
BuildOpGroups::buildOp(PatternRewriter &rewriter,
                       calyx::LoadLoweringInterface loadOp) const {
  Value memref = loadOp.getMemoryValue();

  auto memoryInterface =
      getState<ComponentLoweringState>().getMemoryInterface(memref);

  auto group = createStaticGroupForOp(rewriter, loadOp, 1);
  rewriter.setInsertionPointToEnd(group.getBodyBlock());
  auto &state = getState<ComponentLoweringState>();
  std::optional<Block *> blockOpt;
  auto res = loadOp.connectToMemInterface(rewriter, group, getComponent(),
                                          state, blockOpt);
  if (res.failed())
    return failure();

  if (blockOpt.has_value()) {
    state.addBlockSchedulable(blockOpt.value(), group);
  }

  return success();
}

LogicalResult
BuildOpGroups::buildOp(PatternRewriter &rewriter,
                       calyx::StoreLoweringInterface storeOp) const {
  auto memoryInterface = getState<ComponentLoweringState>().getMemoryInterface(
      storeOp.getMemoryValue());
  auto group = createStaticGroupForOp(rewriter, storeOp, 1);

=======

  // getState<ComponentLoweringState>().registerSinkOperations(storeOp,
  //                                                           group);

  return success();
}

LogicalResult
BuildOpGroups::buildOp(PatternRewriter &rewriter,
                       calyx::LoadLoweringInterface loadOp) const {
  Value memref = loadOp.getMemoryValue();

  auto memoryInterface =
      getState<ComponentLoweringState>().getMemoryInterface(memref);

  auto group = createStaticGroupForOp(rewriter, loadOp, 1);
  rewriter.setInsertionPointToEnd(group.getBodyBlock());
  auto &state = getState<ComponentLoweringState>();
  std::optional<Block *> blockOpt;
  auto res = loadOp.connectToMemInterface(rewriter, group, getComponent(),
                                          state, blockOpt);
  if (res.failed())
    return failure();

  // if (blockOpt.has_value()) {
  //   state.addBlockSchedulable(blockOpt.value(), group);
  // }

  return success();
}

LogicalResult
BuildOpGroups::buildOp(PatternRewriter &rewriter,
                       calyx::StoreLoweringInterface storeOp) const {
  auto memoryInterface = getState<ComponentLoweringState>().getMemoryInterface(
      storeOp.getMemoryValue());
  auto group = createStaticGroupForOp(rewriter, storeOp, 1);

>>>>>>> d1427dc7
  rewriter.setInsertionPointToEnd(group.getBodyBlock());
  auto &state = getState<ComponentLoweringState>();
  std::optional<Block *> blockOpt;
  auto res = storeOp.connectToMemInterface(rewriter, group, getComponent(),
                                           state, blockOpt);
  if (res.failed())
    return failure();

  if (blockOpt.has_value()) {
    state.addBlockSchedulable(blockOpt.value(), group);
  }

  return success();
}

LogicalResult BuildOpGroups::buildOp(PatternRewriter &rewriter,
                                     MulIOp op) const {
  Location loc = op.getLoc();
  Type width = op.getResult().getType(), one = rewriter.getI1Type();
  auto mulPipe =
      getState<ComponentLoweringState>()
<<<<<<< HEAD
          .getNewLibraryOpInstance<calyx::MultPipeLibOp>(
              rewriter, loc, {one, one, one, width, width, width, one});
  return buildLibraryBinaryPipeOp<calyx::MultPipeLibOp>(
=======
          .getNewLibraryOpInstance<calyx::PipelinedMultLibOp>(
              rewriter, loc, {one, one, width, width, width});
  return buildLibraryBinaryPipeOp<calyx::PipelinedMultLibOp>(
>>>>>>> d1427dc7
      rewriter, op, mulPipe,
      /*out=*/mulPipe.getOut());
}

LogicalResult BuildOpGroups::buildOp(PatternRewriter &rewriter,
                                     DivUIOp op) const {
  Location loc = op.getLoc();
  Type width = op.getResult().getType(), one = rewriter.getI1Type();
  auto divPipe =
      getState<ComponentLoweringState>()
          .getNewLibraryOpInstance<calyx::SeqDivULibOp>(
              rewriter, loc, {one, one, one, width, width, width, width, one});
<<<<<<< HEAD
  return buildLibraryBinaryPipeOp<calyx::DivUPipeLibOp>(
=======
  return buildLibraryBinaryPipeOp<calyx::SeqDivULibOp>(
>>>>>>> d1427dc7
      rewriter, op, divPipe,
      /*out=*/divPipe.getOut());
}

LogicalResult BuildOpGroups::buildOp(PatternRewriter &rewriter,
                                     RemUIOp op) const {
  Location loc = op.getLoc();
  Type width = op.getResult().getType(), one = rewriter.getI1Type();
  auto remPipe =
      getState<ComponentLoweringState>()
          .getNewLibraryOpInstance<calyx::SeqDivULibOp>(
              rewriter, loc, {one, one, one, width, width, width, width, one});
<<<<<<< HEAD
  return buildLibraryBinaryPipeOp<calyx::DivUPipeLibOp>(
=======
  return buildLibraryBinaryPipeOp<calyx::SeqDivULibOp>(
>>>>>>> d1427dc7
      rewriter, op, remPipe,
      /*out=*/remPipe.getOut());
}

template <typename TAllocOp>
static LogicalResult buildAllocOp(ComponentLoweringState &componentState,
                                  PatternRewriter &rewriter, TAllocOp allocOp) {
  rewriter.setInsertionPointToStart(
      componentState.getComponentOp().getBodyBlock());
  MemRefType memtype = allocOp.getType();
  SmallVector<int64_t> addrSizes;
  SmallVector<int64_t> sizes;
  for (int64_t dim : memtype.getShape()) {
    sizes.push_back(dim);
    addrSizes.push_back(calyx::handleZeroWidth(dim));
  }
  // If memref has no size (e.g., memref<i32>) create a 1 dimensional memory of
  // size 1.
  if (sizes.empty() && addrSizes.empty()) {
    sizes.push_back(1);
    addrSizes.push_back(1);
  }
  auto memoryOp = rewriter.create<calyx::SeqMemoryOp>(
      allocOp.getLoc(), componentState.getUniqueName("mem"),
      memtype.getElementType().getIntOrFloatBitWidth(), sizes, addrSizes);
  // Externalize memories by default. This makes it easier for the native
  // compiler to provide initialized memories.
  // memoryOp->setAttr("external",
  //                   IntegerAttr::get(rewriter.getI1Type(), llvm::APInt(1,
  //                   1)));
  componentState.registerMemoryInterface(allocOp.getResult(),
                                         calyx::MemoryInterface(memoryOp));
  return success();
}

LogicalResult BuildOpGroups::buildOp(PatternRewriter &rewriter,
                                     memref::AllocOp allocOp) const {
  return buildAllocOp(getState<ComponentLoweringState>(), rewriter, allocOp);
}

LogicalResult BuildOpGroups::buildOp(PatternRewriter &rewriter,
                                     memref::AllocaOp allocOp) const {
  return buildAllocOp(getState<ComponentLoweringState>(), rewriter, allocOp);
}

LogicalResult
BuildOpGroups::buildOp(PatternRewriter &rewriter,
                       calyx::AllocLoweringInterface allocOp) const {
  rewriter.setInsertionPointToStart(getComponent().getBodyBlock());
  allocOp.insertMemory(rewriter, getState<ComponentLoweringState>());

  return success();
}

LogicalResult BuildOpGroups::buildOp(PatternRewriter &rewriter,
                                     LoopInterface op) const {
  LoopWrapper loop(op);

  /// Create iteration argument registers.
  /// The iteration argument registers will be referenced:
  /// - In the "before" part of the while loop, calculating the conditional,
  /// - In the "after" part of the while loop,
  /// - Outside the while loop, rewriting the while loop return values.
  for (auto arg : enumerate(loop.getBodyArgs())) {
    std::string name = getState<ComponentLoweringState>()
                           .getUniqueName(loop.getOperation())
                           .str() +
                       "_arg" + std::to_string(arg.index());

    auto reg =
        createRegister(arg.value().getLoc(), rewriter, getComponent(),
                       arg.value().getType().getIntOrFloatBitWidth(), name);
    getState<ComponentLoweringState>().addLoopIterReg(loop, reg, arg.index());

    arg.value().replaceAllUsesWith(reg.getOut());

    loop.getConditionBlock()
        ->getArgument(arg.index())
        .replaceAllUsesWith(loop.getInits()[arg.index()]);
  }

  /// Create iter args initial value assignment group(s), one per register.
  auto numOperands = loop.getOperation()->getNumOperands();
  for (size_t i = 0; i < numOperands; ++i) {
    auto initGroupOp =
        getState<ComponentLoweringState>().buildLoopIterArgAssignments(
            rewriter, loop, getState<ComponentLoweringState>().getComponentOp(),
            getState<ComponentLoweringState>().getUniqueName(
                loop.getOperation()) +
                "_init_" + std::to_string(i),
            loop.getOperation()->getOpOperand(i));
    getState<ComponentLoweringState>().addLoopInitGroup(loop, initGroupOp);
  }

  if (loop.isPipelined()) {
    auto groupName = getState<ComponentLoweringState>().getUniqueName("incr");
    auto incrGroup = calyx::createStaticGroup(
        rewriter, getState<ComponentLoweringState>().getComponentOp(),
        op->getLoc(), groupName, 1);
    auto incrReg =
        createRegister(op.getLoc(), rewriter, getComponent(), 32,
                       getState<ComponentLoweringState>().getUniqueName("idx"));
    auto width = rewriter.getI32Type();
    auto addOp = getState<ComponentLoweringState>()
                     .getNewLibraryOpInstance<calyx::AddLibOp>(
                         rewriter, op.getLoc(), {width, width, width});
    rewriter.setInsertionPointToEnd(incrGroup.getBodyBlock());
    rewriter.create<calyx::AssignOp>(op.getLoc(), addOp.getLeft(),
                                     incrReg.getOut());
<<<<<<< HEAD
    auto constant =
        calyx::createConstant(op.getLoc(), rewriter, getComponent(), 32, 1);
    rewriter.create<calyx::AssignOp>(op.getLoc(), addOp.getRight(), constant);
    rewriter.create<calyx::AssignOp>(op.getLoc(), incrReg.getIn(),
                                     addOp.getOut());
    auto oneI1 =
        calyx::createConstant(op.getLoc(), rewriter, getComponent(), 1, 1);
    rewriter.create<calyx::AssignOp>(op.getLoc(), incrReg.getWriteEn(), oneI1);
    getState<ComponentLoweringState>().registerEvaluatingGroup(addOp.getOut(),
                                                               incrGroup);
    getState<ComponentLoweringState>().registerEvaluatingGroup(addOp.getLeft(),
                                                               incrGroup);
    getState<ComponentLoweringState>().registerEvaluatingGroup(addOp.getRight(),
                                                               incrGroup);
=======
    auto constant = calyx::createConstant(op.getLoc(), rewriter,
                                getComponent(),
                                32, 1);
    rewriter.create<calyx::AssignOp>(op.getLoc(), addOp.getRight(), constant);
    rewriter.create<calyx::AssignOp>(op.getLoc(), incrReg.getIn(), addOp.getOut());
    auto oneI1 =
        calyx::createConstant(op.getLoc(), rewriter, getComponent(), 1, 1);
    rewriter.create<calyx::AssignOp>(op.getLoc(), incrReg.getWriteEn(), oneI1);
    getState<ComponentLoweringState>().registerEvaluatingGroup(addOp.getOut(), incrGroup);
    getState<ComponentLoweringState>().registerEvaluatingGroup(addOp.getLeft(), incrGroup);
    getState<ComponentLoweringState>().registerEvaluatingGroup(addOp.getRight(), incrGroup);
>>>>>>> d1427dc7

    // Build reset for increment counter
    auto initName =
        getState<ComponentLoweringState>().getUniqueName("incr_init");
    auto incrInit = calyx::createStaticGroup(
        rewriter, getState<ComponentLoweringState>().getComponentOp(),
        op->getLoc(), initName, 1);
    rewriter.setInsertionPointToEnd(incrInit.getBodyBlock());
    auto zero =
        calyx::createConstant(op.getLoc(), rewriter, getComponent(), 32, 0);
    rewriter.create<calyx::AssignOp>(op.getLoc(), incrReg.getIn(), zero);
    rewriter.create<calyx::AssignOp>(op.getLoc(), incrReg.getWriteEn(), oneI1);
    getState<ComponentLoweringState>().addLoopInitGroup(loop, incrInit);

    // Set pipeline iter value stuff
    auto pipeline = cast<LoopSchedulePipelineOp>(loop.getOperation());
    getState<ComponentLoweringState>().setIncrGroup(pipeline, incrGroup);
<<<<<<< HEAD
    getState<ComponentLoweringState>().setLoopIterValue(pipeline,
                                                        addOp.getOut());
=======
    getState<ComponentLoweringState>().setLoopIterValue(pipeline, addOp.getOut());
>>>>>>> d1427dc7
  }

  /// Add the while op to the list of schedulable things in the current
  /// block.
  getState<ComponentLoweringState>().addBlockSchedulable(
      loop.getOperation()->getBlock(), loop);

  return success();
}

LogicalResult BuildOpGroups::buildOp(PatternRewriter &rewriter,
                                     LoopScheduleTerminatorOp op) const {
  if (op.getOperands().empty())
    return success();

  // Replace the pipeline's result(s) with the terminator's results.
  auto *pipeline = op->getParentOp();
  for (size_t i = 0, e = pipeline->getNumResults(); i < e; ++i)
    pipeline->getResult(i).replaceAllUsesWith(op.getResults()[i]);

  return success();
}

LogicalResult BuildOpGroups::buildOp(PatternRewriter &rewriter,
                                     BranchOpInterface brOp) const {
  /// Branch argument passing group creation
  /// Branch operands are passed through registers. In BuildBasicBlockRegs we
  /// created registers for all branch arguments of each block. We now
  /// create groups for assigning values to these registers.
  Block *srcBlock = brOp->getBlock();
  for (auto succBlock : enumerate(brOp->getSuccessors())) {
    auto succOperands = brOp.getSuccessorOperands(succBlock.index());
    if (succOperands.empty())
      continue;
    // Create operand passing group
    std::string groupName = loweringState().blockName(srcBlock) + "_to_" +
                            loweringState().blockName(succBlock.value());
    auto groupOp = calyx::createStaticGroup(rewriter, getComponent(),
                                            brOp.getLoc(), groupName, 1);
    // Fetch block argument registers associated with the basic block
    auto dstBlockArgRegs =
        getState<ComponentLoweringState>().getBlockArgRegs(succBlock.value());
    // Create register assignment for each block argument
    for (auto arg : enumerate(succOperands.getForwardedOperands())) {
      auto reg = dstBlockArgRegs[arg.index()];
      calyx::buildAssignmentsForRegisterWrite(
          rewriter, groupOp,
          getState<ComponentLoweringState>().getComponentOp(), reg,
          arg.value());
    }
    /// Register the group as a block argument group, to be executed
    /// when entering the successor block from this block (srcBlock).
    getState<ComponentLoweringState>().addBlockArgGroup(
        srcBlock, succBlock.value(), groupOp);
  }
  return success();
}

/// For each return statement, we create a new group for assigning to the
/// previously created return value registers.
LogicalResult BuildOpGroups::buildOp(PatternRewriter &rewriter,
                                     ReturnOp retOp) const {
  if (retOp.getNumOperands() == 0)
    return success();

  std::string groupName =
      getState<ComponentLoweringState>().getUniqueName("ret_assign");
  auto groupOp = calyx::createStaticGroup(rewriter, getComponent(),
                                          retOp.getLoc(), groupName, 1);
  for (auto op : enumerate(retOp.getOperands())) {
    auto reg = getState<ComponentLoweringState>().getReturnReg(op.index());
    calyx::buildAssignmentsForRegisterWrite(
        rewriter, groupOp, getState<ComponentLoweringState>().getComponentOp(),
        reg, op.value());
  }
  /// Schedule group for execution for when executing the return op block.
  getState<ComponentLoweringState>().addBlockSchedulable(retOp->getBlock(),
<<<<<<< HEAD
                                                         groupOp);
=======
                                                          groupOp);
>>>>>>> d1427dc7
  return success();
}

LogicalResult BuildOpGroups::buildOp(PatternRewriter &rewriter,
                                     arith::ConstantOp constOp) const {
  /// Move constant operations to the compOp body as hw::ConstantOp's.
  APInt value;
  calyx::matchConstantOp(constOp, value);
<<<<<<< HEAD
  auto hwConstOp =
      calyx::createConstant(constOp.getLoc(), rewriter, getComponent(),
                            value.getBitWidth(), value.getLimitedValue());
  rewriter.replaceAllUsesWith(constOp.getResult(), hwConstOp.getResult());

=======
  auto hwConstOp = calyx::createConstant(constOp.getLoc(), rewriter, getComponent(), value.getBitWidth(), value.getLimitedValue());
  rewriter.replaceAllUsesWith(constOp.getResult(), hwConstOp.getResult());
  
>>>>>>> d1427dc7
  // auto groupName = getState<ComponentLoweringState>().getUniqueName(
  //     "const");
  // auto group = createGroupForOp<calyx::CombGroupOp>(
  //     rewriter, constOp);

  // hwConstOp.dump();
  // llvm::errs() << "test\n";
  // getState<ComponentLoweringState>().registerEvaluatingGroup(hwConstOp.getResult(),
  //                                                            group);
  // getState<ComponentLoweringState>().registerEvaluatingGroup(constOp.getResult(),
  //                                                            group);
<<<<<<< HEAD
  // auto evalGroup =
  // getState<ComponentLoweringState>().getEvaluatingGroup(hwConstOp.getResult());
=======
  // auto evalGroup = getState<ComponentLoweringState>().getEvaluatingGroup(hwConstOp.getResult());
>>>>>>> d1427dc7
  // evalGroup.dump();

  return success();
}

LogicalResult BuildOpGroups::buildOp(PatternRewriter &rewriter,
                                     AddIOp op) const {
  return buildLibraryOp<calyx::CombGroupOp, calyx::AddLibOp>(rewriter, op);
}
LogicalResult BuildOpGroups::buildOp(PatternRewriter &rewriter,
                                     SubIOp op) const {
  return buildLibraryOp<calyx::CombGroupOp, calyx::SubLibOp>(rewriter, op);
}
LogicalResult BuildOpGroups::buildOp(PatternRewriter &rewriter,
                                     ShRUIOp op) const {
  return buildLibraryOp<calyx::CombGroupOp, calyx::RshLibOp>(rewriter, op);
}
LogicalResult BuildOpGroups::buildOp(PatternRewriter &rewriter,
                                     ShRSIOp op) const {
  return buildLibraryOp<calyx::CombGroupOp, calyx::SrshLibOp>(rewriter, op);
}
LogicalResult BuildOpGroups::buildOp(PatternRewriter &rewriter,
                                     ShLIOp op) const {
  return buildLibraryOp<calyx::CombGroupOp, calyx::LshLibOp>(rewriter, op);
}
LogicalResult BuildOpGroups::buildOp(PatternRewriter &rewriter,
                                     AndIOp op) const {
  return buildLibraryOp<calyx::CombGroupOp, calyx::AndLibOp>(rewriter, op);
}
LogicalResult BuildOpGroups::buildOp(PatternRewriter &rewriter,
                                     OrIOp op) const {
  return buildLibraryOp<calyx::CombGroupOp, calyx::OrLibOp>(rewriter, op);
}
LogicalResult BuildOpGroups::buildOp(PatternRewriter &rewriter,
                                     XOrIOp op) const {
  return buildLibraryOp<calyx::CombGroupOp, calyx::XorLibOp>(rewriter, op);
}

LogicalResult BuildOpGroups::buildOp(PatternRewriter &rewriter,
                                     CmpIOp op) const {
  switch (op.getPredicate()) {
  case CmpIPredicate::eq:
    return buildLibraryOp<calyx::CombGroupOp, calyx::EqLibOp>(rewriter, op);
  case CmpIPredicate::ne:
    return buildLibraryOp<calyx::CombGroupOp, calyx::NeqLibOp>(rewriter, op);
  case CmpIPredicate::uge:
    return buildLibraryOp<calyx::CombGroupOp, calyx::GeLibOp>(rewriter, op);
  case CmpIPredicate::ult:
    return buildLibraryOp<calyx::CombGroupOp, calyx::LtLibOp>(rewriter, op);
  case CmpIPredicate::ugt:
    return buildLibraryOp<calyx::CombGroupOp, calyx::GtLibOp>(rewriter, op);
  case CmpIPredicate::ule:
    return buildLibraryOp<calyx::CombGroupOp, calyx::LeLibOp>(rewriter, op);
  case CmpIPredicate::sge:
    return buildLibraryOp<calyx::CombGroupOp, calyx::SgeLibOp>(rewriter, op);
  case CmpIPredicate::slt:
    return buildLibraryOp<calyx::CombGroupOp, calyx::SltLibOp>(rewriter, op);
  case CmpIPredicate::sgt:
    return buildLibraryOp<calyx::CombGroupOp, calyx::SgtLibOp>(rewriter, op);
  case CmpIPredicate::sle:
    return buildLibraryOp<calyx::CombGroupOp, calyx::SleLibOp>(rewriter, op);
  }
  llvm_unreachable("unsupported comparison predicate");
}
LogicalResult BuildOpGroups::buildOp(PatternRewriter &rewriter,
                                     TruncIOp op) const {
  return buildLibraryOp<calyx::CombGroupOp, calyx::SliceLibOp>(
      rewriter, op, {op.getOperand().getType()}, {op.getType()});
}
LogicalResult BuildOpGroups::buildOp(PatternRewriter &rewriter,
                                     ExtUIOp op) const {
  return buildLibraryOp<calyx::CombGroupOp, calyx::PadLibOp>(
      rewriter, op, {op.getOperand().getType()}, {op.getType()});
}

LogicalResult BuildOpGroups::buildOp(PatternRewriter &rewriter,
                                     IndexCastOp op) const {
  Type sourceType = calyx::convIndexType(rewriter, op.getOperand().getType());
  Type targetType = calyx::convIndexType(rewriter, op.getResult().getType());
  unsigned targetBits = targetType.getIntOrFloatBitWidth();
  unsigned sourceBits = sourceType.getIntOrFloatBitWidth();
  LogicalResult res = success();

  if (targetBits == sourceBits) {
    /// Drop the index cast and replace uses of the target value with the source
    /// value.
    op.getResult().replaceAllUsesWith(op.getOperand());
  } else {
    /// pad/slice the source operand.
    if (sourceBits > targetBits)
      res = buildLibraryOp<calyx::CombGroupOp, calyx::SliceLibOp>(
          rewriter, op, {sourceType}, {targetType});
    else
      res = buildLibraryOp<calyx::CombGroupOp, calyx::PadLibOp>(
          rewriter, op, {sourceType}, {targetType});
  }
  rewriter.eraseOp(op);
  return res;
}

/// Builds condition checks for each loop.
class BuildConditionChecks : public calyx::FuncOpPartialLoweringPattern {
  using FuncOpPartialLoweringPattern::FuncOpPartialLoweringPattern;

  LogicalResult
  partiallyLowerFuncToComp(FuncOp funcOp,
                           PatternRewriter &rewriter) const override {
    funcOp.walk([&](LoopInterface loop) {
      getState<ComponentLoweringState>().setUniqueName(loop, "loop");

      if (loop.isPipelined()) {
        return;
      }

      /// Create condition register.
      auto condValue = loop.getConditionValue();
      std::string name = getState<ComponentLoweringState>()
                             .getUniqueName(loop.getOperation())
                             .str() +
                         "_cond";
      auto condReg =
          createRegister(condValue.getLoc(), rewriter, getComponent(), 1, name);
      getState<ComponentLoweringState>().setCondReg(loop, condReg);

      // Create condition init group.
      auto initGroupName =
          getState<ComponentLoweringState>().getUniqueName("cond_init");
      auto initGroup = calyx::createStaticGroup(
          rewriter, getState<ComponentLoweringState>().getComponentOp(),
          loop->getLoc(), initGroupName, 1);
      rewriter.setInsertionPointToEnd(initGroup.getBodyBlock());
      rewriter.create<calyx::AssignOp>(loop.getLoc(), condReg.getIn(),
                                       condValue);
      auto one =
          calyx::createConstant(loop.getLoc(), rewriter, getComponent(), 1, 1);
      rewriter.create<calyx::AssignOp>(loop.getLoc(), condReg.getWriteEn(),
                                       one);
<<<<<<< HEAD
      getState<ComponentLoweringState>().addLoopInitGroup(LoopWrapper(loop),
                                                          initGroup);
=======
      getState<ComponentLoweringState>().addLoopInitGroup(LoopWrapper(loop), initGroup);
>>>>>>> d1427dc7

      auto term =
          cast<LoopScheduleTerminatorOp>(loop.getBodyBlock()->getTerminator());

      auto termArg = term.getIterArgs()[0];
      auto phase = termArg.getDefiningOp<PhaseInterface>();
      auto result = termArg.cast<OpResult>();
      auto *phaseTerm = phase.getBodyBlock().getTerminator();
      auto newIterArg = phaseTerm->getOpOperand(result.getResultNumber()).get();
      Value newCondValue;
      for (auto &op : loop.getConditionBlock()->getOperations()) {
        if (!isa<LoopScheduleRegisterOp>(op)) {
          auto *clonedOp = rewriter.clone(op);
          clonedOp->moveBefore(phaseTerm);
          newCondValue = clonedOp->getResult(0);
        }
      }
      auto condArg = loop.getConditionBlock()->getArgument(0);
      rewriter.replaceUsesWithIf(condArg, newIterArg, [&](OpOperand &operand) {
        return operand.getOwner()->getParentOp() == phase;
      });

      // Create cond group
      auto groupName = getState<ComponentLoweringState>().getUniqueName("cond");
      auto condGroup = calyx::createStaticGroup(
          rewriter, getState<ComponentLoweringState>().getComponentOp(),
          loop->getLoc(), groupName, 1);
      rewriter.setInsertionPointToEnd(condGroup.getBodyBlock());
      rewriter.create<calyx::AssignOp>(loop.getLoc(), condReg.getIn(),
                                       newCondValue);
      rewriter.create<calyx::AssignOp>(loop.getLoc(), condReg.getWriteEn(),
                                       one);
      getState<ComponentLoweringState>().setCondGroup(loop, condGroup);

      // Add condition eval to first phase
      getState<ComponentLoweringState>().addBlockSchedulable(
          &phase.getBodyBlock(), condGroup);

      return;
    });
    llvm::errs() << "done building cond\n";
    return success();
  }
};

/// Creates a new Calyx component for each FuncOp in the program.
struct FuncOpConversion : public calyx::FuncOpPartialLoweringPattern {
  using FuncOpPartialLoweringPattern::FuncOpPartialLoweringPattern;

  LogicalResult
  partiallyLowerFuncToComp(FuncOp funcOp,
                           PatternRewriter &rewriter) const override {
    /// Maintain a mapping between funcOp input arguments and the port index
    /// which the argument will eventually map to.
    DenseMap<Value, unsigned> funcOpArgRewrites;

    /// Maintain a mapping between funcOp output indexes and the component
    /// output port index which the return value will eventually map to.
    DenseMap<unsigned, unsigned> funcOpResultMapping;

    /// Maintain a mapping between an external memory argument (identified by a
    /// memref) and eventual component input- and output port indices that will
    /// map to the memory ports. The pair denotes the start index of the memory
    /// ports in the in- and output ports of the component. Ports are expected
    /// to be ordered in the same manner as they are added by
    /// calyx::appendPortsForExternalMemref.
    DenseMap<Value, std::pair<unsigned, unsigned>> extMemoryCompPortIndices;

    /// Create I/O ports. Maintain separate in/out port vectors to determine
    /// which port index each function argument will eventually map to.
    SmallVector<calyx::PortInfo> inPorts, outPorts;
    FunctionType funcType = funcOp.getFunctionType();
    for (auto arg : enumerate(funcOp.getArguments())) {
      if (!arg.value().getType().isa<MemRefType>()) {
        /// Single-port arguments
        auto inName = "in" + std::to_string(arg.index());
        funcOpArgRewrites[arg.value()] = inPorts.size();
        inPorts.push_back(calyx::PortInfo{
            rewriter.getStringAttr(inName),
            calyx::convIndexType(rewriter, arg.value().getType()),
            calyx::Direction::Input,
            DictionaryAttr::get(rewriter.getContext(), {})});
      }
    }
    for (auto res : enumerate(funcType.getResults())) {
      funcOpResultMapping[res.index()] = outPorts.size();
      outPorts.push_back(calyx::PortInfo{
          rewriter.getStringAttr("out" + std::to_string(res.index())),
          calyx::convIndexType(rewriter, res.value()), calyx::Direction::Output,
          DictionaryAttr::get(rewriter.getContext(), {})});
    }

    /// We've now recorded all necessary indices. Merge in- and output ports
    /// and add the required mandatory component ports.
    auto ports = inPorts;
    llvm::append_range(ports, outPorts);
    calyx::addMandatoryComponentPorts(rewriter, ports);

    /// Create a calyx::ComponentOp corresponding to the to-be-lowered function.
    auto compOp = rewriter.create<calyx::ComponentOp>(
        funcOp.getLoc(), rewriter.getStringAttr(funcOp.getSymName()), ports);

    /// Mark this component as the toplevel.
    compOp->setAttr("toplevel", rewriter.getUnitAttr());

    /// Store the function-to-component mapping.
    functionMapping[funcOp] = compOp;
    auto *compState = loweringState().getState<ComponentLoweringState>(compOp);
    compState->setFuncOpResultMapping(funcOpResultMapping);

    /// Rewrite funcOp SSA argument values to the CompOp arguments.
    for (auto &mapping : funcOpArgRewrites)
      mapping.getFirst().replaceAllUsesWith(
          compOp.getArgument(mapping.getSecond()));

    unsigned extMemCounter = 0;
    rewriter.setInsertionPointToStart(compOp.getBodyBlock());
    for (auto arg : enumerate(funcOp.getArguments())) {
      if (auto memtype = arg.value().getType().dyn_cast<MemRefType>()) {
        SmallVector<int64_t> addrSizes;
        SmallVector<int64_t> sizes;
        for (int64_t dim : memtype.getShape()) {
          sizes.push_back(dim);
          addrSizes.push_back(calyx::handleZeroWidth(dim));
        }
        auto memName = "ext_mem_" + std::to_string(extMemCounter);
        auto bitwidth = memtype.getElementType().getIntOrFloatBitWidth();
        auto memoryOp = rewriter.create<calyx::SeqMemoryOp>(
            funcOp.getLoc(), memName, bitwidth, sizes, addrSizes);
        // Externalize top level memories.
        memoryOp->setAttr("external", IntegerAttr::get(rewriter.getI1Type(),
                                                       llvm::APInt(1, 1)));
        compState->registerMemoryInterface(arg.value(),
                                           calyx::MemoryInterface(memoryOp));
        extMemCounter++;
      }
    }

    return success();
  }
};

/// Builds registers for each phase in the program.
class BuildIntermediateRegs : public calyx::FuncOpPartialLoweringPattern {
  using FuncOpPartialLoweringPattern::FuncOpPartialLoweringPattern;

  LogicalResult
  partiallyLowerFuncToComp(FuncOp funcOp,
                           PatternRewriter &rewriter) const override {
    DenseMap<Value, calyx::RegisterOp> regMap;
    auto res = funcOp.walk([&](LoopScheduleRegisterOp op) {
      // Condition registers are handled in BuildWhileGroups.
      auto *parent = op->getParentOp();
      auto phase = dyn_cast<PhaseInterface>(parent);
      if (!phase)
        return WalkResult::advance();

      // Create a register for each phase.
      for (auto &operand : op->getOpOperands()) {
        Value value = operand.get();
        unsigned i = operand.getOperandNumber();
        // Iter args are created in BuildWhileGroups, so just mark the iter arg
        // register as the appropriate pipeline register.
        Value phaseResult = phase->getResult(i);
        bool isIterArg = false;
        for (auto &use : phaseResult.getUses()) {
          if (auto term = dyn_cast<LoopScheduleTerminatorOp>(use.getOwner())) {
            if (use.getOperandNumber() < term.getIterArgs().size()) {
              LoopWrapper loop(dyn_cast<LoopInterface>(phase->getParentOp()));
              auto reg = getState<ComponentLoweringState>().getLoopIterReg(
                  loop, use.getOperandNumber());
              getState<ComponentLoweringState>().addPhaseReg(phase, reg, i);
              regMap[phaseResult] = reg;
              isIterArg = true;
            }
          }
        }
        if (isIterArg)
          continue;

        if (!isa<LoopSchedulePipelineOp>(phase->getParentOp()) &&
            isa<PhaseInterface>(value.getDefiningOp())) {
          auto reg = regMap[value];
          getState<ComponentLoweringState>().addPhaseReg(phase, reg, i);
          regMap[phaseResult] = reg;
          continue;
        }

<<<<<<< HEAD
        // If value is produced by a sequential op just pass it
=======
        // If value is produced by a sequential op just pass it 
>>>>>>> d1427dc7
        // on to next phase.
        if (auto cell = value.getDefiningOp<calyx::CellInterface>();
            cell && !cell.isCombinational() && !isa<calyx::RegisterOp>(cell)) {
          auto *op = cell.getOperation();
          Value v;
<<<<<<< HEAD
          if (auto mul = dyn_cast<calyx::MultPipeLibOp>(op); mul) {
            v = mul.getOut();
          } else if (auto divu = dyn_cast<calyx::DivUPipeLibOp>(op); divu) {
=======
          if (auto mul = dyn_cast<calyx::PipelinedMultLibOp>(op); mul) {
            v = mul.getOut();
          } else if (auto divu = dyn_cast<calyx::SeqDivULibOp>(op); divu) {
>>>>>>> d1427dc7
            v = divu.getOut();
          } else if (auto seqMem = dyn_cast<calyx::SeqMemoryOp>(op); seqMem) {
            v = seqMem.readData();
          } else {
            funcOp->getParentOfType<ModuleOp>().dump();
            phase.dump();
            op->dump();
            // assert(false && "Unsupported pipelined cell op");
            funcOp.emitOpError("Unsupported pipelined cell op ") << op;
            return WalkResult::interrupt();
          }
          getState<ComponentLoweringState>().addPhaseReg(phase, v, i);
          continue;
        }

        if (isa<memref::LoadOp, calyx::LoadLoweringInterface>(
                value.getDefiningOp())) {
          getState<ComponentLoweringState>().addPhaseReg(phase, value, i);
          continue;
        }

        // Create a register for passing this result to later phases.
        Type resultType = value.getType();
        assert(resultType.isa<IntegerType>() &&
               "unsupported pipeline result type");

        auto name =
            SmallString<20>(getState<ComponentLoweringState>().getUniqueName(
                phase->getParentOfType<LoopInterface>()));
        name += "_";
        name += phase.getRegisterNamePrefix();
        name += "_register_";
        name += std::to_string(i);
        unsigned width = resultType.getIntOrFloatBitWidth();
        auto reg = createRegister(value.getLoc(), rewriter, getComponent(),
                                  width, name);
        getState<ComponentLoweringState>().addPhaseReg(phase, reg, i);
        regMap[phaseResult] = reg;
<<<<<<< HEAD

        auto *defOp = value.getDefiningOp();
        Block *block = defOp->getBlock();
        auto groupName = getState<ComponentLoweringState>().getUniqueName(
            loweringState().blockName(block));
        auto group = calyx::createGroup<calyx::CombGroupOp>(
            rewriter, getState<ComponentLoweringState>().getComponentOp(),
            defOp->getLoc(), groupName);

        // Register the values for the pipeline.
        getState<ComponentLoweringState>().registerEvaluatingGroup(reg.getOut(),
                                                                   group);
=======
>>>>>>> d1427dc7

        // Note that we do not use replace all uses with here as in
        // BuildBasicBlockRegs. Instead, we wait until after BuildOpGroups, and
        // replace all uses inside BuildPipelineGroups, once the pipeline
        // register created here has been assigned to.
      }
      return WalkResult::advance();
    });
    return res.wasInterrupted() ? failure() : success();
  }
};

/// Builds groups for assigning registers for pipeline stages.
class BuildPhaseGroups : public calyx::FuncOpPartialLoweringPattern {
  using FuncOpPartialLoweringPattern::FuncOpPartialLoweringPattern;

  LogicalResult
  partiallyLowerFuncToComp(FuncOp funcOp,
                           PatternRewriter &rewriter) const override {
    // Build all phases contained in loops
    // getComponent()->getParentOfType<ModuleOp>().dump();
    auto res = funcOp.walk([&](LoopInterface loop) {
      auto *bodyBlock = loop.getBodyBlock();
      auto condValue = loop.getConditionValue();
      std::optional<calyx::CombGroupOp> condGroup;

      if (!loop.isPipelined()) {
        condGroup = getState<ComponentLoweringState>()
                        .getEvaluatingGroup<calyx::CombGroupOp>(condValue);
      }

      for (auto phase : bodyBlock->getOps<PhaseInterface>()) {
        if (failed(
                buildPhaseGroups(loop, bodyBlock, phase, condGroup, rewriter)))
          return WalkResult::interrupt();
        condGroup = std::nullopt;
      }
      return WalkResult::advance();
    });

    if (res.wasInterrupted())
      return failure();

    // Build groups for all top-level phases, should be only steps
    auto *funcBlock = &funcOp.getBlocks().front();
    for (auto phase : funcOp.getOps<PhaseInterface>()) {
      if (failed(buildPhaseGroups(funcOp, funcBlock, phase, std::nullopt,
                                  rewriter)))
        return failure();
    }

    return success();
  }

  LogicalResult buildPhaseGroups(Operation *op, Block *block,
                                 PhaseInterface phase,
                                 std::optional<calyx::CombGroupOp> condGroup,
                                 PatternRewriter &rewriter) const {
    // Collect pipeline registers for stage.
    auto pipelineRegisters =
        getState<ComponentLoweringState>().getPhaseRegs(phase);
    // Get the number of pipeline stages in the stages block, excluding the
    // terminator. The verifier guarantees there is at least one stage followed
    // by a terminator.
    auto phases = block->getOps<PhaseInterface>();
    size_t numPhases = std::distance(phases.begin(), phases.end());
    assert(numPhases > 0);

    buildPhaseGuards(op, phase, rewriter);
    // phase.dump();

    getState<ComponentLoweringState>().addBlockSchedulable(phase->getBlock(),
                                                           phase);

    // Collect group names for the prologue or epilogue.
    SmallVector<StringAttr> bodyGroups;

    auto addBodyGroup = [&](calyx::StaticGroupOp group) {
      // Mark the group for scheduling in the pipeline's block.
      getState<ComponentLoweringState>().addBlockSchedulable(
          &phase.getBodyBlock(), group);

      bodyGroups.push_back(group.getSymNameAttr());
    };

    MutableArrayRef<OpOperand> operands =
        phase.getBodyBlock().getTerminator()->getOpOperands();

    for (auto &operand : operands) {
      unsigned i = operand.getOperandNumber();
      Value value = operand.get();
      // value.dump();

      // Get the pipeline register for that result.
      auto reg = pipelineRegisters[i];

      if (auto *valuePtr = std::get_if<Value>(&reg); valuePtr) {
        auto evaluatingGroup =
            getState<ComponentLoweringState>().getEvaluatingGroup(value);
        assert(isa<calyx::StaticGroupOp>(evaluatingGroup.value()));
<<<<<<< HEAD
        addBodyGroup(dyn_cast<calyx::StaticGroupOp>(
            evaluatingGroup.value().getOperation()));
=======
        addBodyGroup(dyn_cast<calyx::StaticGroupOp>(evaluatingGroup.value().getOperation()));
>>>>>>> d1427dc7
        phase->getResult(i).replaceAllUsesWith(*valuePtr);
        auto name =
            getState<ComponentLoweringState>().getUniqueName("phase_reg");
        auto newGroup = calyx::createGroup<calyx::CombGroupOp>(
            rewriter, getComponent(), value.getLoc(), name);
        getState<ComponentLoweringState>().registerEvaluatingGroup(value,
                                                                   newGroup);
        continue;
      }
<<<<<<< HEAD

      auto *pipelineRegisterPtr = std::get_if<calyx::RegisterOp>(&reg);
      assert(pipelineRegisterPtr);
      auto pipelineRegister = *pipelineRegisterPtr;

=======

      auto *pipelineRegisterPtr = std::get_if<calyx::RegisterOp>(&reg);
      assert(pipelineRegisterPtr);
      auto pipelineRegister = *pipelineRegisterPtr;

>>>>>>> d1427dc7
      if (!isa<LoopSchedulePipelineOp>(phase->getParentOp()) &&
          isa<calyx::RegisterOp>(value.getDefiningOp())) {
        phase->getResult(i).replaceAllUsesWith(pipelineRegister.getOut());
        continue;
      }
      // Get the evaluating group for that value.
      auto evaluatingGroup =
          getState<ComponentLoweringState>().getEvaluatingGroup(value);

      if (!evaluatingGroup.has_value()) {
<<<<<<< HEAD
        auto name =
            getState<ComponentLoweringState>().getUniqueName("phase_reg");
        auto newGroup = calyx::createGroup<calyx::CombGroupOp>(
            rewriter, getComponent(), value.getLoc(), name);
=======
        auto name = getState<ComponentLoweringState>().getUniqueName("phase_reg");
        auto newGroup = calyx::createGroup<calyx::CombGroupOp>(rewriter, getComponent(), value.getLoc(), name);
>>>>>>> d1427dc7
        evaluatingGroup = newGroup;
      }

      assert(isa<calyx::CombGroupOp>(evaluatingGroup.value().getOperation()));
      // Stitch the register in, depending on whether the group was
      // combinational or sequential.
      calyx::StaticGroupOp group =
          buildRegisterGroup(phase.getLoc(), pipelineRegister, value, rewriter);

      // Replace the stage result uses with the register out.
      phase->getResult(i).replaceAllUsesWith(pipelineRegister.getOut());

      addBodyGroup(group);
    }

    // If cond group was given, add to phase
    if (condGroup.has_value()) {
    }

    return success();
  }

  calyx::StaticGroupOp buildRegisterGroup(Location loc,
                                          calyx::RegisterOp pipelineRegister,
                                          Value value,
                                          PatternRewriter &rewriter) const {
    // Create a sequential group and replace the comb group.
    PatternRewriter::InsertionGuard g(rewriter);
    auto groupName =
        getState<ComponentLoweringState>().getUniqueName("phase_reg");
    auto group =
        calyx::createStaticGroup(rewriter, getComponent(), loc, groupName, 1);

    // Stitch evaluating group to register.
    calyx::buildAssignmentsForRegisterWrite(
        rewriter, group, getState<ComponentLoweringState>().getComponentOp(),
        pipelineRegister, value);

    // Mark the new group as the evaluating group.
    // for (auto assign : group.getOps<calyx::AssignOp>()) {
    //   auto *src = assign.getSrc().getDefiningOp();
    //   if (!isa<calyx::CellInterface>(*src)
    //       // ||
    //       // dyn_cast<calyx::CellInterface>(*src).isCombinational()
    //       ) {
    //     getState<ComponentLoweringState>().registerEvaluatingGroup(
    //         assign.getSrc(), group);
    //   }
    // }

    return group;
  }

  void buildPhaseGuards(Operation *op, PhaseInterface phase,
                        PatternRewriter &rewriter) const {
    SmallVector<Value> guards;
    if (auto pipeline = dyn_cast<LoopSchedulePipelineOp>(op); pipeline) {
      auto stage = cast<LoopSchedulePipelineStageOp>(phase);
      PatternRewriter::InsertionGuard g(rewriter);
      rewriter.setInsertionPointToEnd(
          getComponent().getWiresOp().getBodyBlock());
      auto startIter = stage.getStartTime().value();
      auto endIter = pipeline.getTripCount().value() + stage.getStart();
<<<<<<< HEAD
      auto idxValue =
          getState<ComponentLoweringState>().getLoopIterValue(pipeline);
=======
      auto idxValue = getState<ComponentLoweringState>().getLoopIterValue(pipeline);
>>>>>>> d1427dc7
      auto idxType = idxValue.getType();
      auto bitwidth = idxType.getIntOrFloatBitWidth();
      auto i1Type = rewriter.getI1Type();
      auto incrGroup =
          getState<ComponentLoweringState>().getIncrGroup(pipeline);

      // Upper bound guard
<<<<<<< HEAD
      auto ltOp = getState<ComponentLoweringState>()
                      .getNewLibraryOpInstance<calyx::LtLibOp>(
                          rewriter, stage.getLoc(), {idxType, idxType, i1Type});
=======
      auto ltOp =
          getState<ComponentLoweringState>().getNewLibraryOpInstance<calyx::LtLibOp>(
              rewriter, stage.getLoc(), {idxType, idxType, i1Type});
>>>>>>> d1427dc7
      guards.push_back(ltOp.getOut());

      // Update increment group for upper bound
      rewriter.setInsertionPointToEnd(incrGroup.getBodyBlock());
      rewriter.create<calyx::AssignOp>(stage.getLoc(), ltOp.getLeft(),
                                       idxValue);
      auto ubConst = calyx::createConstant(stage.getLoc(), rewriter,
                                           getComponent(), bitwidth, endIter);
      rewriter.create<calyx::AssignOp>(stage.getLoc(), ltOp.getRight(),
                                       ubConst);
      getState<ComponentLoweringState>().registerEvaluatingGroup(ltOp.getOut(),
                                                                 incrGroup);

      // Lower bound guard
      if (startIter > 1) {
        auto geOp =
<<<<<<< HEAD
            getState<ComponentLoweringState>()
                .getNewLibraryOpInstance<calyx::GeLibOp>(
                    rewriter, stage.getLoc(), {idxType, idxType, i1Type});
=======
            getState<ComponentLoweringState>().getNewLibraryOpInstance<calyx::GeLibOp>(
                rewriter, stage.getLoc(), {idxType, idxType, i1Type});
>>>>>>> d1427dc7
        guards.push_back(geOp.getOut());

        // Update increment group for lower bound
        rewriter.setInsertionPointToEnd(incrGroup.getBodyBlock());
        rewriter.create<calyx::AssignOp>(stage.getLoc(), geOp.getLeft(),
                                         idxValue);
<<<<<<< HEAD
        auto lbConst = calyx::createConstant(
            stage.getLoc(), rewriter, getComponent(), bitwidth, startIter);
        rewriter.create<calyx::AssignOp>(stage.getLoc(), geOp.getRight(),
                                         lbConst);
        getState<ComponentLoweringState>().registerEvaluatingGroup(
            geOp.getOut(), incrGroup);
      }

      // Create init group for guard
      std::string groupName =
          getState<ComponentLoweringState>().getUniqueName("guard_init");
      auto guardGroup = calyx::createStaticGroup(rewriter, getComponent(),
                                                 phase.getLoc(), groupName, 1);
      getState<ComponentLoweringState>().addLoopInitGroup(LoopWrapper(pipeline),
                                                          guardGroup);
      std::string regName =
          getState<ComponentLoweringState>().getUniqueName("guard_reg");
      auto reg =
          createRegister(phase.getLoc(), rewriter, getComponent(), 1, regName);
      rewriter.setInsertionPointToEnd(guardGroup.getBodyBlock());
      auto zeroI1 =
          calyx::createConstant(stage.getLoc(), rewriter, getComponent(), 1, 0);
      auto oneI1 =
          calyx::createConstant(stage.getLoc(), rewriter, getComponent(), 1, 1);
      // Stages with a start time of zero must have their lower bound guard
      // initialized to 1
      rewriter.create<calyx::AssignOp>(stage.getLoc(), reg.getIn(),
                                       startIter == 0 ? oneI1 : zeroI1);
      rewriter.create<calyx::AssignOp>(stage.getLoc(), reg.getWriteEn(), oneI1);
      getState<ComponentLoweringState>().registerEvaluatingGroup(reg.getOut(),
                                                                 incrGroup);
      getState<ComponentLoweringState>().registerEvaluatingGroup(reg.getDone(),
                                                                 incrGroup);
      getState<ComponentLoweringState>().setGuardValue(phase, reg.getOut());

      // Update incr group for guard
      rewriter.setInsertionPointToEnd(incrGroup.getBodyBlock());

      auto guardVal = calyx::buildCombAndTree(
          rewriter, getState<ComponentLoweringState>(), stage.getLoc(), guards);
      rewriter.create<calyx::AssignOp>(stage.getLoc(), reg.getIn(), guardVal);
      rewriter.create<calyx::AssignOp>(stage.getLoc(), reg.getWriteEn(), oneI1);
    }
=======
        auto lbConst = calyx::createConstant(stage.getLoc(), rewriter,
                                             getComponent(), bitwidth, startIter);
        rewriter.create<calyx::AssignOp>(stage.getLoc(), geOp.getRight(),
                                         lbConst);
        getState<ComponentLoweringState>().registerEvaluatingGroup(geOp.getOut(),
                                                                   incrGroup);
      }

      // Create init group for guard
      std::string groupName =
          getState<ComponentLoweringState>().getUniqueName("guard_init");
      auto guardGroup = calyx::createStaticGroup(
          rewriter, getComponent(), phase.getLoc(), groupName, 1);
      getState<ComponentLoweringState>().addLoopInitGroup(LoopWrapper(pipeline),
                                                      guardGroup);
      std::string regName =
          getState<ComponentLoweringState>().getUniqueName("guard_reg");
      auto reg = createRegister(phase.getLoc(), rewriter, getComponent(),
                                1, regName);
      rewriter.setInsertionPointToEnd(guardGroup.getBodyBlock());
      auto zeroI1 =
          calyx::createConstant(stage.getLoc(), rewriter, getComponent(), 1, 0);
      auto oneI1 =
          calyx::createConstant(stage.getLoc(), rewriter, getComponent(), 1, 1);
      // Stages with a start time of zero must have their lower bound guard
      // initialized to 1
      rewriter.create<calyx::AssignOp>(stage.getLoc(), reg.getIn(),
                                       startIter == 0 ? oneI1 : zeroI1);
      rewriter.create<calyx::AssignOp>(stage.getLoc(), reg.getWriteEn(),
                                       oneI1);
      getState<ComponentLoweringState>().registerEvaluatingGroup(reg.getOut(),
                                                                 incrGroup);
      getState<ComponentLoweringState>().registerEvaluatingGroup(
          reg.getDone(), incrGroup);
      getState<ComponentLoweringState>().setGuardValue(phase, reg.getOut());

      // Update incr group for guard
      rewriter.setInsertionPointToEnd(incrGroup.getBodyBlock());

      auto guardVal = calyx::buildCombAndTree(rewriter, getState<ComponentLoweringState>(), stage.getLoc(), guards);
      rewriter.create<calyx::AssignOp>(stage.getLoc(), reg.getIn(),
                                       guardVal);
      rewriter.create<calyx::AssignOp>(stage.getLoc(), reg.getWriteEn(),
                                       oneI1);
    }

>>>>>>> d1427dc7
  }
};

/// Builds a control schedule by traversing the CFG of the function and
/// associating this with the previously created groups.
/// For simplicity, the generated control flow is expanded for all possible
/// paths in the input DAG. This elaborated control flow is later reduced in
/// the runControlFlowSimplification passes.
class BuildControl : public calyx::FuncOpPartialLoweringPattern {
  using FuncOpPartialLoweringPattern::FuncOpPartialLoweringPattern;

  LogicalResult
  partiallyLowerFuncToComp(FuncOp funcOp,
                           PatternRewriter &rewriter) const override {
    auto *entryBlock = &funcOp.getBlocks().front();
    rewriter.setInsertionPointToStart(
        getComponent().getControlOp().getBodyBlock());
    auto topLevelSeqOp = rewriter.create<calyx::SeqOp>(funcOp.getLoc());
    DenseSet<Block *> path;
    return buildCFGControl(path, rewriter, topLevelSeqOp.getBodyBlock(),
                           nullptr, entryBlock);
  }

private:
  LogicalResult buildCFGControl(DenseSet<Block *> path,
                                PatternRewriter &rewriter,
                                mlir::Block *parentCtrlBlock,
                                mlir::Block *preBlock,
                                mlir::Block *block) const {
    if (path.count(block) != 0)
      return preBlock->getTerminator()->emitError()
             << "CFG backedge detected. Loops must be raised to 'scf.while' or "
                "'scf.for' operations.";

    rewriter.setInsertionPointToEnd(parentCtrlBlock);
    LogicalResult bbSchedResult =
        scheduleBasicBlock(rewriter, path, parentCtrlBlock, block);
    if (bbSchedResult.failed())
      return bbSchedResult;

    path.insert(block);
    auto successors = block->getSuccessors();
    auto nSuccessors = successors.size();
    if (nSuccessors > 0) {
      auto brOp = dyn_cast<BranchOpInterface>(block->getTerminator());
      assert(brOp);
      if (nSuccessors > 1) {
        assert(false);
        //   /// TODO(mortbopet): we could choose to support ie. std.switch, but
        //   it
        //   /// would probably be easier to just require it to be lowered
        //   /// beforehand.
        //   assert(nSuccessors == 2 &&
        //          "only conditional branches supported for now...");
        //   /// Wrap each branch inside an if/else.
        //   auto cond = brOp->getOperand(0);
        //   auto condGroup = getState<ComponentLoweringState>()
        //                        .getEvaluatingGroup<calyx::CombGroupOp>(cond);
        //   auto symbolAttr = FlatSymbolRefAttr::get(
        //       StringAttr::get(getContext(), condGroup.getSymName()));

        //   auto ifOp = rewriter.create<calyx::IfOp>(
        //       brOp->getLoc(), cond, symbolAttr, /*initializeElseBody=*/true);
        //   rewriter.setInsertionPointToStart(ifOp.getThenBody());
        //   auto thenSeqOp = rewriter.create<calyx::SeqOp>(brOp.getLoc());
        //   rewriter.setInsertionPointToStart(ifOp.getElseBody());
        //   auto elseSeqOp = rewriter.create<calyx::SeqOp>(brOp.getLoc());

        //   bool trueBrSchedSuccess =
        //       schedulePath(rewriter, path, brOp.getLoc(), block,
        //       successors[0],
        //                    thenSeqOp.getBodyBlock())
        //           .succeeded();
        //   bool falseBrSchedSuccess = true;
        //   if (trueBrSchedSuccess) {
        //     falseBrSchedSuccess =
        //         schedulePath(rewriter, path, brOp.getLoc(), block,
        //         successors[1],
        //                      elseSeqOp.getBodyBlock())
        //             .succeeded();
        //   }

        //   return success(trueBrSchedSuccess && falseBrSchedSuccess);
      }
      /// Schedule sequentially within the current parent control block.
      return schedulePath(rewriter, path, brOp.getLoc(), block,
                          successors.front(), parentCtrlBlock);
    }
    return success();
  }

  /// Sequentially schedules the groups that registered themselves with
  /// 'block'.
  LogicalResult scheduleBasicBlock(PatternRewriter &rewriter,
                                   DenseSet<Block *> &path,
                                   mlir::Block *parentCtrlBlock,
                                   mlir::Block *block) const {
    auto compBlockSchedulables =
        getState<ComponentLoweringState>().getBlockSchedulables(block);
    auto loc = block->front().getLoc();

    // if (isa<FuncOp>(block->getParentOp())) {
    //   auto seqOp = rewriter.create<calyx::StaticSeqOp>(loc);
    //   parentCtrlBlock = seqOp.getBodyBlock();
    // }
    for (auto &sched : compBlockSchedulables) {
      rewriter.setInsertionPointToEnd(parentCtrlBlock);
      if (auto *groupPtr = std::get_if<calyx::StaticGroupOp>(&sched);
          groupPtr) {
        rewriter.create<calyx::EnableOp>(groupPtr->getLoc(),
                                         groupPtr->getSymName());
      } else if (auto *phasePtr = std::get_if<PhaseInterface>(&sched);
                 phasePtr) {
        auto &phaseOp = *phasePtr;
<<<<<<< HEAD
        auto guardValue =
            getState<ComponentLoweringState>().getGuardValue(phaseOp);
=======
        auto guardValue = getState<ComponentLoweringState>().getGuardValue(phaseOp);
>>>>>>> d1427dc7
        if (guardValue.has_value()) {
          auto val = guardValue.value();
          auto ifOp = rewriter.create<calyx::StaticIfOp>(phaseOp.getLoc(), val);
          rewriter.setInsertionPointToEnd(ifOp.getBodyBlock());
        }
        Block *bodyBlock;
        if (phaseOp.isStatic()) {
          auto op = rewriter.create<calyx::StaticParOp>(phaseOp.getLoc());
          bodyBlock = op.getBodyBlock();
        } else {
          auto op = rewriter.create<calyx::ParOp>(phaseOp.getLoc());
          bodyBlock = op.getBodyBlock();
        }
        rewriter.setInsertionPointToEnd(bodyBlock);

        path.insert(&phaseOp.getBodyBlock());
        auto res = scheduleBasicBlock(rewriter, path, bodyBlock,
                                      &phaseOp.getBodyBlock());
        if (res.failed())
          phaseOp->emitOpError("Failed to schedule phase op block");
      } else if (auto *loopSchedPtr = std::get_if<LoopWrapper>(&sched);
                 loopSchedPtr) {
        auto &loopOp = *loopSchedPtr;

        auto loopParentCtrlOp = rewriter.create<calyx::SeqOp>(loc);
        rewriter.setInsertionPointToEnd(loopParentCtrlOp.getBodyBlock());
<<<<<<< HEAD
        auto initGroups =
            getState<ComponentLoweringState>().getLoopInitGroups(loopOp);
        auto *loopCtrlOp = buildLoopCtrlOp(loopOp, initGroups, rewriter);
=======
        auto initGroups = getState<ComponentLoweringState>().getLoopInitGroups(loopOp);
        auto *loopCtrlOp =
            buildLoopCtrlOp(loopOp, initGroups, rewriter);
>>>>>>> d1427dc7
        rewriter.setInsertionPointToEnd(&loopCtrlOp->getRegion(0).front());
        Block *loopBodyOpBlock;
        if (loopOp.isPipelined()) {
          auto loopBodyOp = rewriter.create<calyx::StaticParOp>(
              loopOp.getOperation()->getLoc());
          rewriter.setInsertionPointToEnd(loopBodyOp.getBodyBlock());
          auto pipeline = cast<LoopSchedulePipelineOp>(loopOp.getOperation());
<<<<<<< HEAD
          auto incrGroup =
              getState<ComponentLoweringState>().getIncrGroup(pipeline);
          rewriter.create<calyx::EnableOp>(loopOp.getLoc(),
                                           incrGroup.getSymName());
=======
          auto incrGroup = getState<ComponentLoweringState>().getIncrGroup(pipeline);
          rewriter.create<calyx::EnableOp>(loopOp.getLoc(), incrGroup.getSymName());
>>>>>>> d1427dc7
          loopBodyOpBlock = loopBodyOp.getBodyBlock();
        } else {
          auto loopBodyOp =
              rewriter.create<calyx::SeqOp>(loopOp.getOperation()->getLoc());
          rewriter.setInsertionPointToEnd(loopBodyOp.getBodyBlock());
          loopBodyOpBlock = loopBodyOp.getBodyBlock();
        }

        /// Only schedule the 'after' block. The 'before' block is
        /// implicitly scheduled when evaluating the while condition.
        LogicalResult res = buildCFGControl(path, rewriter, loopBodyOpBlock,
                                            block, loopOp.getBodyBlock());

        rewriter.setInsertionPointAfter(loopParentCtrlOp);
        if (res.failed())
          return loopOp.getOperation()->emitError("Cannot schedule loop body");
      } else
        llvm_unreachable("Unknown schedulable");
    }
    return success();
  }

  /// Schedules a block by inserting a branch argument assignment block (if any)
  /// before recursing into the scheduling of the block innards.
  /// Blocks 'from' and 'to' refer to blocks in the source program.
  /// parentCtrlBlock refers to the control block wherein control operations are
  /// to be inserted.
  LogicalResult schedulePath(PatternRewriter &rewriter,
                             const DenseSet<Block *> &path, Location loc,
                             Block *from, Block *to,
                             Block *parentCtrlBlock) const {
    /// Schedule any registered block arguments to be executed before the body
    /// of the branch.
    rewriter.setInsertionPointToEnd(parentCtrlBlock);
    auto preSeqOp = rewriter.create<calyx::SeqOp>(loc);
    rewriter.setInsertionPointToEnd(preSeqOp.getBodyBlock());
    for (auto barg :
         getState<ComponentLoweringState>().getBlockArgGroups(from, to))
      rewriter.create<calyx::EnableOp>(barg.getLoc(), barg.symName());

    return buildCFGControl(path, rewriter, parentCtrlBlock, from, to);
  }

  Operation *
  buildLoopCtrlOp(LoopWrapper loopOp,
                  const SmallVector<calyx::GroupInterface> &initGroups,
                  PatternRewriter &rewriter) const {
    Location loc = loopOp.getLoc();

    /// Insert while iter arg initialization group(s). Emit a
    /// parallel group to assign one or more registers all at once.
    calyx::StaticSeqOp seqOp;
    {
      PatternRewriter::InsertionGuard g(rewriter);
      seqOp = rewriter.create<calyx::StaticSeqOp>(loc);
      rewriter.setInsertionPointToEnd(seqOp.getBodyBlock());
      auto parOp = rewriter.create<calyx::StaticParOp>(loc);
      rewriter.setInsertionPointToEnd(parOp.getBodyBlock());
      for (calyx::GroupInterface group : initGroups)
        rewriter.create<calyx::EnableOp>(group.getLoc(), group.symName());
    }

    /// Check if loop is a pipeline with trip count
    if (isa<LoopSchedulePipelineOp>(loopOp.getOperation()) &&
        loopOp.getBound().has_value()) {
      // Can use repeat op instead of while op
      auto pipeline = cast<LoopSchedulePipelineOp>(loopOp.getOperation());
      auto bound = loopOp.getBound().value();
      auto iterCount = bound + pipeline.getBodyLatency() - 1;
<<<<<<< HEAD
      auto repeatCtrlOp =
          rewriter.create<calyx::StaticRepeatOp>(loc, iterCount);
=======
      auto repeatCtrlOp = rewriter.create<calyx::StaticRepeatOp>(loc, iterCount);
>>>>>>> d1427dc7
      return repeatCtrlOp;
    }

    /// Get condition for while loop
    auto cond = getState<ComponentLoweringState>()
                    .getCondReg(loopOp.getOperation())
                    .getOut();

    /// Build WhileOp with condition
    auto whileCtrlOp = rewriter.create<calyx::WhileOp>(loc, cond);
    return whileCtrlOp;
  }
};

/// LateSSAReplacement contains various functions for replacing SSA values that
/// were not replaced during op construction.
class LateSSAReplacement : public calyx::FuncOpPartialLoweringPattern {
  using FuncOpPartialLoweringPattern::FuncOpPartialLoweringPattern;

  LogicalResult partiallyLowerFuncToComp(FuncOp funcOp,
                                         PatternRewriter &) const override {
    funcOp.walk([&](memref::LoadOp loadOp) {
      /// In buildOpGroups we did not replace loadOp's results, to ensure a
      /// link between evaluating groups (which fix the input addresses of a
      /// memory op) and a readData result. Now, we may replace these SSA
      /// values with their memoryOp readData output.
      loadOp.getResult().replaceAllUsesWith(
          getState<ComponentLoweringState>()
              .getMemoryInterface(loadOp.getMemref())
              .readData());
    });

    funcOp.walk([&](calyx::LoadLoweringInterface loadOp) {
      /// In buildOpGroups we did not replace loadOp's results, to ensure a
      /// link between evaluating groups (which fix the input addresses of a
      /// memory op) and a readData result. Now, we may replace these SSA
      /// values with their memoryOp readData output.
      loadOp.getResult().replaceAllUsesWith(
          getState<ComponentLoweringState>()
              .getMemoryInterface(loadOp.getMemoryValue())
              .readData());
    });

    return success();
  }
};

/// Erases FuncOp operations.
class CleanupFuncOps : public calyx::FuncOpPartialLoweringPattern {
  using FuncOpPartialLoweringPattern::FuncOpPartialLoweringPattern;

  LogicalResult matchAndRewrite(FuncOp funcOp,
                                PatternRewriter &rewriter) const override {
    rewriter.eraseOp(funcOp);
    return success();
  }

  LogicalResult
  partiallyLowerFuncToComp(FuncOp funcOp,
                           PatternRewriter &rewriter) const override {
    return success();
  }
};

//===----------------------------------------------------------------------===//
// Pass driver
//===----------------------------------------------------------------------===//
class LoopScheduleToCalyxPass
    : public LoopScheduleToCalyxBase<LoopScheduleToCalyxPass> {
public:
  LoopScheduleToCalyxPass()
      : LoopScheduleToCalyxBase<LoopScheduleToCalyxPass>(),
        partialPatternRes(success()) {}
  void runOnOperation() override;

  LogicalResult setTopLevelFunction(mlir::ModuleOp moduleOp,
                                    std::string &topLevelFunction) {
    if (!topLevelFunctionOpt.empty()) {
      if (SymbolTable::lookupSymbolIn(moduleOp, topLevelFunctionOpt) ==
          nullptr) {
        moduleOp.emitError() << "Top level function '" << topLevelFunctionOpt
                             << "' not found in module.";
        return failure();
      }
      topLevelFunction = topLevelFunctionOpt;
    } else {
      /// No top level function set; infer top level if the module only contains
      /// a single function, else, throw error.
      auto funcOps = moduleOp.getOps<FuncOp>();
      if (std::distance(funcOps.begin(), funcOps.end()) == 1)
        topLevelFunction = (*funcOps.begin()).getSymName().str();
      else {
        moduleOp.emitError()
            << "Module contains multiple functions, but no top level "
               "function was set. Please see --top-level-function";
        return failure();
      }
    }
    return success();
  }

  struct LoweringPattern {
    enum class Strategy { Once, Greedy };
    RewritePatternSet pattern;
    Strategy strategy;
  };

  //// Labels the entry point of a Calyx program.
  /// Furthermore, this function performs validation on the input function,
  /// to ensure that we've implemented the capabilities necessary to convert
  /// it.
  LogicalResult labelEntryPoint(StringRef topLevelFunction) {
    // Program legalization - the partial conversion driver will not run
    // unless some pattern is provided - provide a dummy pattern.
    struct DummyPattern : public OpRewritePattern<mlir::ModuleOp> {
      using OpRewritePattern::OpRewritePattern;
      LogicalResult matchAndRewrite(mlir::ModuleOp,
                                    PatternRewriter &) const override {
        return failure();
      }
    };

    ConversionTarget target(getContext());
    target.addLegalDialect<calyx::CalyxDialect>();
    target.addLegalDialect<scf::SCFDialect>();
    target.addIllegalDialect<hw::HWDialect>();
    target.addIllegalDialect<comb::CombDialect>();

    // For loops should have been lowered to while loops
    target.addIllegalOp<scf::ForOp>();

    // Only accept std operations which we've added lowerings for
    target.addIllegalDialect<FuncDialect>();
    target.addIllegalDialect<ArithDialect>();
    target.addLegalOp<AddIOp, SubIOp, CmpIOp, ShLIOp, ShRUIOp, ShRSIOp, AndIOp,
                      XOrIOp, OrIOp, ExtUIOp, TruncIOp, CondBranchOp, BranchOp,
                      MulIOp, DivUIOp, DivSIOp, RemUIOp, RemSIOp, ReturnOp,
                      arith::ConstantOp, IndexCastOp, FuncOp, ExtSIOp>();

    RewritePatternSet legalizePatterns(&getContext());
    legalizePatterns.add<DummyPattern>(&getContext());
    DenseSet<Operation *> legalizedOps;
    if (applyPartialConversion(getOperation(), target,
                               std::move(legalizePatterns))
            .failed())
      return failure();

    // Program conversion
    return calyx::applyModuleOpConversion(getOperation(), topLevelFunction);
  }

  /// 'Once' patterns are expected to take an additional LogicalResult&
  /// argument, to forward their result state (greedyPatternRewriteDriver
  /// results are skipped for Once patterns).
  template <typename TPattern, typename... PatternArgs>
  void addOncePattern(SmallVectorImpl<LoweringPattern> &patterns,
                      PatternArgs &&...args) {
    RewritePatternSet ps(&getContext());
    ps.add<TPattern>(&getContext(), partialPatternRes, args...);
    patterns.push_back(
        LoweringPattern{std::move(ps), LoweringPattern::Strategy::Once});
  }

  template <typename TPattern, typename... PatternArgs>
  void addGreedyPattern(SmallVectorImpl<LoweringPattern> &patterns,
                        PatternArgs &&...args) {
    RewritePatternSet ps(&getContext());
    ps.add<TPattern>(&getContext(), args...);
    patterns.push_back(
        LoweringPattern{std::move(ps), LoweringPattern::Strategy::Greedy});
  }

  LogicalResult runPartialPattern(RewritePatternSet &pattern, bool runOnce) {
    assert(pattern.getNativePatterns().size() == 1 &&
           "Should only apply 1 partial lowering pattern at once");

    // During component creation, the function body is inlined into the
    // component body for further processing. However, proper control flow
    // will only be established later in the conversion process, so ensure
    // that rewriter optimizations (especially DCE) are disabled.
    GreedyRewriteConfig config;
    config.enableRegionSimplification = false;
    if (runOnce)
      config.maxIterations = 1;

    /// Can't return applyPatternsAndFoldGreedily. Root isn't
    /// necessarily erased so it will always return failed(). Instead,
    /// forward the 'succeeded' value from PartialLoweringPatternBase.
    (void)applyPatternsAndFoldGreedily(getOperation(), std::move(pattern),
                                       config);
    return partialPatternRes;
  }

private:
  LogicalResult partialPatternRes;
  std::shared_ptr<calyx::CalyxLoweringState> loweringState = nullptr;
};

void LoopScheduleToCalyxPass::runOnOperation() {
  // Clear internal state. See https://github.com/llvm/circt/issues/3235
  loweringState.reset();
  partialPatternRes = LogicalResult::failure();

  std::string topLevelFunction;
  if (failed(setTopLevelFunction(getOperation(), topLevelFunction))) {
    signalPassFailure();
    return;
  }

  /// Start conversion
  if (failed(labelEntryPoint(topLevelFunction))) {
    signalPassFailure();
    return;
  }
  loweringState = std::make_shared<calyx::CalyxLoweringState>(getOperation(),
                                                              topLevelFunction);

  /// --------------------------------------------------------------------------
  /// If you are a developer, it may be helpful to add a
  /// 'getOperation()->dump()' call after the execution of each stage to
  /// view the transformations that's going on.
  /// --------------------------------------------------------------------------

  /// A mapping is maintained between a function operation and its corresponding
  /// Calyx component.
  DenseMap<FuncOp, calyx::ComponentOp> funcMap;
  SmallVector<LoweringPattern, 8> loweringPatterns;
  calyx::PatternApplicationState patternState;

  /// Creates a new Calyx component for each FuncOp in the input module.
  addOncePattern<FuncOpConversion>(loweringPatterns, patternState, funcMap,
                                   *loweringState);

  /// This pattern converts all index typed values to an i32 integer.
  addOncePattern<calyx::ConvertIndexTypes>(loweringPatterns, patternState,
                                           funcMap, *loweringState);

  /// This pattern creates registers for all basic-block arguments.
  addOncePattern<calyx::BuildBasicBlockRegs>(loweringPatterns, patternState,
                                             funcMap, *loweringState);

  /// This pattern creates registers for the function return values.
  addOncePattern<calyx::BuildReturnRegs>(loweringPatterns, patternState,
                                         funcMap, *loweringState);

  /// This pattern .
  addOncePattern<BuildConditionChecks>(loweringPatterns, patternState, funcMap,
                                       *loweringState);

  /// This pattern converts operations within basic blocks to Calyx library
  /// operators. Combinational operations are assigned inside a
  /// calyx::CombGroupOp, and sequential inside calyx::StaticGroupOps.
  /// Sequential groups are registered with the Block* of which the operation
  /// originated from. This is used during control schedule generation. By
  /// having a distinct group for each operation, groups are analogous to SSA
  /// values in the source program.
  addOncePattern<BuildOpGroups>(loweringPatterns, patternState, funcMap,
                                *loweringState);

  /// This pattern creates registers for all pipeline stages.
  addOncePattern<BuildIntermediateRegs>(loweringPatterns, patternState, funcMap,
                                        *loweringState);

  /// This pattern creates groups for all pipeline stages.
  addOncePattern<BuildPhaseGroups>(loweringPatterns, patternState, funcMap,
                                   *loweringState);

  /// This pattern traverses the CFG of the program and generates a control
  /// schedule based on the calyx::StaticGroupOp's which were registered for
  /// each basic block in the source function.
  addOncePattern<BuildControl>(loweringPatterns, patternState, funcMap,
                               *loweringState);

  /// This pass recursively inlines use-def chains of combinational logic (from
  /// non-stateful groups) into groups referenced in the control schedule.
  addOncePattern<calyx::InlineCombGroups>(loweringPatterns, patternState,
                                          *loweringState);

  /// This pattern performs various SSA replacements that must be done
  /// after control generation.
  addOncePattern<LateSSAReplacement>(loweringPatterns, patternState, funcMap,
                                     *loweringState);

  /// Eliminate any unused combinational groups. This is done before
  /// calyx::RewriteMemoryAccesses to avoid inferring slice components for
  /// groups that will be removed.
  addGreedyPattern<calyx::EliminateUnusedCombGroups>(loweringPatterns);

  /// This pattern rewrites accesses to memories which are too wide due to
  /// index types being converted to a fixed-width integer type.
  addOncePattern<calyx::RewriteMemoryAccesses>(loweringPatterns, patternState,
                                               *loweringState);

  /// This pattern removes the source FuncOp which has now been converted into
  /// a Calyx component.
  addOncePattern<CleanupFuncOps>(loweringPatterns, patternState, funcMap,
                                 *loweringState);

  /// Sequentially apply each lowering pattern.
  for (auto &pat : loweringPatterns) {
    LogicalResult partialPatternRes = runPartialPattern(
        pat.pattern,
        /*runOnce=*/pat.strategy == LoweringPattern::Strategy::Once);
    if (succeeded(partialPatternRes)) {
      continue;
    }
    signalPassFailure();
    return;
  }

  //===----------------------------------------------------------------------===//
  // Cleanup patterns
  //===----------------------------------------------------------------------===//
  RewritePatternSet cleanupPatterns(&getContext());
  cleanupPatterns.add<calyx::MultipleGroupDonePattern,
                      calyx::NonTerminatingGroupDonePattern>(&getContext());
  if (failed(applyPatternsAndFoldGreedily(getOperation(),
                                          std::move(cleanupPatterns)))) {
    signalPassFailure();
    return;
  }

  if (ciderSourceLocationMetadata) {
    // Debugging information for the Cider debugger.
    // Reference: https://docs.calyxir.org/debug/cider.html
    SmallVector<Attribute, 16> sourceLocations;
    getOperation()->walk([&](calyx::ComponentOp component) {
      return getCiderSourceLocationMetadata(component, sourceLocations);
    });

    MLIRContext *context = getOperation()->getContext();
    getOperation()->setAttr("calyx.metadata",
                            ArrayAttr::get(context, sourceLocations));
  }
}

} // namespace loopscheduletocalyx

//===----------------------------------------------------------------------===//
// Pass initialization
//===----------------------------------------------------------------------===//

std::unique_ptr<OperationPass<ModuleOp>> createLoopScheduleToCalyxPass() {
  return std::make_unique<loopscheduletocalyx::LoopScheduleToCalyxPass>();
}

} // namespace circt<|MERGE_RESOLUTION|>--- conflicted
+++ resolved
@@ -147,13 +147,9 @@
     return incrGroup[loop];
   }
 
-<<<<<<< HEAD
-  void setGuardValue(PhaseInterface phase, Value v) { guardValues[phase] = v; }
-=======
   void setGuardValue(PhaseInterface phase, Value v) {
     guardValues[phase] = v;
   }
->>>>>>> d1427dc7
 
   std::optional<Value> getGuardValue(PhaseInterface phase) {
     if (!guardValues.contains(phase))
@@ -213,12 +209,8 @@
                              memref::AllocOp, memref::AllocaOp, memref::LoadOp,
                              memref::StoreOp,
                              /// memory interface
-<<<<<<< HEAD
                              calyx::StoreLoweringInterface,
                              calyx::LoadLoweringInterface,
-=======
-                             calyx::StoreLoweringInterface, calyx::LoadLoweringInterface,
->>>>>>> d1427dc7
                              calyx::AllocLoweringInterface,
                              /// standard arithmetic
                              AddIOp, SubIOp, CmpIOp, ShLIOp, ShRUIOp, ShRSIOp,
@@ -460,13 +452,8 @@
   // control has been generated (see LateSSAReplacement). This is *vital* for
   // things such as InlineCombGroups to be able to properly track which
   // memory assignment groups belong to which accesses.
-<<<<<<< HEAD
-  getState<ComponentLoweringState>().registerEvaluatingGroup(loadOp.getResult(),
-                                                             group);
-=======
   getState<ComponentLoweringState>().registerEvaluatingGroup(
       loadOp.getResult(), group);
->>>>>>> d1427dc7
 
   // loadOp.replaceAllUsesWith(memoryInterface.readData());
   return success();
@@ -481,27 +468,18 @@
   // This is a sequential group, so register it as being schedulable for the
   // block.
   getState<ComponentLoweringState>().addBlockSchedulable(storeOp->getBlock(),
-<<<<<<< HEAD
                                                          group);
-=======
-                                                          group);
->>>>>>> d1427dc7
   assignAddressPorts(rewriter, storeOp.getLoc(), group, memoryInterface,
                      storeOp.getIndices());
   rewriter.setInsertionPointToEnd(group.getBodyBlock());
   rewriter.create<calyx::AssignOp>(
       storeOp.getLoc(), memoryInterface.writeData(), storeOp.getValueToStore());
-<<<<<<< HEAD
   auto constant =
       calyx::createConstant(storeOp.getLoc(), rewriter, getComponent(), 1, 1);
-=======
-  auto constant = calyx::createConstant(storeOp.getLoc(), rewriter, getComponent(), 1, 1);
->>>>>>> d1427dc7
   rewriter.create<calyx::AssignOp>(storeOp.getLoc(), memoryInterface.writeEn(),
                                    constant.getResult());
   // rewriter.create<calyx::GroupDoneOp>(storeOp.getLoc(),
   // memoryInterface.done());
-<<<<<<< HEAD
 
   // getState<ComponentLoweringState>().registerSinkOperations(storeOp,
   //                                                           group);
@@ -526,10 +504,6 @@
   if (res.failed())
     return failure();
 
-  if (blockOpt.has_value()) {
-    state.addBlockSchedulable(blockOpt.value(), group);
-  }
-
   return success();
 }
 
@@ -540,46 +514,6 @@
       storeOp.getMemoryValue());
   auto group = createStaticGroupForOp(rewriter, storeOp, 1);
 
-=======
-
-  // getState<ComponentLoweringState>().registerSinkOperations(storeOp,
-  //                                                           group);
-
-  return success();
-}
-
-LogicalResult
-BuildOpGroups::buildOp(PatternRewriter &rewriter,
-                       calyx::LoadLoweringInterface loadOp) const {
-  Value memref = loadOp.getMemoryValue();
-
-  auto memoryInterface =
-      getState<ComponentLoweringState>().getMemoryInterface(memref);
-
-  auto group = createStaticGroupForOp(rewriter, loadOp, 1);
-  rewriter.setInsertionPointToEnd(group.getBodyBlock());
-  auto &state = getState<ComponentLoweringState>();
-  std::optional<Block *> blockOpt;
-  auto res = loadOp.connectToMemInterface(rewriter, group, getComponent(),
-                                          state, blockOpt);
-  if (res.failed())
-    return failure();
-
-  // if (blockOpt.has_value()) {
-  //   state.addBlockSchedulable(blockOpt.value(), group);
-  // }
-
-  return success();
-}
-
-LogicalResult
-BuildOpGroups::buildOp(PatternRewriter &rewriter,
-                       calyx::StoreLoweringInterface storeOp) const {
-  auto memoryInterface = getState<ComponentLoweringState>().getMemoryInterface(
-      storeOp.getMemoryValue());
-  auto group = createStaticGroupForOp(rewriter, storeOp, 1);
-
->>>>>>> d1427dc7
   rewriter.setInsertionPointToEnd(group.getBodyBlock());
   auto &state = getState<ComponentLoweringState>();
   std::optional<Block *> blockOpt;
@@ -601,15 +535,9 @@
   Type width = op.getResult().getType(), one = rewriter.getI1Type();
   auto mulPipe =
       getState<ComponentLoweringState>()
-<<<<<<< HEAD
-          .getNewLibraryOpInstance<calyx::MultPipeLibOp>(
-              rewriter, loc, {one, one, one, width, width, width, one});
-  return buildLibraryBinaryPipeOp<calyx::MultPipeLibOp>(
-=======
           .getNewLibraryOpInstance<calyx::PipelinedMultLibOp>(
               rewriter, loc, {one, one, width, width, width});
   return buildLibraryBinaryPipeOp<calyx::PipelinedMultLibOp>(
->>>>>>> d1427dc7
       rewriter, op, mulPipe,
       /*out=*/mulPipe.getOut());
 }
@@ -622,11 +550,7 @@
       getState<ComponentLoweringState>()
           .getNewLibraryOpInstance<calyx::SeqDivULibOp>(
               rewriter, loc, {one, one, one, width, width, width, width, one});
-<<<<<<< HEAD
-  return buildLibraryBinaryPipeOp<calyx::DivUPipeLibOp>(
-=======
   return buildLibraryBinaryPipeOp<calyx::SeqDivULibOp>(
->>>>>>> d1427dc7
       rewriter, op, divPipe,
       /*out=*/divPipe.getOut());
 }
@@ -639,11 +563,7 @@
       getState<ComponentLoweringState>()
           .getNewLibraryOpInstance<calyx::SeqDivULibOp>(
               rewriter, loc, {one, one, one, width, width, width, width, one});
-<<<<<<< HEAD
-  return buildLibraryBinaryPipeOp<calyx::DivUPipeLibOp>(
-=======
   return buildLibraryBinaryPipeOp<calyx::SeqDivULibOp>(
->>>>>>> d1427dc7
       rewriter, op, remPipe,
       /*out=*/remPipe.getOut());
 }
@@ -753,7 +673,6 @@
     rewriter.setInsertionPointToEnd(incrGroup.getBodyBlock());
     rewriter.create<calyx::AssignOp>(op.getLoc(), addOp.getLeft(),
                                      incrReg.getOut());
-<<<<<<< HEAD
     auto constant =
         calyx::createConstant(op.getLoc(), rewriter, getComponent(), 32, 1);
     rewriter.create<calyx::AssignOp>(op.getLoc(), addOp.getRight(), constant);
@@ -768,19 +687,6 @@
                                                                incrGroup);
     getState<ComponentLoweringState>().registerEvaluatingGroup(addOp.getRight(),
                                                                incrGroup);
-=======
-    auto constant = calyx::createConstant(op.getLoc(), rewriter,
-                                getComponent(),
-                                32, 1);
-    rewriter.create<calyx::AssignOp>(op.getLoc(), addOp.getRight(), constant);
-    rewriter.create<calyx::AssignOp>(op.getLoc(), incrReg.getIn(), addOp.getOut());
-    auto oneI1 =
-        calyx::createConstant(op.getLoc(), rewriter, getComponent(), 1, 1);
-    rewriter.create<calyx::AssignOp>(op.getLoc(), incrReg.getWriteEn(), oneI1);
-    getState<ComponentLoweringState>().registerEvaluatingGroup(addOp.getOut(), incrGroup);
-    getState<ComponentLoweringState>().registerEvaluatingGroup(addOp.getLeft(), incrGroup);
-    getState<ComponentLoweringState>().registerEvaluatingGroup(addOp.getRight(), incrGroup);
->>>>>>> d1427dc7
 
     // Build reset for increment counter
     auto initName =
@@ -798,12 +704,8 @@
     // Set pipeline iter value stuff
     auto pipeline = cast<LoopSchedulePipelineOp>(loop.getOperation());
     getState<ComponentLoweringState>().setIncrGroup(pipeline, incrGroup);
-<<<<<<< HEAD
     getState<ComponentLoweringState>().setLoopIterValue(pipeline,
                                                         addOp.getOut());
-=======
-    getState<ComponentLoweringState>().setLoopIterValue(pipeline, addOp.getOut());
->>>>>>> d1427dc7
   }
 
   /// Add the while op to the list of schedulable things in the current
@@ -881,11 +783,7 @@
   }
   /// Schedule group for execution for when executing the return op block.
   getState<ComponentLoweringState>().addBlockSchedulable(retOp->getBlock(),
-<<<<<<< HEAD
                                                          groupOp);
-=======
-                                                          groupOp);
->>>>>>> d1427dc7
   return success();
 }
 
@@ -894,17 +792,11 @@
   /// Move constant operations to the compOp body as hw::ConstantOp's.
   APInt value;
   calyx::matchConstantOp(constOp, value);
-<<<<<<< HEAD
   auto hwConstOp =
       calyx::createConstant(constOp.getLoc(), rewriter, getComponent(),
                             value.getBitWidth(), value.getLimitedValue());
   rewriter.replaceAllUsesWith(constOp.getResult(), hwConstOp.getResult());
 
-=======
-  auto hwConstOp = calyx::createConstant(constOp.getLoc(), rewriter, getComponent(), value.getBitWidth(), value.getLimitedValue());
-  rewriter.replaceAllUsesWith(constOp.getResult(), hwConstOp.getResult());
-  
->>>>>>> d1427dc7
   // auto groupName = getState<ComponentLoweringState>().getUniqueName(
   //     "const");
   // auto group = createGroupForOp<calyx::CombGroupOp>(
@@ -916,12 +808,8 @@
   //                                                            group);
   // getState<ComponentLoweringState>().registerEvaluatingGroup(constOp.getResult(),
   //                                                            group);
-<<<<<<< HEAD
   // auto evalGroup =
   // getState<ComponentLoweringState>().getEvaluatingGroup(hwConstOp.getResult());
-=======
-  // auto evalGroup = getState<ComponentLoweringState>().getEvaluatingGroup(hwConstOp.getResult());
->>>>>>> d1427dc7
   // evalGroup.dump();
 
   return success();
@@ -1059,12 +947,8 @@
           calyx::createConstant(loop.getLoc(), rewriter, getComponent(), 1, 1);
       rewriter.create<calyx::AssignOp>(loop.getLoc(), condReg.getWriteEn(),
                                        one);
-<<<<<<< HEAD
       getState<ComponentLoweringState>().addLoopInitGroup(LoopWrapper(loop),
                                                           initGroup);
-=======
-      getState<ComponentLoweringState>().addLoopInitGroup(LoopWrapper(loop), initGroup);
->>>>>>> d1427dc7
 
       auto term =
           cast<LoopScheduleTerminatorOp>(loop.getBodyBlock()->getTerminator());
@@ -1253,25 +1137,15 @@
           continue;
         }
 
-<<<<<<< HEAD
         // If value is produced by a sequential op just pass it
-=======
-        // If value is produced by a sequential op just pass it 
->>>>>>> d1427dc7
         // on to next phase.
         if (auto cell = value.getDefiningOp<calyx::CellInterface>();
             cell && !cell.isCombinational() && !isa<calyx::RegisterOp>(cell)) {
           auto *op = cell.getOperation();
           Value v;
-<<<<<<< HEAD
-          if (auto mul = dyn_cast<calyx::MultPipeLibOp>(op); mul) {
-            v = mul.getOut();
-          } else if (auto divu = dyn_cast<calyx::DivUPipeLibOp>(op); divu) {
-=======
           if (auto mul = dyn_cast<calyx::PipelinedMultLibOp>(op); mul) {
             v = mul.getOut();
           } else if (auto divu = dyn_cast<calyx::SeqDivULibOp>(op); divu) {
->>>>>>> d1427dc7
             v = divu.getOut();
           } else if (auto seqMem = dyn_cast<calyx::SeqMemoryOp>(op); seqMem) {
             v = seqMem.readData();
@@ -1310,21 +1184,6 @@
                                   width, name);
         getState<ComponentLoweringState>().addPhaseReg(phase, reg, i);
         regMap[phaseResult] = reg;
-<<<<<<< HEAD
-
-        auto *defOp = value.getDefiningOp();
-        Block *block = defOp->getBlock();
-        auto groupName = getState<ComponentLoweringState>().getUniqueName(
-            loweringState().blockName(block));
-        auto group = calyx::createGroup<calyx::CombGroupOp>(
-            rewriter, getState<ComponentLoweringState>().getComponentOp(),
-            defOp->getLoc(), groupName);
-
-        // Register the values for the pipeline.
-        getState<ComponentLoweringState>().registerEvaluatingGroup(reg.getOut(),
-                                                                   group);
-=======
->>>>>>> d1427dc7
 
         // Note that we do not use replace all uses with here as in
         // BuildBasicBlockRegs. Instead, we wait until after BuildOpGroups, and
@@ -1425,12 +1284,8 @@
         auto evaluatingGroup =
             getState<ComponentLoweringState>().getEvaluatingGroup(value);
         assert(isa<calyx::StaticGroupOp>(evaluatingGroup.value()));
-<<<<<<< HEAD
         addBodyGroup(dyn_cast<calyx::StaticGroupOp>(
             evaluatingGroup.value().getOperation()));
-=======
-        addBodyGroup(dyn_cast<calyx::StaticGroupOp>(evaluatingGroup.value().getOperation()));
->>>>>>> d1427dc7
         phase->getResult(i).replaceAllUsesWith(*valuePtr);
         auto name =
             getState<ComponentLoweringState>().getUniqueName("phase_reg");
@@ -1440,19 +1295,11 @@
                                                                    newGroup);
         continue;
       }
-<<<<<<< HEAD
 
       auto *pipelineRegisterPtr = std::get_if<calyx::RegisterOp>(&reg);
       assert(pipelineRegisterPtr);
       auto pipelineRegister = *pipelineRegisterPtr;
 
-=======
-
-      auto *pipelineRegisterPtr = std::get_if<calyx::RegisterOp>(&reg);
-      assert(pipelineRegisterPtr);
-      auto pipelineRegister = *pipelineRegisterPtr;
-
->>>>>>> d1427dc7
       if (!isa<LoopSchedulePipelineOp>(phase->getParentOp()) &&
           isa<calyx::RegisterOp>(value.getDefiningOp())) {
         phase->getResult(i).replaceAllUsesWith(pipelineRegister.getOut());
@@ -1463,15 +1310,10 @@
           getState<ComponentLoweringState>().getEvaluatingGroup(value);
 
       if (!evaluatingGroup.has_value()) {
-<<<<<<< HEAD
         auto name =
             getState<ComponentLoweringState>().getUniqueName("phase_reg");
         auto newGroup = calyx::createGroup<calyx::CombGroupOp>(
             rewriter, getComponent(), value.getLoc(), name);
-=======
-        auto name = getState<ComponentLoweringState>().getUniqueName("phase_reg");
-        auto newGroup = calyx::createGroup<calyx::CombGroupOp>(rewriter, getComponent(), value.getLoc(), name);
->>>>>>> d1427dc7
         evaluatingGroup = newGroup;
       }
 
@@ -1535,12 +1377,8 @@
           getComponent().getWiresOp().getBodyBlock());
       auto startIter = stage.getStartTime().value();
       auto endIter = pipeline.getTripCount().value() + stage.getStart();
-<<<<<<< HEAD
       auto idxValue =
           getState<ComponentLoweringState>().getLoopIterValue(pipeline);
-=======
-      auto idxValue = getState<ComponentLoweringState>().getLoopIterValue(pipeline);
->>>>>>> d1427dc7
       auto idxType = idxValue.getType();
       auto bitwidth = idxType.getIntOrFloatBitWidth();
       auto i1Type = rewriter.getI1Type();
@@ -1548,15 +1386,9 @@
           getState<ComponentLoweringState>().getIncrGroup(pipeline);
 
       // Upper bound guard
-<<<<<<< HEAD
       auto ltOp = getState<ComponentLoweringState>()
                       .getNewLibraryOpInstance<calyx::LtLibOp>(
                           rewriter, stage.getLoc(), {idxType, idxType, i1Type});
-=======
-      auto ltOp =
-          getState<ComponentLoweringState>().getNewLibraryOpInstance<calyx::LtLibOp>(
-              rewriter, stage.getLoc(), {idxType, idxType, i1Type});
->>>>>>> d1427dc7
       guards.push_back(ltOp.getOut());
 
       // Update increment group for upper bound
@@ -1573,21 +1405,15 @@
       // Lower bound guard
       if (startIter > 1) {
         auto geOp =
-<<<<<<< HEAD
             getState<ComponentLoweringState>()
                 .getNewLibraryOpInstance<calyx::GeLibOp>(
                     rewriter, stage.getLoc(), {idxType, idxType, i1Type});
-=======
-            getState<ComponentLoweringState>().getNewLibraryOpInstance<calyx::GeLibOp>(
-                rewriter, stage.getLoc(), {idxType, idxType, i1Type});
->>>>>>> d1427dc7
         guards.push_back(geOp.getOut());
 
         // Update increment group for lower bound
         rewriter.setInsertionPointToEnd(incrGroup.getBodyBlock());
         rewriter.create<calyx::AssignOp>(stage.getLoc(), geOp.getLeft(),
                                          idxValue);
-<<<<<<< HEAD
         auto lbConst = calyx::createConstant(
             stage.getLoc(), rewriter, getComponent(), bitwidth, startIter);
         rewriter.create<calyx::AssignOp>(stage.getLoc(), geOp.getRight(),
@@ -1631,54 +1457,6 @@
       rewriter.create<calyx::AssignOp>(stage.getLoc(), reg.getIn(), guardVal);
       rewriter.create<calyx::AssignOp>(stage.getLoc(), reg.getWriteEn(), oneI1);
     }
-=======
-        auto lbConst = calyx::createConstant(stage.getLoc(), rewriter,
-                                             getComponent(), bitwidth, startIter);
-        rewriter.create<calyx::AssignOp>(stage.getLoc(), geOp.getRight(),
-                                         lbConst);
-        getState<ComponentLoweringState>().registerEvaluatingGroup(geOp.getOut(),
-                                                                   incrGroup);
-      }
-
-      // Create init group for guard
-      std::string groupName =
-          getState<ComponentLoweringState>().getUniqueName("guard_init");
-      auto guardGroup = calyx::createStaticGroup(
-          rewriter, getComponent(), phase.getLoc(), groupName, 1);
-      getState<ComponentLoweringState>().addLoopInitGroup(LoopWrapper(pipeline),
-                                                      guardGroup);
-      std::string regName =
-          getState<ComponentLoweringState>().getUniqueName("guard_reg");
-      auto reg = createRegister(phase.getLoc(), rewriter, getComponent(),
-                                1, regName);
-      rewriter.setInsertionPointToEnd(guardGroup.getBodyBlock());
-      auto zeroI1 =
-          calyx::createConstant(stage.getLoc(), rewriter, getComponent(), 1, 0);
-      auto oneI1 =
-          calyx::createConstant(stage.getLoc(), rewriter, getComponent(), 1, 1);
-      // Stages with a start time of zero must have their lower bound guard
-      // initialized to 1
-      rewriter.create<calyx::AssignOp>(stage.getLoc(), reg.getIn(),
-                                       startIter == 0 ? oneI1 : zeroI1);
-      rewriter.create<calyx::AssignOp>(stage.getLoc(), reg.getWriteEn(),
-                                       oneI1);
-      getState<ComponentLoweringState>().registerEvaluatingGroup(reg.getOut(),
-                                                                 incrGroup);
-      getState<ComponentLoweringState>().registerEvaluatingGroup(
-          reg.getDone(), incrGroup);
-      getState<ComponentLoweringState>().setGuardValue(phase, reg.getOut());
-
-      // Update incr group for guard
-      rewriter.setInsertionPointToEnd(incrGroup.getBodyBlock());
-
-      auto guardVal = calyx::buildCombAndTree(rewriter, getState<ComponentLoweringState>(), stage.getLoc(), guards);
-      rewriter.create<calyx::AssignOp>(stage.getLoc(), reg.getIn(),
-                                       guardVal);
-      rewriter.create<calyx::AssignOp>(stage.getLoc(), reg.getWriteEn(),
-                                       oneI1);
-    }
-
->>>>>>> d1427dc7
   }
 };
 
@@ -1793,12 +1571,8 @@
       } else if (auto *phasePtr = std::get_if<PhaseInterface>(&sched);
                  phasePtr) {
         auto &phaseOp = *phasePtr;
-<<<<<<< HEAD
         auto guardValue =
             getState<ComponentLoweringState>().getGuardValue(phaseOp);
-=======
-        auto guardValue = getState<ComponentLoweringState>().getGuardValue(phaseOp);
->>>>>>> d1427dc7
         if (guardValue.has_value()) {
           auto val = guardValue.value();
           auto ifOp = rewriter.create<calyx::StaticIfOp>(phaseOp.getLoc(), val);
@@ -1825,15 +1599,9 @@
 
         auto loopParentCtrlOp = rewriter.create<calyx::SeqOp>(loc);
         rewriter.setInsertionPointToEnd(loopParentCtrlOp.getBodyBlock());
-<<<<<<< HEAD
         auto initGroups =
             getState<ComponentLoweringState>().getLoopInitGroups(loopOp);
         auto *loopCtrlOp = buildLoopCtrlOp(loopOp, initGroups, rewriter);
-=======
-        auto initGroups = getState<ComponentLoweringState>().getLoopInitGroups(loopOp);
-        auto *loopCtrlOp =
-            buildLoopCtrlOp(loopOp, initGroups, rewriter);
->>>>>>> d1427dc7
         rewriter.setInsertionPointToEnd(&loopCtrlOp->getRegion(0).front());
         Block *loopBodyOpBlock;
         if (loopOp.isPipelined()) {
@@ -1841,15 +1609,10 @@
               loopOp.getOperation()->getLoc());
           rewriter.setInsertionPointToEnd(loopBodyOp.getBodyBlock());
           auto pipeline = cast<LoopSchedulePipelineOp>(loopOp.getOperation());
-<<<<<<< HEAD
           auto incrGroup =
               getState<ComponentLoweringState>().getIncrGroup(pipeline);
           rewriter.create<calyx::EnableOp>(loopOp.getLoc(),
                                            incrGroup.getSymName());
-=======
-          auto incrGroup = getState<ComponentLoweringState>().getIncrGroup(pipeline);
-          rewriter.create<calyx::EnableOp>(loopOp.getLoc(), incrGroup.getSymName());
->>>>>>> d1427dc7
           loopBodyOpBlock = loopBodyOp.getBodyBlock();
         } else {
           auto loopBodyOp =
@@ -1919,12 +1682,8 @@
       auto pipeline = cast<LoopSchedulePipelineOp>(loopOp.getOperation());
       auto bound = loopOp.getBound().value();
       auto iterCount = bound + pipeline.getBodyLatency() - 1;
-<<<<<<< HEAD
       auto repeatCtrlOp =
           rewriter.create<calyx::StaticRepeatOp>(loc, iterCount);
-=======
-      auto repeatCtrlOp = rewriter.create<calyx::StaticRepeatOp>(loc, iterCount);
->>>>>>> d1427dc7
       return repeatCtrlOp;
     }
 
