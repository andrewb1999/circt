//=== LoopScheduleToCalyx.cpp - LoopSchedule to Calyx pass entry point-----===//
//
// Part of the LLVM Project, under the Apache License v2.0 with LLVM Exceptions.
// See https://llvm.org/LICENSE.txt for license information.
// SPDX-License-Identifier: Apache-2.0 WITH LLVM-exception
//
//===----------------------------------------------------------------------===//
//
// This is the main LoopSchedule to Calyx conversion pass implementation.
//
//===----------------------------------------------------------------------===//

#include "circt/Conversion/LoopScheduleToCalyx.h"
#include "circt/Analysis/OperatorLibraryAnalysis.h"
#include "circt/Dialect/Calyx/CalyxHelpers.h"
#include "circt/Dialect/Calyx/CalyxLoweringUtils.h"
#include "circt/Dialect/Calyx/CalyxOps.h"
#include "circt/Dialect/Comb/CombOps.h"
#include "circt/Dialect/HW/HWOps.h"
#include "circt/Dialect/HW/HWTypes.h"
#include "circt/Dialect/LoopSchedule/LoopScheduleOps.h"
#include "mlir/Conversion/LLVMCommon/ConversionTarget.h"
#include "mlir/Conversion/LLVMCommon/Pattern.h"
#include "mlir/Dialect/Arith/IR/Arith.h"
#include "mlir/Dialect/ControlFlow/IR/ControlFlowOps.h"
#include "mlir/Dialect/Func/IR/FuncOps.h"
#include "mlir/Dialect/MemRef/IR/MemRef.h"
#include "mlir/IR/AsmState.h"
#include "mlir/IR/BuiltinOps.h"
#include "mlir/IR/Matchers.h"
#include "mlir/IR/PatternMatch.h"
#include "mlir/IR/Value.h"
#include "mlir/IR/Visitors.h"
#include "mlir/Pass/Pass.h"
#include "mlir/Transforms/GreedyPatternRewriteDriver.h"
#include "llvm/ADT/STLExtras.h"
#include "llvm/ADT/TypeSwitch.h"
<<<<<<< HEAD
#include "llvm/Support/Casting.h"
#include "llvm/Support/LogicalResult.h"
#include "llvm/Support/MathExtras.h"
#include "llvm/Support/raw_ostream.h"

#include <cassert>
#include <iterator>
#include <set>
#include <string>
#include <unordered_set>
=======

#include <type_traits>
>>>>>>> 335e50ce
#include <variant>

namespace circt {
#define GEN_PASS_DEF_LOOPSCHEDULETOCALYX
#include "circt/Conversion/Passes.h.inc"
} // namespace circt

using namespace llvm;
using namespace mlir;
using namespace mlir::arith;
using namespace mlir::cf;
using namespace mlir::func;
using namespace circt::loopschedule;

namespace circt {
namespace loopscheduletocalyx {

//===----------------------------------------------------------------------===//
// Utility types
//===----------------------------------------------------------------------===//

class LoopWrapper
    : public calyx::WhileOpInterface<loopschedule::LoopInterface> {
public:
  explicit LoopWrapper(loopschedule::LoopInterface op)
      : calyx::WhileOpInterface<loopschedule::LoopInterface>(op) {}

  Block::BlockArgListType getBodyArgs() override {
    return getOperation().getBodyArgs();
  }

  Operation::operand_range getInits() override {
    return getOperation().getInits();
  }

  Block *getBodyBlock() override { return getOperation().getBodyBlock(); }

  Block *getConditionBlock() override {
    return getOperation().getConditionBlock();
  }

  Value getConditionValue() override {
    return getOperation().getConditionValue();
  }

  std::optional<int64_t> getBound() override {
    return getOperation().getBound();
  }

  bool isPipelined() { return getOperation().isPipelined(); }
};

//===----------------------------------------------------------------------===//
// Lowering state classes
//===----------------------------------------------------------------------===//

/// A variant of types representing schedulable operations.
using Schedulable = std::variant<calyx::StaticGroupOp, LoopWrapper,
                                 PhaseInterface, LoopScheduleIfOp>;

using PhaseRegister = std::variant<calyx::RegisterOp, Value>;

/// Holds additional information required for scheduling Pipeline pipelines.
class PhaseScheduler : public calyx::SchedulerInterface<Schedulable> {
public:
  /// Register reg as being the idx'th loop register for the step/stage.
  void addPhaseReg(Operation *phase, PhaseRegister reg, unsigned idx) {
    assert(phaseRegs[phase].count(idx) == 0);
    assert(idx < phase->getNumResults());
    if (auto *valuePtr = std::get_if<Value>(&reg); valuePtr) {
      if (auto cell =
              dyn_cast<calyx::CellInterface>(valuePtr->getDefiningOp())) {
        assert(!cell.isCombinational());
      }
    }
    phaseRegs[phase][idx] = reg;
  }

  /// Return a mapping of step/stage result indices to sink registers.
  const DenseMap<unsigned, PhaseRegister> &getPhaseRegs(Operation *phase) {
    return phaseRegs[phase];
  }

  void setLoopIterValue(LoopSchedulePipelineOp loop, Value v) {
    loopIterValues[loop] = v;
  }

  Value getLoopIterValue(LoopSchedulePipelineOp loop) {
    return loopIterValues[loop];
  }

  void setCondReg(LoopInterface loop, calyx::RegisterOp reg) {
    condRegs[loop] = reg;
  }

  calyx::RegisterOp getCondReg(LoopInterface loop) {
    assert(condRegs.contains(loop));
    return condRegs[loop];
  }

  void setCondGroup(LoopInterface loop, calyx::StaticGroupOp group) {
    condGroups[loop] = group;
  }

  calyx::StaticGroupOp getCondGroup(LoopInterface loop) {
    assert(condGroups.contains(loop));
    return condGroups[loop];
  }

  void setIncrGroup(LoopSchedulePipelineOp loop, calyx::StaticGroupOp group) {
    incrGroup[loop] = group;
  }

  calyx::StaticGroupOp getIncrGroup(LoopSchedulePipelineOp loop) {
    return incrGroup[loop];
  }

  void setGuardValue(PhaseInterface phase, Value v) { guardValues[phase] = v; }

  std::optional<Value> getGuardValue(PhaseInterface phase) {
    if (!guardValues.contains(phase))
      return std::nullopt;
    return guardValues[phase];
  }

  void setGuardRegister(PhaseInterface phase, calyx::RegisterOp v) {
    guardRegisters[phase] = v;
  }

  std::optional<calyx::RegisterOp> getGuardRegister(PhaseInterface phase) {
    if (!guardRegisters.contains(phase))
      return std::nullopt;
    return guardRegisters[phase];
  }

  void setStallValue(LoopInterface loop, Value v) { stallValues[loop] = v; }

  std::optional<Value> getStallValue(LoopInterface loop) {
    if (!stallValues.contains(loop))
      return std::nullopt;
    return stallValues[loop];
  }

  void setNoStallLastCycleWire(LoopInterface loop, calyx::WireLibOp wire) {
    noStallLastCycleWires[loop] = wire;
  }

<<<<<<< HEAD
  std::optional<calyx::WireLibOp> getNoStallLastCycleWire(LoopInterface loop) {
    if (!noStallLastCycleWires.contains(loop))
      return std::nullopt;
    return noStallLastCycleWires[loop];
=======
  /// Returns the pipeline register for this value if its defining operation is
  /// a stage, and std::nullopt otherwise.
  std::optional<calyx::RegisterOp> getPipelineRegister(Value value) {
    auto opStage = dyn_cast<LoopSchedulePipelineStageOp>(value.getDefiningOp());
    if (opStage == nullptr)
      return std::nullopt;
    // The pipeline register for this input value needs to be discovered.
    auto opResult = cast<OpResult>(value);
    unsigned int opNumber = opResult.getResultNumber();
    auto &stageRegisters = getPipelineRegs(opStage);
    return stageRegisters.find(opNumber)->second;
  }

  /// Add a stage's groups to the pipeline prologue.
  void addPipelinePrologue(Operation *op, SmallVector<StringAttr> groupNames) {
    pipelinePrologue[op].push_back(groupNames);
>>>>>>> 335e50ce
  }

  void addPhaseDynamicAccess(PhaseInterface phase, Value port,
                             const SmallVector<LoopScheduleIfOp> &conds) {
    dynamicAccesses[phase].push_back(std::pair(port, conds));
  }

  SmallVector<std::pair<Value, SmallVector<LoopScheduleIfOp>>>
  getPhaseDynamicAccesses(PhaseInterface phase) {
    return dynamicAccesses[phase];
  }

  void addStallPort(LoopInterface loop, Value v) {
    stallPorts[loop].push_back(v);
  }

  SmallVector<Value> getStallPorts(LoopInterface loop) {
    return stallPorts[loop];
  }

  void setHoldCEInPhase(Value v, PhaseInterface phase) {
    holdCEInPhase[phase].push_back(v);
  }

  SmallVector<Value> getHoldCEInPhase(PhaseInterface phase) {
    return holdCEInPhase[phase];
  }

  void interfaceReadOrContentEnSet(const calyx::MemoryInterface &interface) {
    readOrContentEnSet.push_back(interface);
  }

  void interfaceWriteEnSet(const calyx::MemoryInterface &interface) {
    writeEnSet.push_back(interface);
  }

  SmallVector<calyx::MemoryInterface> interfacesReadOrContentEnNotSet() {
    SmallVector<calyx::MemoryInterface> interfaces;

    for (auto interface : writeEnSet) {
      if (interface.readEnOpt().has_value() ||
          interface.contentEnOpt().has_value()) {
        int count = 0;
        for (const auto &readInterface : readOrContentEnSet) {
          if (readInterface == interface)
            count++;
        }
        if (count == 0)
          interfaces.push_back(interface);
      }
    }

    return interfaces;
  }

  SmallVector<calyx::MemoryInterface> interfacesWriteEnNotSet() {
    SmallVector<calyx::MemoryInterface> interfaces;

    for (auto interface : readOrContentEnSet) {
      if (interface.writeEnOpt().has_value()) {
        int count = 0;
        for (const auto &writeInterface : writeEnSet) {
          if (writeInterface == interface)
            count++;
        }
        if (count == 0)
          interfaces.push_back(interface);
      }
    }

    return interfaces;
  }

private:
  /// A mapping from steps/stages to their registers.
  DenseMap<Operation *, DenseMap<unsigned, PhaseRegister>> phaseRegs;

  DenseMap<LoopInterface, Value> loopIterValues;

  DenseMap<LoopInterface, calyx::RegisterOp> condRegs;

  DenseMap<LoopInterface, calyx::StaticGroupOp> condGroups;

  DenseMap<LoopInterface, calyx::StaticGroupOp> incrGroup;

  // Values that guard the execution of the phase
  DenseMap<PhaseInterface, Value> guardValues;

  DenseMap<PhaseInterface, calyx::RegisterOp> guardRegisters;

  DenseMap<LoopInterface, Value> stallValues;

  DenseMap<LoopInterface, calyx::WireLibOp> noStallLastCycleWires;

  DenseMap<PhaseInterface,
           SmallVector<std::pair<Value, SmallVector<LoopScheduleIfOp>>>>
      dynamicAccesses;

  DenseMap<LoopInterface, SmallVector<Value>> stallPorts;

  SmallVector<calyx::MemoryInterface> readOrContentEnSet;

  SmallVector<calyx::MemoryInterface> writeEnSet;

  DenseMap<PhaseInterface, SmallVector<Value>> holdCEInPhase;
};

/// Handles the current state of lowering of a Calyx component. It is mainly
/// used as a key/value store for recording information during partial lowering,
/// which is required at later lowering passes.
class ComponentLoweringState
    : public calyx::ComponentLoweringStateInterface,
      public calyx::LoopLoweringStateInterface<LoopWrapper,
                                               calyx::StaticGroupOp>,
      public PhaseScheduler {
public:
  ComponentLoweringState(calyx::ComponentOp component)
      : calyx::ComponentLoweringStateInterface(component) {}

  ComponentLoweringState(const ComponentLoweringState &) = delete;

  ComponentLoweringState &operator=(const ComponentLoweringState &) = delete;
};

//===----------------------------------------------------------------------===//
// Conversion patterns
//===----------------------------------------------------------------------===//

/// Iterate through the operations of a source function and instantiate
/// components or primitives based on the type of the operations.
class BuildOpGroups : public calyx::FuncOpPartialLoweringPattern {
  using FuncOpPartialLoweringPattern::FuncOpPartialLoweringPattern;

  LogicalResult
  partiallyLowerFuncToComp(FuncOp funcOp,
                           PatternRewriter &rewriter) const override {
    // Get operator library analysis
    auto operatorLibraryAnalysis =
        loweringState()
            .getAnalysisManager()
            .nest(funcOp)
            .getAnalysis<analysis::OperatorLibraryAnalysis>();

    /// We walk the operations of the funcOp to ensure that all def's have
    /// been visited before their uses.
    bool opBuiltSuccessfully = true;
    funcOp.walk([&](Operation *op) {
      auto potentialOperators =
          operatorLibraryAnalysis.getPotentialOperators(op);

      if (!potentialOperators.empty()) {
        auto res = buildOpFromOperator(rewriter, op, operatorLibraryAnalysis);
        if (res.succeeded()) {
          return WalkResult::advance();
        }
        op->emitOpError("Operation matched operator ")
            << potentialOperators.front() << " but failed to build.";
        return WalkResult::interrupt();
      }

      opBuiltSuccessfully &=
          TypeSwitch<mlir::Operation *, bool>(op)
              .template Case<
                  arith::ConstantOp, ReturnOp, BranchOpInterface,
                  /// memory ops
                  memref::AllocOp, memref::AllocaOp, LoopScheduleLoadOp,
                  LoopScheduleStoreOp,
                  /// memory interface
                  calyx::StoreLoweringInterface, calyx::LoadLoweringInterface,
                  calyx::AllocLoweringInterface,
                  /// standard arithmetic
                  AddIOp, SubIOp, CmpIOp, ShLIOp, ShRUIOp, ShRSIOp, AndIOp,
                  XOrIOp, OrIOp, ExtUIOp, ExtSIOp, TruncIOp, MulIOp, DivUIOp,
                  DivSIOp, RemUIOp, RemSIOp, IndexCastOp, SelectOp,
                  /// loop schedule
                  LoopInterface, LoopScheduleTerminatorOp, LoopScheduleYieldOp,
                  LoopScheduleIfOp>(
                  [&](auto op) { return buildOp(rewriter, op).succeeded(); })
              .template Case<FuncOp, LoopScheduleRegisterOp, PhaseInterface>(
                  [&](auto) {
                    /// Skip: these special cases will be handled separately.
                    return true;
                  })
              .Default([&](auto op) {
                op->dump();
                op->emitError()
                    << "Unhandled operation during BuildOpGroups() " << op;
                return false;
              });

      return opBuiltSuccessfully ? WalkResult::advance()
                                 : WalkResult::interrupt();
    });

    return success(opBuiltSuccessfully);
  }

private:
  /// OpLib builder.
  LogicalResult buildOpFromOperator(
      PatternRewriter &rewriter, Operation *op,
      analysis::OperatorLibraryAnalysis &operatorLibraryAnalysis) const;

  /// Op builder specializations.
  LogicalResult buildOp(PatternRewriter &rewriter,
                        BranchOpInterface brOp) const;
  LogicalResult buildOp(PatternRewriter &rewriter,
                        arith::ConstantOp constOp) const;
  LogicalResult buildOp(PatternRewriter &rewriter, AddIOp op) const;
  LogicalResult buildOp(PatternRewriter &rewriter, SubIOp op) const;
  LogicalResult buildOp(PatternRewriter &rewriter, MulIOp op) const;
  LogicalResult buildOp(PatternRewriter &rewriter, DivUIOp op) const;
  LogicalResult buildOp(PatternRewriter &rewriter, RemUIOp op) const;
  LogicalResult buildOp(PatternRewriter &rewriter, RemSIOp op) const;
  LogicalResult buildOp(PatternRewriter &rewriter, DivSIOp op) const;
  LogicalResult buildOp(PatternRewriter &rewriter, ShRUIOp op) const;
  LogicalResult buildOp(PatternRewriter &rewriter, ShRSIOp op) const;
  LogicalResult buildOp(PatternRewriter &rewriter, ShLIOp op) const;
  LogicalResult buildOp(PatternRewriter &rewriter, AndIOp op) const;
  LogicalResult buildOp(PatternRewriter &rewriter, OrIOp op) const;
  LogicalResult buildOp(PatternRewriter &rewriter, XOrIOp op) const;
  LogicalResult buildOp(PatternRewriter &rewriter, CmpIOp op) const;
  LogicalResult buildOp(PatternRewriter &rewriter, TruncIOp op) const;
  LogicalResult buildOp(PatternRewriter &rewriter, ExtUIOp op) const;
  LogicalResult buildOp(PatternRewriter &rewriter, ExtSIOp op) const;
  LogicalResult buildOp(PatternRewriter &rewriter, ReturnOp op) const;
  LogicalResult buildOp(PatternRewriter &rewriter, IndexCastOp op) const;
  LogicalResult buildOp(PatternRewriter &rewriter, SelectOp op) const;
  LogicalResult buildOp(PatternRewriter &rewriter, memref::AllocOp op) const;
  LogicalResult buildOp(PatternRewriter &rewriter, memref::AllocaOp op) const;
  LogicalResult buildOp(PatternRewriter &rewriter, LoopScheduleLoadOp op) const;
  LogicalResult buildOp(PatternRewriter &rewriter,
                        LoopScheduleStoreOp op) const;
  LogicalResult buildOp(PatternRewriter &rewriter,
                        calyx::LoadLoweringInterface op) const;
  LogicalResult buildOp(PatternRewriter &rewriter,
                        calyx::StoreLoweringInterface op) const;
  LogicalResult buildOp(PatternRewriter &rewriter,
                        calyx::AllocLoweringInterface op) const;
  LogicalResult buildOp(PatternRewriter &rewriter, LoopInterface op) const;
  LogicalResult buildOp(PatternRewriter &rewriter,
                        LoopScheduleTerminatorOp op) const;
  LogicalResult buildOp(PatternRewriter &rewriter,
                        LoopScheduleYieldOp op) const;
  LogicalResult buildOp(PatternRewriter &rewriter, LoopScheduleIfOp op) const;

  /// buildLibraryOp will build a TCalyxLibOp inside a TGroupOp based on the
  /// source operation TSrcOp.
  template <typename TGroupOp, typename TCalyxLibOp, typename TSrcOp>
  LogicalResult buildLibraryOp(PatternRewriter &rewriter, TSrcOp op,
                               TypeRange srcTypes, TypeRange dstTypes) const {
    SmallVector<Type> types;
    llvm::append_range(types, srcTypes);
    llvm::append_range(types, dstTypes);

    // Cast floats to integer types
    SmallVector<Type> newTypes;
    for (auto type : types) {
      auto newType = type;
      if (isa<FloatType>(type)) {
        auto bitwidth = type.getIntOrFloatBitWidth();
        newType = rewriter.getIntegerType(bitwidth);
      }
      newTypes.push_back(newType);
    }

    auto calyxOp =
        getState<ComponentLoweringState>().getNewLibraryOpInstance<TCalyxLibOp>(
            rewriter, op.getLoc(), newTypes);

    auto directions = calyxOp.portDirections();
    SmallVector<Value, 4> opInputPorts;
    SmallVector<Value, 4> opOutputPorts;
    for (auto dir : enumerate(directions)) {
      if (dir.value() == calyx::Direction::Input)
        opInputPorts.push_back(calyxOp.getResult(dir.index()));
      else
        opOutputPorts.push_back(calyxOp.getResult(dir.index()));
    }
    assert(
        opInputPorts.size() == op->getNumOperands() &&
        opOutputPorts.size() == op->getNumResults() &&
        "Expected an equal number of in/out ports in the Calyx library op with "
        "respect to the number of operands/results of the source operation.");

    /// Create assignments to the inputs of the library op.
    auto group = createGroupForOp<TGroupOp>(rewriter, op);
    rewriter.setInsertionPointToEnd(group.getBodyBlock());
    for (auto dstOp : enumerate(opInputPorts)) {
      Value srcOp = op->getOperand(dstOp.index());
      std::optional<calyx::RegisterOp> pipelineRegister =
          getState<ComponentLoweringState>().getPipelineRegister(srcOp);
      if (pipelineRegister.has_value())
        srcOp = pipelineRegister->getOut();
      rewriter.create<calyx::AssignOp>(op.getLoc(), dstOp.value(), srcOp);
    }

    /// Replace the result values of the source operator with the new operator.
    for (auto res : enumerate(opOutputPorts)) {
      getState<ComponentLoweringState>().registerEvaluatingGroup(res.value(),
                                                                 group);
      op->getResult(res.index()).replaceAllUsesWith(res.value());
    }
    return success();
  }

  /// buildLibraryOp which provides in- and output types based on the operands
  /// and results of the op argument.
  template <typename TGroupOp, typename TCalyxLibOp, typename TSrcOp>
  LogicalResult buildLibraryOp(PatternRewriter &rewriter, TSrcOp op) const {
    return buildLibraryOp<TGroupOp, TCalyxLibOp, TSrcOp>(
        rewriter, op, op.getOperandTypes(), op->getResultTypes());
  }

  /// Creates a group named by the basic block which the input op resides in.
  template <typename TGroupOp>
  TGroupOp createGroupForOp(PatternRewriter &rewriter, Operation *op) const {
    Block *block = op->getBlock();
    auto groupName = getState<ComponentLoweringState>().getUniqueName(
        loweringState().blockName(block));
    return calyx::createGroup<TGroupOp>(
        rewriter, getState<ComponentLoweringState>().getComponentOp(),
        op->getLoc(), groupName);
  }

  calyx::StaticGroupOp createStaticGroupForOp(PatternRewriter &rewriter,
                                              Operation *op,
                                              uint64_t latency) const {
    auto name = op->getName().getStringRef().split(".").second;
    auto groupName = getState<ComponentLoweringState>().getUniqueName(name);
    return calyx::createStaticGroup(
        rewriter, getState<ComponentLoweringState>().getComponentOp(),
        op->getLoc(), groupName, latency);
  }

  /// buildLibraryBinaryPipeOp will build a TCalyxLibBinaryPipeOp, to
  /// deal with MulIOp, DivUIOp, RemUIOp, RemSIOp, DivSIOp.
  template <typename TOpType, typename TSrcOp>
  LogicalResult buildLibraryBinaryPipeOp(PatternRewriter &rewriter, TSrcOp op,
                                         TOpType opPipe, Value out) const {
    StringRef opName = TSrcOp::getOperationName().split(".").second;
    Location loc = op.getLoc();
    Type width = op.getResult().getType();
    // Pass the result from the Operation to the Calyx primitive.
    op.getResult().replaceAllUsesWith(out);
    PhaseInterface parent = op->template getParentOfType<PhaseInterface>();
    auto latency = parent.isStatic() ? 1 : 4;
    auto group = createStaticGroupForOp(rewriter, op, latency);
    // getState<ComponentLoweringState>().addBlockSchedulable(op->getBlock(),
    //                                                         group);

    rewriter.setInsertionPointToEnd(group.getBodyBlock());
    rewriter.create<calyx::AssignOp>(loc, opPipe.getLeft(), op.getLhs());
    rewriter.create<calyx::AssignOp>(loc, opPipe.getRight(), op.getRhs());
    // rewriter.create<calyx::AssignOp>(
    //     loc, opPipe.getGo(),
    //     createConstant(loc, rewriter, getComponent(), 1, 1));
    // getState<ComponentLoweringState>().registerStartGroup(out, startGroup);

    // auto endGroup = createGroupForOp<calyx::CombGroupOp>(rewriter, op);

    // Register the values for the pipeline.
    getState<ComponentLoweringState>().registerEvaluatingGroup(out, group);
    // getState<ComponentLoweringState>().registerEvaluatingGroup(opPipe.getLeft(),
    //                                                            endGroup);
    // getState<ComponentLoweringState>().registerEvaluatingGroup(
    //     opPipe.getRight(), endGroup);

    return success();
  }

  template <typename TOpType, typename TSrcOp>
  LogicalResult buildLibraryBinarySeqOp(PatternRewriter &rewriter, TSrcOp op,
                                        TOpType opPipe, Value out) const {
    StringRef opName = TSrcOp::getOperationName().split(".").second;
    Location loc = op.getLoc();
    Type width = op.getResult().getType();
    // Pass the result from the Operation to the Calyx primitive.
    op.getResult().replaceAllUsesWith(out);
    // PhaseInterface parent = cast<PhaseInterface>(op->getParentOp());
    auto latency = 4;
    auto group = createStaticGroupForOp(rewriter, op, latency);
    // getState<ComponentLoweringState>().addBlockSchedulable(op->getBlock(),
    //                                                         group);

    rewriter.setInsertionPointToEnd(group.getBodyBlock());
    rewriter.create<calyx::AssignOp>(loc, opPipe.getLeft(), op.getLhs());
    rewriter.create<calyx::AssignOp>(loc, opPipe.getRight(), op.getRhs());
    rewriter.create<calyx::AssignOp>(
        loc, opPipe.getGo(),
        createConstant(loc, rewriter, getComponent(), 1, 1));
    // getState<ComponentLoweringState>().registerStartGroup(out, startGroup);

    // auto endGroup = createGroupForOp<calyx::CombGroupOp>(rewriter, op);

    // Register the values for the pipeline.
    getState<ComponentLoweringState>().registerEvaluatingGroup(out, group);
    // getState<ComponentLoweringState>().registerEvaluatingGroup(opPipe.getLeft(),
    //                                                            endGroup);
    // getState<ComponentLoweringState>().registerEvaluatingGroup(
    //     opPipe.getRight(), endGroup);

    return success();
  }

  /// Creates assignments within the provided group to the address ports of the
  /// memoryOp based on the provided addressValues.
  void assignAddressPorts(PatternRewriter &rewriter, Location loc,
                          calyx::GroupInterface group,
                          calyx::MemoryInterface memoryInterface,
                          Operation::operand_range addressValues) const {
    IRRewriter::InsertionGuard guard(rewriter);
    rewriter.setInsertionPointToEnd(group.getBody());
    auto addrPorts = memoryInterface.addrPorts();
    if (addressValues.empty()) {
      assert(
          addrPorts.size() == 1 &&
          "We expected a 1 dimensional memory of size 1 because there were no "
          "address assignment values");
      // Assign 1'd0 to the address port.
      rewriter.create<calyx::AssignOp>(
          loc, addrPorts[0],
          createConstant(loc, rewriter, getComponent(), 1, 0));
    } else {
      assert(addrPorts.size() == addressValues.size() &&
             "Mismatch between number of address ports of the provided memory "
             "and address assignment values");
      for (auto address : enumerate(addressValues))
        rewriter.create<calyx::AssignOp>(loc, addrPorts[address.index()],
                                         address.value());
    }
  }
};

LogicalResult BuildOpGroups::buildOpFromOperator(
    PatternRewriter &rewriter, Operation *op,
    analysis::OperatorLibraryAnalysis &operatorLibraryAnalysis) const {
  auto potentialOperators = operatorLibraryAnalysis.getPotentialOperators(op);
  // TODO: Actually implement allocation to choose best potential operator
  assert(potentialOperators.size() == 1 &&
         "multiple potential operators not yet supported");

  auto phase = op->getParentOfType<PhaseInterface>();
  auto isPipeline = isa<LoopSchedulePipelineStageOp>(phase);
  auto operatorName = potentialOperators.front();
  auto latency = operatorLibraryAnalysis.getOperatorLatency(operatorName);
  auto *templateOp =
      operatorLibraryAnalysis.getOperatorTemplateOp(operatorName);
  auto cellInterface = cast<calyx::CellInterface>(templateOp);
  auto templateName = cellInterface.instanceName();
  auto compOp = getState<ComponentLoweringState>().getComponentOp();
  auto uniqueName =
      getState<ComponentLoweringState>().getUniqueName(templateName);
  rewriter.setInsertionPoint(compOp.getWiresOp());
  auto *clonedOp = rewriter.clone(*templateOp);
  clonedOp->setAttr("sym_name", rewriter.getStringAttr(uniqueName));
  auto res =
      compOp.replaceAllSymbolUses(rewriter.getStringAttr(uniqueName), clonedOp);
  if (res.failed()) {
    op->emitError("Failed to replace all symbol uses");
    return failure();
  }
  auto group = createStaticGroupForOp(rewriter, op, isPipeline ? 1 : latency);

  // Assign CE if it exists
  auto constOne = calyx::createConstant(op->getLoc(), rewriter, compOp, 1, 1);
  rewriter.setInsertionPointToEnd(group.getBodyBlock());
  auto ceResNum = operatorLibraryAnalysis.getCEResultNum(operatorName);
  if (ceResNum.has_value()) {
    auto ce = clonedOp->getResult(ceResNum.value());
    rewriter.create<calyx::AssignOp>(op->getLoc(), ce, constOne);
    if (latency > 1 && isPipeline) {
      for (unsigned i = 0; i < latency - 1; ++i) {
        phase = cast<PhaseInterface>(phase->getNextNode());
        getState<ComponentLoweringState>().setHoldCEInPhase(ce, phase);
      }
    }
  }

  // Assign inputs
  for (unsigned i = 0; i < op->getNumOperands(); ++i) {
    auto targetOperand = op->getOperand(i);
    auto resultNum =
        operatorLibraryAnalysis.getCellResultForOperandNum(operatorName, i);
    auto cellResult = clonedOp->getOpResult(resultNum);
    rewriter.create<calyx::AssignOp>(op->getLoc(), cellResult, targetOperand);
  }

  // Assign outputs
  for (unsigned i = 0; i < op->getNumResults(); ++i) {
    auto targetResult = op->getResult(i);
    auto resultNum =
        operatorLibraryAnalysis.getCellResultForResultNum(operatorName, i);
    auto cellResult = clonedOp->getOpResult(resultNum);
    targetResult.replaceAllUsesWith(cellResult);
    getState<ComponentLoweringState>().registerEvaluatingGroup(cellResult,
                                                               group);
  }

  return success();
}

LogicalResult BuildOpGroups::buildOp(PatternRewriter &rewriter,
                                     LoopScheduleLoadOp loadOp) const {
  Value memref = loadOp.getMemref();
  Block *block = loadOp->getBlock();

  if (!calyx::singleLoadFromMemoryInBlock(memref, block)) {
    loadOp->emitOpError("LoadOp has more than one load in block");
    return failure();
  }

  if (!calyx::noStoresToMemoryInBlock(memref, block)) {
    loadOp->emitOpError("LoadOp has stores in block");
    return failure();
  }

  auto memoryInterface =
      getState<ComponentLoweringState>().getMemoryInterface(memref);

  getState<ComponentLoweringState>().interfaceReadOrContentEnSet(
      memoryInterface);

  // TODO: Check only one access to this memory per cycle
  // Single load from memory; we do not need to write the
  // output to a register. This is essentially a "combinational read" under
  // current Calyx semantics with memory, and thus can be done in a
  // combinational group. Note that if any stores are done to this memory,
  // we require that the load and store be in separate non-combinational
  // groups to avoid reading and writing to the same memory in the same group.
  auto group = createStaticGroupForOp(rewriter, loadOp, 1);
  assignAddressPorts(rewriter, loadOp.getLoc(), group, memoryInterface,
                     loadOp.getIndices());
  rewriter.setInsertionPointToEnd(group.getBodyBlock());
  auto one =
      calyx::createConstant(loadOp.getLoc(), rewriter, getComponent(), 1, 1);
  if (memoryInterface.readEnOpt().has_value()) {
    rewriter.create<calyx::AssignOp>(loadOp.getLoc(), memoryInterface.readEn(),
                                     one);
  } else if (memoryInterface.contentEnOpt().has_value()) {
    rewriter.create<calyx::AssignOp>(loadOp.getLoc(),
                                     memoryInterface.contentEn(), one);
  }

  // We refrain from replacing the loadOp result with
  // memoryInterface.readData, since multiple loadOp's need to be converted
  // to a single memory's ReadData. If this replacement is done now, we lose
  // the link between which SSA LoopScheduleLoadOp values map to which groups
  // for loading a value from the Calyx memory. At this point of lowering, we
  // keep the LoopScheduleLoadOp SSA value, and do value replacement _after_
  // control has been generated (see LateSSAReplacement). This is *vital* for
  // things such as InlineCombGroups to be able to properly track which
  // memory assignment groups belong to which accesses.
  getState<ComponentLoweringState>().registerEvaluatingGroup(loadOp.getResult(),
                                                             group);

  // loadOp.replaceAllUsesWith(memoryInterface.readData());
  return success();
}

LogicalResult BuildOpGroups::buildOp(PatternRewriter &rewriter,
                                     LoopScheduleStoreOp storeOp) const {
  auto memoryInterface = getState<ComponentLoweringState>().getMemoryInterface(
      storeOp.getMemref());

  getState<ComponentLoweringState>().interfaceWriteEnSet(memoryInterface);

  auto group = createStaticGroupForOp(rewriter, storeOp, 1);

  // This is a sequential group, so register it as being schedulable for the
  // block.
  getState<ComponentLoweringState>().addBlockSchedulable(storeOp->getBlock(),
                                                         group);
  assignAddressPorts(rewriter, storeOp.getLoc(), group, memoryInterface,
                     storeOp.getIndices());
  rewriter.setInsertionPointToEnd(group.getBodyBlock());
  rewriter.create<calyx::AssignOp>(
      storeOp.getLoc(), memoryInterface.writeData(), storeOp.getValueToStore());
  auto constant =
      calyx::createConstant(storeOp.getLoc(), rewriter, getComponent(), 1, 1);
  rewriter.create<calyx::AssignOp>(storeOp.getLoc(), memoryInterface.writeEn(),
                                   constant.getResult());
  if (memoryInterface.contentEnOpt().has_value()) {
    // If memory has content enable, it must be asserted when writing
    rewriter.create<calyx::AssignOp>(
        storeOp.getLoc(), memoryInterface.contentEn(), constant.getResult());
  }

  // getState<ComponentLoweringState>().registerSinkOperations(storeOp,
  //                                                           group);

  return success();
}

LogicalResult
BuildOpGroups::buildOp(PatternRewriter &rewriter,
                       calyx::LoadLoweringInterface loadOp) const {
  Value memref = loadOp.getMemoryValue();

  auto memoryInterface =
      getState<ComponentLoweringState>().getMemoryInterface(memref);

  getState<ComponentLoweringState>().interfaceReadOrContentEnSet(
      memoryInterface);

  auto latency = loadOp.getLatency().value_or(1);
  calyx::GroupInterface group;
  if (latency > 0) {
    group = createStaticGroupForOp(rewriter, loadOp, 1);
  } else {
    auto name = getState<ComponentLoweringState>().getUniqueName("load");
    group = calyx::createGroup<calyx::CombGroupOp>(rewriter, getComponent(),
                                                   loadOp.getLoc(), name);
  }
  rewriter.setInsertionPointToEnd(group.getBody());
  auto &state = getState<ComponentLoweringState>();
  std::optional<Block *> blockOpt;
  auto res = loadOp.connectToMemInterface(rewriter, group, getComponent(),
                                          state, blockOpt);

  if (latency > 1) {
    Value ce;
    auto ceOpt = memoryInterface.contentEnOpt();
    if (ceOpt.has_value()) {
      ce = ceOpt.value();
    } else {
      ce = memoryInterface.readEn();
    }
    auto phase = loadOp->getParentOfType<PhaseInterface>();
    for (unsigned i = 0; i < latency - 1; ++i) {
      phase = cast<PhaseInterface>(phase->getNextNode());
      getState<ComponentLoweringState>().setHoldCEInPhase(ce, phase);
    }
  }

  if (res.failed())
    return failure();

  return success();
}

LogicalResult
BuildOpGroups::buildOp(PatternRewriter &rewriter,
                       calyx::StoreLoweringInterface storeOp) const {
  auto memoryInterface = getState<ComponentLoweringState>().getMemoryInterface(
      storeOp.getMemoryValue());

  getState<ComponentLoweringState>().interfaceWriteEnSet(memoryInterface);

  // auto latency = storeOp.getLatency().value_or(1);

  // if (latency < 1)
  //   latency = 1;

  auto group = createStaticGroupForOp(rewriter, storeOp, 1);

  rewriter.setInsertionPointToEnd(group.getBodyBlock());
  auto &state = getState<ComponentLoweringState>();
  std::optional<Block *> blockOpt;
  auto res = storeOp.connectToMemInterface(rewriter, group, getComponent(),
                                           state, blockOpt);
  if (res.failed())
    return failure();

  if (blockOpt.has_value()) {
    state.addBlockSchedulable(blockOpt.value(), group);
  }

  return success();
}

LogicalResult BuildOpGroups::buildOp(PatternRewriter &rewriter,
                                     MulIOp op) const {
  Location loc = op.getLoc();
  Type width = op.getResult().getType(), one = rewriter.getI1Type();
  auto parent = op->getParentOfType<PhaseInterface>();
  if (isa<LoopSchedulePipelineStageOp>(parent)) {
    auto pipeline = op->getParentOfType<LoopSchedulePipelineOp>();
    if (pipeline.canStall()) {
      auto mulPipe =
          getState<ComponentLoweringState>()
              .getNewLibraryOpInstance<calyx::StallableMultLibOp>(
                  rewriter, loc, {one, one, one, width, width, width});
      getState<ComponentLoweringState>().addStallPort(pipeline,
                                                      mulPipe.getStall());
      return buildLibraryBinaryPipeOp<calyx::StallableMultLibOp>(
          rewriter, op, mulPipe,
          /*out=*/mulPipe.getOut());
    }
    auto mulPipe = getState<ComponentLoweringState>()
                       .getNewLibraryOpInstance<calyx::PipelinedMultLibOp>(
                           rewriter, loc, {one, one, width, width, width});
    return buildLibraryBinaryPipeOp<calyx::PipelinedMultLibOp>(
        rewriter, op, mulPipe,
        /*out=*/mulPipe.getOut());
  }

  auto mulSeq =
      getState<ComponentLoweringState>()
          .getNewLibraryOpInstance<calyx::SeqMultLibOp>(
              rewriter, loc, {one, one, one, width, width, width, one});

  return buildLibraryBinarySeqOp<calyx::SeqMultLibOp>(rewriter, op, mulSeq,
                                                      mulSeq.getOut());
}

LogicalResult BuildOpGroups::buildOp(PatternRewriter &rewriter,
                                     DivUIOp op) const {
  Location loc = op.getLoc();
  Type width = op.getResult().getType(), one = rewriter.getI1Type();
  auto divPipe =
      getState<ComponentLoweringState>()
          .getNewLibraryOpInstance<calyx::SeqDivULibOp>(
              rewriter, loc, {one, one, one, width, width, width, width, one});
  return buildLibraryBinaryPipeOp<calyx::SeqDivULibOp>(
      rewriter, op, divPipe,
      /*out=*/divPipe.getOut());
}

LogicalResult BuildOpGroups::buildOp(PatternRewriter &rewriter,
                                     RemUIOp op) const {
  Location loc = op.getLoc();
  Type width = op.getResult().getType(), one = rewriter.getI1Type();
  if (isa<LoopSchedulePipelineStageOp>(op->getParentOp())) {
    op.emitError() << "RemUI is not pipelineable";
    return failure();
  }

  auto remUSeq =
      getState<ComponentLoweringState>()
          .getNewLibraryOpInstance<calyx::SeqRemULibOp>(
              rewriter, loc, {one, one, one, width, width, width, one});
  return buildLibraryBinarySeqOp<calyx::SeqRemULibOp>(rewriter, op, remUSeq,
                                                      remUSeq.getOut());
}

LogicalResult BuildOpGroups::buildOp(PatternRewriter &rewriter,
                                     RemSIOp op) const {
  Location loc = op.getLoc();
  Type width = op.getResult().getType(), one = rewriter.getI1Type();
  if (isa<LoopSchedulePipelineStageOp>(op->getParentOp())) {
    op.emitError() << "RemSI is not pipelineable";
    return failure();
  }

  auto remSSeq =
      getState<ComponentLoweringState>()
          .getNewLibraryOpInstance<calyx::SeqRemSLibOp>(
              rewriter, loc, {one, one, one, width, width, width, one});
  return buildLibraryBinarySeqOp<calyx::SeqRemSLibOp>(rewriter, op, remSSeq,
                                                      remSSeq.getOut());
}

LogicalResult BuildOpGroups::buildOp(PatternRewriter &rewriter,
                                     DivSIOp op) const {
  Location loc = op.getLoc();
  Type width = op.getResult().getType(), one = rewriter.getI1Type();
  if (isa<LoopSchedulePipelineStageOp>(op->getParentOp())) {
    auto divSPipe = getState<ComponentLoweringState>()
                        .getNewLibraryOpInstance<calyx::PipelinedDivSLibOp>(
                            rewriter, loc, {one, one, width, width, width});
    return buildLibraryBinaryPipeOp<calyx::PipelinedDivSLibOp>(
        rewriter, op, divSPipe,
        /*out=*/divSPipe.getOut());
  }

  auto divSSeq =
      getState<ComponentLoweringState>()
          .getNewLibraryOpInstance<calyx::SeqDivSLibOp>(
              rewriter, loc, {one, one, one, width, width, width, one});
  return buildLibraryBinarySeqOp<calyx::SeqDivSLibOp>(rewriter, op, divSSeq,
                                                      divSSeq.getOut());
}

template <typename TAllocOp>
static LogicalResult buildAllocOp(ComponentLoweringState &componentState,
                                  PatternRewriter &rewriter, TAllocOp allocOp) {
  rewriter.setInsertionPointToStart(
      componentState.getComponentOp().getBodyBlock());
  MemRefType memtype = allocOp.getType();
  SmallVector<int64_t> addrSizes;
  SmallVector<int64_t> sizes;
  for (int64_t dim : memtype.getShape()) {
    sizes.push_back(dim);
    addrSizes.push_back(calyx::handleZeroWidth(dim));
  }
  // If memref has no size (e.g., memref<i32>) create a 1 dimensional memory of
  // size 1.
  if (sizes.empty() && addrSizes.empty()) {
    sizes.push_back(1);
    addrSizes.push_back(1);
  }
  auto memoryOp = rewriter.create<calyx::SeqMemoryOp>(
      allocOp.getLoc(), componentState.getUniqueName("mem"),
      memtype.getElementType().getIntOrFloatBitWidth(), sizes, addrSizes);
  // Externalize memories by default. This makes it easier for the native
  // compiler to provide initialized memories.
  // memoryOp->setAttr("external",
  //                   IntegerAttr::get(rewriter.getI1Type(), llvm::APInt(1,
  //                   1)));
  componentState.registerMemoryInterface(allocOp.getResult(),
                                         calyx::MemoryInterface(memoryOp));
  return success();
}

LogicalResult BuildOpGroups::buildOp(PatternRewriter &rewriter,
                                     memref::AllocOp allocOp) const {
  return buildAllocOp(getState<ComponentLoweringState>(), rewriter, allocOp);
}

LogicalResult BuildOpGroups::buildOp(PatternRewriter &rewriter,
                                     memref::AllocaOp allocOp) const {
  return buildAllocOp(getState<ComponentLoweringState>(), rewriter, allocOp);
}

LogicalResult
BuildOpGroups::buildOp(PatternRewriter &rewriter,
                       calyx::AllocLoweringInterface allocOp) const {
  rewriter.setInsertionPointToStart(getComponent().getBodyBlock());
  allocOp.insertMemory(rewriter, getState<ComponentLoweringState>());

  return success();
}

LogicalResult BuildOpGroups::buildOp(PatternRewriter &rewriter,
                                     LoopInterface op) const {
  LoopWrapper loop(op);

  /// Create iteration argument registers.
  /// The iteration argument registers will be referenced:
  /// - In the "before" part of the while loop, calculating the conditional,
  /// - In the "after" part of the while loop,
  /// - Outside the while loop, rewriting the while loop return values.
  for (auto arg : enumerate(loop.getBodyArgs())) {
    std::string name = getState<ComponentLoweringState>()
                           .getUniqueName(loop.getOperation())
                           .str() +
                       "_arg" + std::to_string(arg.index());

    auto reg =
        createRegister(arg.value().getLoc(), rewriter, getComponent(),
                       arg.value().getType().getIntOrFloatBitWidth(), name);
    getState<ComponentLoweringState>().addLoopIterReg(loop, reg, arg.index());

    arg.value().replaceAllUsesWith(reg.getOut());

    loop.getConditionBlock()
        ->getArgument(arg.index())
        .replaceAllUsesWith(loop.getInits()[arg.index()]);
  }

  /// Create iter args initial value assignment group(s), one per register.
  auto numOperands = loop.getOperation()->getNumOperands();
  for (size_t i = 0; i < numOperands; ++i) {
    auto initGroupOp =
        getState<ComponentLoweringState>().buildLoopIterArgAssignments(
            rewriter, loop, getState<ComponentLoweringState>().getComponentOp(),
            getState<ComponentLoweringState>().getUniqueName(
                loop.getOperation()) +
                "_init_" + std::to_string(i),
            loop.getOperation()->getOpOperand(i));
    getState<ComponentLoweringState>().addLoopInitGroup(loop, initGroupOp);
  }

  /// Update iter arg values at end of loop if needed
  auto termIterArgs = loop.getOperation().getTerminatorIterArgs();
  for (auto v : llvm::enumerate(termIterArgs)) {
    auto arg = v.value();
    auto idx = v.index();
    auto stepOp = arg.getDefiningOp<LoopScheduleStepOp>();
    if (stepOp) {
      auto resNum = cast<OpResult>(arg).getResultNumber();
      auto regVal = stepOp.getRegisterOp().getOperand(resNum);
      auto pipelineStage = regVal.getDefiningOp<LoopSchedulePipelineStageOp>();
      if (pipelineStage) {
        auto pipeline = pipelineStage.getParentOp();
        auto pipelineResNum = cast<OpResult>(regVal).getResultNumber();
        auto outerReg = getState<ComponentLoweringState>().getLoopIterReg(
            LoopWrapper{loop}, idx);
        auto pipelineReg = getState<ComponentLoweringState>().getLoopIterReg(
            LoopWrapper{pipeline}, pipelineResNum + 1);
        auto groupName =
            getState<ComponentLoweringState>().getUniqueName("iter_arg");
        auto iterArgGroup = calyx::createStaticGroup(
            rewriter, getState<ComponentLoweringState>().getComponentOp(),
            op->getLoc(), groupName, 1);
        rewriter.setInsertionPointToEnd(iterArgGroup.getBodyBlock());
        rewriter.create<calyx::AssignOp>(loop.getLoc(), outerReg.getIn(),
                                         pipelineReg.getOut());
        auto oneI1 =
            calyx::createConstant(op.getLoc(), rewriter, getComponent(), 1, 1);
        rewriter.create<calyx::AssignOp>(loop.getLoc(), outerReg.getWriteEn(),
                                         oneI1);
        auto phases = llvm::SmallVector<PhaseInterface>(
            loop.getBodyBlock()->getOps<PhaseInterface>());
        auto lastPhase = cast<PhaseInterface>(phases.back());
        getState<ComponentLoweringState>().addBlockSchedulable(
            &lastPhase.getBodyBlock(), iterArgGroup);
      }
    }
  }

  if (loop.isPipelined()) {
    auto groupName = getState<ComponentLoweringState>().getUniqueName("incr");
    auto incrGroup = calyx::createStaticGroup(
        rewriter, getState<ComponentLoweringState>().getComponentOp(),
        op->getLoc(), groupName, 1);
    auto pipeline = cast<LoopSchedulePipelineOp>(loop.getOperation());
    auto tripCount = pipeline.getTripCount();
    auto bitwidth = tripCount.has_value()
                        ? llvm::Log2_64_Ceil(*tripCount * pipeline.getII() +
                                             pipeline.getBodyLatency())
                        : 32;
    if (bitwidth < 1)
      bitwidth = 1;
    auto incrReg =
        createRegister(op.getLoc(), rewriter, getComponent(), bitwidth,
                       getState<ComponentLoweringState>().getUniqueName("idx"));
    auto width = rewriter.getIntegerType(bitwidth);
    auto addOp = getState<ComponentLoweringState>()
                     .getNewLibraryOpInstance<calyx::AddLibOp>(
                         rewriter, op.getLoc(), {width, width, width});
    rewriter.setInsertionPointToEnd(incrGroup.getBodyBlock());
    rewriter.create<calyx::AssignOp>(op.getLoc(), addOp.getLeft(),
                                     incrReg.getOut());
    auto constant = calyx::createConstant(op.getLoc(), rewriter, getComponent(),
                                          bitwidth, 1);
    rewriter.create<calyx::AssignOp>(op.getLoc(), addOp.getRight(), constant);
    rewriter.create<calyx::AssignOp>(op.getLoc(), incrReg.getIn(),
                                     addOp.getOut());
    auto oneI1 =
        calyx::createConstant(op.getLoc(), rewriter, getComponent(), 1, 1);
    rewriter.create<calyx::AssignOp>(op.getLoc(), incrReg.getWriteEn(), oneI1);
    getState<ComponentLoweringState>().registerEvaluatingGroup(addOp.getOut(),
                                                               incrGroup);
    getState<ComponentLoweringState>().registerEvaluatingGroup(addOp.getLeft(),
                                                               incrGroup);
    getState<ComponentLoweringState>().registerEvaluatingGroup(addOp.getRight(),
                                                               incrGroup);

    // Build reset for increment counter
    auto initName =
        getState<ComponentLoweringState>().getUniqueName("incr_init");
    auto incrInit = calyx::createStaticGroup(
        rewriter, getState<ComponentLoweringState>().getComponentOp(),
        op->getLoc(), initName, 1);
    rewriter.setInsertionPointToEnd(incrInit.getBodyBlock());
    auto zero = calyx::createConstant(op.getLoc(), rewriter, getComponent(),
                                      bitwidth, 0);
    rewriter.create<calyx::AssignOp>(op.getLoc(), incrReg.getIn(), zero);
    rewriter.create<calyx::AssignOp>(op.getLoc(), incrReg.getWriteEn(), oneI1);
    getState<ComponentLoweringState>().addLoopInitGroup(loop, incrInit);

    // Set pipeline iterValue and incrGroup
    getState<ComponentLoweringState>().setIncrGroup(pipeline, incrGroup);
    getState<ComponentLoweringState>().setLoopIterValue(pipeline,
                                                        addOp.getOut());
  }

  /// Add the while op to the list of schedulable things in the current
  /// block.
  getState<ComponentLoweringState>().addBlockSchedulable(
      loop.getOperation()->getBlock(), loop);

  return success();
}

LogicalResult BuildOpGroups::buildOp(PatternRewriter &rewriter,
                                     LoopScheduleTerminatorOp op) const {
  if (op.getOperands().empty())
    return success();

  // Replace the loop's result(s) with the terminator's results.
  auto *loop = op->getParentOp();
  for (size_t i = 0, e = loop->getNumResults(); i < e; ++i)
    loop->getResult(i).replaceAllUsesWith(op.getResults()[i]);

  return success();
}

LogicalResult BuildOpGroups::buildOp(PatternRewriter &rewriter,
                                     LoopScheduleYieldOp op) const {
  if (op.getOperands().empty())
    return success();

  // Replace the if's result(s) with the yield's operands.
  // auto *ifOp = op->getParentOp();
  // for (size_t i = 0, e = ifOp->getNumResults(); i < e; ++i)
  //   ifOp->getResult(i).replaceAllUsesWith(op.getOperand(i));

  // for (auto res : ifOp->getResults()) {
  //   assert(res.getUses().empty());
  // }
  // op->erase();
  return success();
}

LogicalResult BuildOpGroups::buildOp(PatternRewriter &rewriter,
                                     LoopScheduleIfOp op) const {
  auto type = op.getCond().getType();
  auto wireOp = getState<ComponentLoweringState>()
                    .getNewLibraryOpInstance<calyx::WireLibOp>(
                        rewriter, op.getLoc(), type);
  std::string groupName =
      getState<ComponentLoweringState>().getUniqueName("if");
  auto groupOp = calyx::createGroup<calyx::CombGroupOp>(
      rewriter, getComponent(), op.getLoc(), groupName);
  // getState<ComponentLoweringState>().addBlockSchedulable(op->getBlock(),
  //                                                        groupOp);

  rewriter.setInsertionPointToStart(groupOp.getBodyBlock());
  rewriter.create<calyx::AssignOp>(op.getLoc(), wireOp.getIn(), op.getCond());
  op.getCondMutable().assign(wireOp.getOut());
  getState<ComponentLoweringState>().registerEvaluatingGroup(wireOp.getOut(),
                                                             groupOp);
  getState<ComponentLoweringState>().addBlockSchedulable(op->getBlock(), op);
  return success();
}

LogicalResult BuildOpGroups::buildOp(PatternRewriter &rewriter,
                                     BranchOpInterface brOp) const {
  /// Branch argument passing group creation
  /// Branch operands are passed through registers. In BuildBasicBlockRegs we
  /// created registers for all branch arguments of each block. We now
  /// create groups for assigning values to these registers.
  Block *srcBlock = brOp->getBlock();
  for (auto succBlock : enumerate(brOp->getSuccessors())) {
    auto succOperands = brOp.getSuccessorOperands(succBlock.index());
    if (succOperands.empty())
      continue;
    // Create operand passing group
    std::string groupName = loweringState().blockName(srcBlock) + "_to_" +
                            loweringState().blockName(succBlock.value());
    auto groupOp = calyx::createStaticGroup(rewriter, getComponent(),
                                            brOp.getLoc(), groupName, 1);
    // Fetch block argument registers associated with the basic block
    auto dstBlockArgRegs =
        getState<ComponentLoweringState>().getBlockArgRegs(succBlock.value());
    // Create register assignment for each block argument
    for (auto arg : enumerate(succOperands.getForwardedOperands())) {
      auto reg = dstBlockArgRegs[arg.index()];
      calyx::buildAssignmentsForRegisterWrite(
          rewriter, groupOp,
          getState<ComponentLoweringState>().getComponentOp(), reg,
          arg.value());
    }
    /// Register the group as a block argument group, to be executed
    /// when entering the successor block from this block (srcBlock).
    getState<ComponentLoweringState>().addBlockArgGroup(
        srcBlock, succBlock.value(), groupOp);
  }
  return success();
}

/// For each return statement, we create a new group for assigning to the
/// previously created return value registers.
LogicalResult BuildOpGroups::buildOp(PatternRewriter &rewriter,
                                     ReturnOp retOp) const {
  if (retOp.getNumOperands() == 0)
    return success();

  std::string groupName =
      getState<ComponentLoweringState>().getUniqueName("ret_assign");
  auto groupOp = calyx::createStaticGroup(rewriter, getComponent(),
                                          retOp.getLoc(), groupName, 1);
  for (auto op : enumerate(retOp.getOperands())) {
    auto reg = getState<ComponentLoweringState>().getReturnReg(op.index());
    calyx::buildAssignmentsForRegisterWrite(
        rewriter, groupOp, getState<ComponentLoweringState>().getComponentOp(),
        reg, op.value());
  }
  /// Schedule group for execution for when executing the return op block.
  getState<ComponentLoweringState>().addBlockSchedulable(retOp->getBlock(),
                                                         groupOp);
  return success();
}

LogicalResult BuildOpGroups::buildOp(PatternRewriter &rewriter,
                                     arith::ConstantOp constOp) const {
  /// Move constant operations to the compOp body as hw::ConstantOp's.
  if (isa<IntegerType>(constOp.getValue().getType())) {
    APInt value;
    calyx::matchConstantOp(constOp, value);
    auto hwConstOp =
        calyx::createConstant(constOp.getLoc(), rewriter, getComponent(),
                              value.getBitWidth(), value.getLimitedValue());
    rewriter.replaceAllUsesWith(constOp.getResult(), hwConstOp.getResult());
  } else if (isa<FloatType>(constOp.getValue().getType())) {
    std::string name = getState<ComponentLoweringState>().getUniqueName("cst");
    auto floatAttr = cast<FloatAttr>(constOp.getValueAttr());
    auto intType =
        rewriter.getIntegerType(floatAttr.getType().getIntOrFloatBitWidth());
    auto calyxConstOp = rewriter.create<calyx::ConstantOp>(
        constOp.getLoc(), name, floatAttr, intType);
    calyxConstOp->moveAfter(getComponent().getBodyBlock(),
                            getComponent().getBodyBlock()->begin());
    rewriter.replaceAllUsesWith(constOp, calyxConstOp.getOut());
  } else {
    constOp.emitError("Unsupported constant type ")
        << constOp.getValue().getType();
  }

  return success();
}

LogicalResult BuildOpGroups::buildOp(PatternRewriter &rewriter,
                                     AddIOp op) const {
  return buildLibraryOp<calyx::CombGroupOp, calyx::AddLibOp>(rewriter, op);
}
LogicalResult BuildOpGroups::buildOp(PatternRewriter &rewriter,
                                     SubIOp op) const {
  return buildLibraryOp<calyx::CombGroupOp, calyx::SubLibOp>(rewriter, op);
}
LogicalResult BuildOpGroups::buildOp(PatternRewriter &rewriter,
                                     ShRUIOp op) const {
  return buildLibraryOp<calyx::CombGroupOp, calyx::RshLibOp>(rewriter, op);
}
LogicalResult BuildOpGroups::buildOp(PatternRewriter &rewriter,
                                     ShRSIOp op) const {
  return buildLibraryOp<calyx::CombGroupOp, calyx::SrshLibOp>(rewriter, op);
}
LogicalResult BuildOpGroups::buildOp(PatternRewriter &rewriter,
                                     ShLIOp op) const {
  return buildLibraryOp<calyx::CombGroupOp, calyx::LshLibOp>(rewriter, op);
}
LogicalResult BuildOpGroups::buildOp(PatternRewriter &rewriter,
                                     AndIOp op) const {
  return buildLibraryOp<calyx::CombGroupOp, calyx::AndLibOp>(rewriter, op);
}
LogicalResult BuildOpGroups::buildOp(PatternRewriter &rewriter,
                                     OrIOp op) const {
  return buildLibraryOp<calyx::CombGroupOp, calyx::OrLibOp>(rewriter, op);
}
LogicalResult BuildOpGroups::buildOp(PatternRewriter &rewriter,
                                     XOrIOp op) const {
  return buildLibraryOp<calyx::CombGroupOp, calyx::XorLibOp>(rewriter, op);
}

LogicalResult BuildOpGroups::buildOp(PatternRewriter &rewriter,
                                     CmpIOp op) const {
  switch (op.getPredicate()) {
  case CmpIPredicate::eq:
    return buildLibraryOp<calyx::CombGroupOp, calyx::EqLibOp>(rewriter, op);
  case CmpIPredicate::ne:
    return buildLibraryOp<calyx::CombGroupOp, calyx::NeqLibOp>(rewriter, op);
  case CmpIPredicate::uge:
    return buildLibraryOp<calyx::CombGroupOp, calyx::GeLibOp>(rewriter, op);
  case CmpIPredicate::ult:
    return buildLibraryOp<calyx::CombGroupOp, calyx::LtLibOp>(rewriter, op);
  case CmpIPredicate::ugt:
    return buildLibraryOp<calyx::CombGroupOp, calyx::GtLibOp>(rewriter, op);
  case CmpIPredicate::ule:
    return buildLibraryOp<calyx::CombGroupOp, calyx::LeLibOp>(rewriter, op);
  case CmpIPredicate::sge:
    return buildLibraryOp<calyx::CombGroupOp, calyx::SgeLibOp>(rewriter, op);
  case CmpIPredicate::slt:
    return buildLibraryOp<calyx::CombGroupOp, calyx::SltLibOp>(rewriter, op);
  case CmpIPredicate::sgt:
    return buildLibraryOp<calyx::CombGroupOp, calyx::SgtLibOp>(rewriter, op);
  case CmpIPredicate::sle:
    return buildLibraryOp<calyx::CombGroupOp, calyx::SleLibOp>(rewriter, op);
  }
  llvm_unreachable("unsupported comparison predicate");
}
LogicalResult BuildOpGroups::buildOp(PatternRewriter &rewriter,
                                     TruncIOp op) const {
  return buildLibraryOp<calyx::CombGroupOp, calyx::SliceLibOp>(
      rewriter, op, {op.getOperand().getType()}, {op.getType()});
}
LogicalResult BuildOpGroups::buildOp(PatternRewriter &rewriter,
                                     ExtUIOp op) const {
  return buildLibraryOp<calyx::CombGroupOp, calyx::PadLibOp>(
      rewriter, op, {op.getOperand().getType()}, {op.getType()});
}

LogicalResult BuildOpGroups::buildOp(PatternRewriter &rewriter,
                                     ExtSIOp op) const {
  return buildLibraryOp<calyx::CombGroupOp, calyx::ExtSILibOp>(
      rewriter, op, {op.getOperand().getType()}, {op.getType()});
}

LogicalResult BuildOpGroups::buildOp(PatternRewriter &rewriter,
                                     IndexCastOp op) const {
  Type sourceType = calyx::normalizeType(rewriter, op.getOperand().getType());
  Type targetType = calyx::normalizeType(rewriter, op.getResult().getType());
  unsigned targetBits = targetType.getIntOrFloatBitWidth();
  unsigned sourceBits = sourceType.getIntOrFloatBitWidth();
  LogicalResult res = success();

  if (targetBits == sourceBits) {
    /// Drop the index cast and replace uses of the target value with the source
    /// value.
    op.getResult().replaceAllUsesWith(op.getOperand());
  } else {
    /// pad/slice the source operand.
    if (sourceBits > targetBits)
      res = buildLibraryOp<calyx::CombGroupOp, calyx::SliceLibOp>(
          rewriter, op, {sourceType}, {targetType});
    else
      res = buildLibraryOp<calyx::CombGroupOp, calyx::PadLibOp>(
          rewriter, op, {sourceType}, {targetType});
  }
  rewriter.eraseOp(op);
  return res;
}

LogicalResult BuildOpGroups::buildOp(PatternRewriter &rewriter,
                                     SelectOp op) const {
  return buildLibraryOp<calyx::CombGroupOp, calyx::MuxLibOp>(rewriter, op);
}

/// Builds condition checks for each loop.
class BuildConditionChecks : public calyx::FuncOpPartialLoweringPattern {
  using FuncOpPartialLoweringPattern::FuncOpPartialLoweringPattern;

  LogicalResult
  partiallyLowerFuncToComp(FuncOp funcOp,
                           PatternRewriter &rewriter) const override {
    getState<ComponentLoweringState>().setUniqueName(funcOp, "func");
    funcOp.walk([&](LoopInterface loop) {
      getState<ComponentLoweringState>().setUniqueName(loop, "loop");

      if (loop.isPipelined()) {
        return;
      }

      /// Create condition register.
      auto condValue = loop.getConditionValue();
      std::string name = getState<ComponentLoweringState>()
                             .getUniqueName(loop.getOperation())
                             .str() +
                         "_cond";

      auto condReg =
          createRegister(condValue.getLoc(), rewriter, getComponent(), 1, name);
      getState<ComponentLoweringState>().setCondReg(loop, condReg);

      // Create condition init group.
      auto initGroupName =
          getState<ComponentLoweringState>().getUniqueName("cond_init");
      auto initGroup = calyx::createStaticGroup(
          rewriter, getState<ComponentLoweringState>().getComponentOp(),
          loop->getLoc(), initGroupName, 1);
      getState<ComponentLoweringState>().addLoopInitGroup(LoopWrapper(loop),
                                                          initGroup);

      // Create cond group
      auto groupName = getState<ComponentLoweringState>().getUniqueName("cond");
      auto condGroup = calyx::createStaticGroup(
          rewriter, getState<ComponentLoweringState>().getComponentOp(),
          loop->getLoc(), groupName, 1);
      getState<ComponentLoweringState>().setCondGroup(loop, condGroup);

      rewriter.setInsertionPointToEnd(initGroup.getBodyBlock());
      rewriter.create<calyx::AssignOp>(loop.getLoc(), condReg.getIn(),
                                       condValue);
      auto one =
          calyx::createConstant(loop.getLoc(), rewriter, getComponent(), 1, 1);
      rewriter.create<calyx::AssignOp>(loop.getLoc(), condReg.getWriteEn(),
                                       one);

      auto term =
          cast<LoopScheduleTerminatorOp>(loop.getBodyBlock()->getTerminator());

      auto termArg = term.getIterArgs()[0];
      auto phase = termArg.getDefiningOp<PhaseInterface>();
      auto result = termArg.cast<OpResult>();
      auto *phaseReg = phase.getBodyBlock().getTerminator();
      auto newIterArg = phaseReg->getOpOperand(result.getResultNumber()).get();
      Value newCondValue;
      for (auto &op : loop.getConditionBlock()->getOperations()) {
        if (!isa<LoopScheduleRegisterOp>(op)) {
          auto *clonedOp = rewriter.clone(op);
          clonedOp->moveBefore(phaseReg);
          newCondValue = clonedOp->getResult(0);
        }
      }
      auto condArg = loop.getConditionBlock()->getArgument(0);
      rewriter.replaceUsesWithIf(condArg, newIterArg, [&](OpOperand &operand) {
        return operand.getOwner()->getParentOp() == phase;
      });

      rewriter.setInsertionPointToEnd(condGroup.getBodyBlock());
      assert(newCondValue != nullptr);
      rewriter.create<calyx::AssignOp>(loop.getLoc(), condReg.getIn(),
                                       newCondValue);
      rewriter.create<calyx::AssignOp>(loop.getLoc(), condReg.getWriteEn(),
                                       one);

      // Add condition eval to first phase
      getState<ComponentLoweringState>().addBlockSchedulable(
          &phase.getBodyBlock(), condGroup);

      return;
    });
    return success();
  }
};

class BuildStallMap : public calyx::FuncOpPartialLoweringPattern {
  using FuncOpPartialLoweringPattern::FuncOpPartialLoweringPattern;

  LogicalResult
  partiallyLowerFuncToComp(FuncOp funcOp,
                           PatternRewriter &rewriter) const override {
    funcOp.walk([&](PhaseInterface phase) {
      phase.walk([&](Operation *op) {
        for (auto &operand : op->getOpOperands()) {
          if (auto prevPhase = operand.get().getDefiningOp<PhaseInterface>()) {
            auto resNum = cast<OpResult>(operand.get()).getResultNumber();
            Value regVal = prevPhase.getBodyBlock().back().getOperand(resNum);
            if (auto prevIfOp = regVal.getDefiningOp<LoopScheduleIfOp>()) {
              auto ifResNum = cast<OpResult>(regVal).getResultNumber();
              regVal = prevIfOp.getBody().getBlocks().back().back().getOperand(
                  ifResNum);
            }
            if (!isa<BlockArgument>(regVal)) {
              auto *definingOp = regVal.getDefiningOp();
              auto ifOp = dyn_cast<LoopScheduleIfOp>(op->getParentOp());
              if (auto loadOp = dyn_cast<LoadInterface>(definingOp)) {
                if (loadOp.isDynamic()) {
                  SmallVector<LoopScheduleIfOp> conds;
                  if (ifOp != nullptr)
                    conds.push_back(ifOp);
                  getState<ComponentLoweringState>().addPhaseDynamicAccess(
                      phase, loadOp.getMemoryValue(), conds);
                }
              } else if (auto storeOp = dyn_cast<StoreInterface>(definingOp)) {
                if (storeOp.isDynamic()) {
                  SmallVector<LoopScheduleIfOp> conds;
                  if (ifOp != nullptr)
                    conds.push_back(ifOp);
                  getState<ComponentLoweringState>().addPhaseDynamicAccess(
                      phase, storeOp.getMemoryValue(), conds);
                }
              }
            }
          }
        }
      });
    });
    return success();
  }
};

class BuildStallableConditionChecks
    : public calyx::FuncOpPartialLoweringPattern {
  using FuncOpPartialLoweringPattern::FuncOpPartialLoweringPattern;

  LogicalResult
  partiallyLowerFuncToComp(FuncOp funcOp,
                           PatternRewriter &rewriter) const override {
    funcOp.walk([&](LoopInterface loop) {
      if (!loop.isPipelined() || !loop.canStall()) {
        return;
      }

      /// Create condition register.
      auto condValue = loop.getConditionValue();
      std::string name = getState<ComponentLoweringState>()
                             .getUniqueName(loop.getOperation())
                             .str() +
                         "_cond";

      auto condReg =
          createRegister(condValue.getLoc(), rewriter, getComponent(), 1, name);
      getState<ComponentLoweringState>().setCondReg(loop, condReg);

      // Create condition init group.
      auto initGroupName =
          getState<ComponentLoweringState>().getUniqueName("cond_init");
      auto initGroup = calyx::createStaticGroup(
          rewriter, getState<ComponentLoweringState>().getComponentOp(),
          loop->getLoc(), initGroupName, 1);
      getState<ComponentLoweringState>().addLoopInitGroup(LoopWrapper(loop),
                                                          initGroup);

      auto pipeline = dyn_cast<LoopSchedulePipelineOp>(loop.getOperation());
      assert(pipeline != nullptr);
      auto bound = pipeline.getBound().value() * pipeline.getII();
      auto incrGroup =
          getState<ComponentLoweringState>().getIncrGroup(pipeline);
      auto incrVal =
          getState<ComponentLoweringState>().getLoopIterValue(pipeline);

      rewriter.setInsertionPointToEnd(initGroup.getBodyBlock());
      auto one =
          calyx::createConstant(loop.getLoc(), rewriter, getComponent(), 1, 1);
      auto zero =
          calyx::createConstant(loop.getLoc(), rewriter, getComponent(), 1, 0);
      rewriter.create<calyx::AssignOp>(loop.getLoc(), condReg.getIn(),
                                       bound == 0 ? zero : one);
      rewriter.create<calyx::AssignOp>(loop.getLoc(), condReg.getWriteEn(),
                                       one);

      auto idxType = incrVal.getType();
      auto bitwidth = idxType.getIntOrFloatBitWidth();
      auto i1Type = rewriter.getI1Type();

      auto ltOp = getState<ComponentLoweringState>()
                      .getNewLibraryOpInstance<calyx::LtLibOp>(
                          rewriter, loop.getLoc(), {idxType, idxType, i1Type});
      rewriter.setInsertionPointToStart(incrGroup.getBodyBlock());
      rewriter.create<calyx::AssignOp>(loop.getLoc(), ltOp.getLeft(), incrVal);
      auto constant = calyx::createConstant(
          loop.getLoc(), rewriter, getComponent(), bitwidth,
          bound + pipeline.getBodyLatency() - 1);
      rewriter.create<calyx::AssignOp>(loop.getLoc(), ltOp.getRight(),
                                       constant);
      rewriter.create<calyx::AssignOp>(loop.getLoc(), condReg.getIn(),
                                       ltOp.getOut());
      rewriter.create<calyx::AssignOp>(loop.getLoc(), condReg.getWriteEn(),
                                       one);
      return;
    });
    return success();
  }
};

/// Creates a new Calyx component for each FuncOp in the program.
struct FuncOpConversion : public calyx::FuncOpPartialLoweringPattern {
  using FuncOpPartialLoweringPattern::FuncOpPartialLoweringPattern;

  LogicalResult
  partiallyLowerFuncToComp(FuncOp funcOp,
                           PatternRewriter &rewriter) const override {
    /// Maintain a mapping between funcOp input arguments and the port index
    /// which the argument will eventually map to.
    DenseMap<Value, unsigned> funcOpArgRewrites;

    /// Maintain a mapping between funcOp output indexes and the component
    /// output port index which the return value will eventually map to.
    DenseMap<unsigned, unsigned> funcOpResultMapping;

    /// Maintain a mapping between an external memory argument (identified by a
    /// memref) and eventual component input- and output port indices that will
    /// map to the memory ports. The pair denotes the start index of the memory
    /// ports in the in- and output ports of the component. Ports are expected
    /// to be ordered in the same manner as they are added by
    /// calyx::appendPortsForExternalMemref.
    DenseMap<Value, std::pair<unsigned, unsigned>> extMemoryCompPortIndices;

    /// Create I/O ports. Maintain separate in/out port vectors to determine
    /// which port index each function argument will eventually map to.
    SmallVector<calyx::PortInfo> inPorts, outPorts;
    FunctionType funcType = funcOp.getFunctionType();
    for (auto arg : enumerate(funcOp.getArguments())) {
      if (!isa<MemRefType>(arg.value().getType()) &&
          !isa<calyx::MemoryLikeTypeInterface>(arg.value().getType())) {
        /// Single-port arguments
        auto inName = "in" + std::to_string(arg.index());
        funcOpArgRewrites[arg.value()] = inPorts.size();
        inPorts.push_back(calyx::PortInfo{
            rewriter.getStringAttr(inName),
            calyx::normalizeType(rewriter, arg.value().getType()),
            calyx::Direction::Input,
            DictionaryAttr::get(rewriter.getContext(), {})});
      }
    }
    for (auto res : enumerate(funcType.getResults())) {
      funcOpResultMapping[res.index()] = outPorts.size();
      outPorts.push_back(calyx::PortInfo{
          rewriter.getStringAttr("out" + std::to_string(res.index())),
          calyx::normalizeType(rewriter, res.value()), calyx::Direction::Output,
          DictionaryAttr::get(rewriter.getContext(), {})});
    }

    /// We've now recorded all necessary indices. Merge in- and output ports
    /// and add the required mandatory component ports.
    auto ports = inPorts;
    llvm::append_range(ports, outPorts);
    calyx::addMandatoryComponentPorts(rewriter, ports);

    /// Create a calyx::ComponentOp corresponding to the to-be-lowered function.
    auto compOp = rewriter.create<calyx::ComponentOp>(
        funcOp.getLoc(), rewriter.getStringAttr(funcOp.getSymName()), ports);

    /// Mark this component as the toplevel.
    compOp->setAttr("toplevel", rewriter.getUnitAttr());

    /// Store the function-to-component mapping.
    functionMapping[funcOp] = compOp;
    auto *compState = loweringState().getState<ComponentLoweringState>(compOp);
    compState->setFuncOpResultMapping(funcOpResultMapping);

    /// Rewrite funcOp SSA argument values to the CompOp arguments.
    for (auto &mapping : funcOpArgRewrites)
      mapping.getFirst().replaceAllUsesWith(
          compOp.getArgument(mapping.getSecond()));

    rewriter.setInsertionPointToStart(compOp.getBodyBlock());
    for (auto arg : enumerate(funcOp.getArguments())) {
      if (auto memtype = arg.value().getType().dyn_cast<MemRefType>()) {
        SmallVector<int64_t> addrSizes;
        SmallVector<int64_t> sizes;
        for (int64_t dim : memtype.getShape()) {
          sizes.push_back(dim);
          addrSizes.push_back(calyx::handleZeroWidth(dim));
        }
        auto memName = "ext_mem_" + std::to_string(arg.index());
        auto bitwidth = memtype.getElementType().getIntOrFloatBitWidth();
        auto memoryOp = rewriter.create<calyx::SeqMemoryOp>(
            funcOp.getLoc(), memName, bitwidth, sizes, addrSizes);
        // Externalize top level memories.
        memoryOp->setAttr("external", IntegerAttr::get(rewriter.getI1Type(),
                                                       llvm::APInt(1, 1)));
        compState->registerMemoryInterface(arg.value(),
                                           calyx::MemoryInterface(memoryOp));
      }
    }

    return success();
  }
};

/// Builds registers for each phase in the program.
class BuildIntermediateRegs : public calyx::FuncOpPartialLoweringPattern {
  using FuncOpPartialLoweringPattern::FuncOpPartialLoweringPattern;

  LogicalResult
  partiallyLowerFuncToComp(FuncOp funcOp,
                           PatternRewriter &rewriter) const override {
    DenseMap<Value, calyx::RegisterOp> regMap;
    auto res = funcOp.walk([&](LoopScheduleRegisterOp op) {
      // Condition registers are handled in BuildWhileGroups.
      auto *parent = op->getParentOp();
      auto phase = dyn_cast<PhaseInterface>(parent);
      if (!phase)
        return WalkResult::advance();

      // Create a register for each phase.
      for (auto &operand : op->getOpOperands()) {
        Value value = operand.get();

        // Handle predicated values by replacing value with the
        // equivalent yield operand.
        if (auto ifOp = value.getDefiningOp<LoopScheduleIfOp>()) {
          auto resNum = cast<OpResult>(value).getResultNumber();
          auto *yieldOp = ifOp.getBody().front().getTerminator();
          value = yieldOp->getOperand(resNum);
        }

        unsigned i = operand.getOperandNumber();
        // Iter args are created in BuildWhileGroups, so just mark the iter arg
        // register as the appropriate pipeline register.
        Value phaseResult = phase->getResult(i);
        bool isIterArg = false;
        for (auto &use : phaseResult.getUses()) {
          if (auto term = dyn_cast<LoopScheduleTerminatorOp>(use.getOwner())) {
            if (use.getOperandNumber() < term.getIterArgs().size()) {
              LoopWrapper loop(dyn_cast<LoopInterface>(phase->getParentOp()));
              auto reg = getState<ComponentLoweringState>().getLoopIterReg(
                  loop, use.getOperandNumber());
              getState<ComponentLoweringState>().addPhaseReg(phase, reg, i);
              regMap[phaseResult] = reg;
              isIterArg = true;
            }
          }
        }
        if (isIterArg)
          continue;

        if (!isa<LoopSchedulePipelineOp>(phase->getParentOp()) &&
            isa<PhaseInterface>(value.getDefiningOp())) {
          // It won't be in the regMap if the value was loaded from memory and
          // not re-registered yet
          if (regMap.contains(value)) {
            auto reg = regMap[value];
            getState<ComponentLoweringState>().addPhaseReg(phase, reg, i);
            regMap[phaseResult] = reg;
            continue;
          }
        }

        // If value is produced by a sequential op just pass it
        // on to next phase.
        if (auto cell = value.getDefiningOp<calyx::CellInterface>();
            cell && !cell.isCombinational() && !isa<calyx::RegisterOp>(cell)) {
          auto *op = cell.getOperation();
          Value v;
          if (auto prim = dyn_cast<calyx::PrimitiveOp>(op)) {
            assert(
                prim.getOutputPorts().size() == 1 &&
                "only pipelined primitives with a single output are supported");
            v = prim.getOutputPorts().front();
          } else if (auto mul = dyn_cast<calyx::PipelinedMultLibOp>(op); mul) {
            v = mul.getOut();
          } else if (auto divs = dyn_cast<calyx::PipelinedDivSLibOp>(op);
                     divs) {
            v = divs.getOut();
          } else if (auto divu = dyn_cast<calyx::SeqDivULibOp>(op); divu) {
            v = divu.getOut();
          } else if (auto seqMem = dyn_cast<calyx::SeqMemoryOp>(op); seqMem) {
            v = seqMem.readData();
          } else if (auto seqMul = dyn_cast<calyx::SeqMultLibOp>(op); seqMul) {
            v = seqMul.getOut();
          } else if (auto seqRemU = dyn_cast<calyx::SeqRemULibOp>(op);
                     seqRemU) {
            v = seqRemU.getOut();
          } else if (auto seqRemS = dyn_cast<calyx::SeqRemSLibOp>(op);
                     seqRemS) {
            v = seqRemS.getOut();
          } else if (auto seqDivS = dyn_cast<calyx::SeqDivSLibOp>(op);
                     seqDivS) {
            v = seqDivS.getOut();
          } else if (auto stallMul = dyn_cast<calyx::StallableMultLibOp>(op);
                     stallMul) {
            v = stallMul.getOut();
          } else {
            funcOp->getParentOfType<ModuleOp>().dump();
            phase.dump();
            op->dump();
            // assert(false && "Unsupported pipelined cell op");
            funcOp.emitOpError("Unsupported pipelined cell op ") << op;
            return WalkResult::interrupt();
          }
          getState<ComponentLoweringState>().addPhaseReg(phase, v, i);
          continue;
        }

        if (isa<LoopScheduleLoadOp>(value.getDefiningOp())) {
          getState<ComponentLoweringState>().addPhaseReg(phase, value, i);
          continue;
        }

        if (auto load =
                dyn_cast<calyx::LoadLoweringInterface>(value.getDefiningOp())) {
          if (load.getLatency().value_or(1) > 0) {
            getState<ComponentLoweringState>().addPhaseReg(phase, value, i);
            continue;
          }
        }

        // Create a register for passing this result to later phases.
        Type resultType = value.getType();
        assert(resultType.isIntOrFloat() && "unsupported pipeline result type");

        assert(phase->getParentOp() != nullptr);

        auto name =
            SmallString<20>(getState<ComponentLoweringState>().getUniqueName(
                phase->getParentOp()));
        name += "_";
        name += phase.getRegisterNamePrefix();
        name += "_register_";
        name += std::to_string(i);
        unsigned width = resultType.getIntOrFloatBitWidth();
        auto reg = createRegister(value.getLoc(), rewriter, getComponent(),
                                  width, name);
        getState<ComponentLoweringState>().addPhaseReg(phase, reg, i);
        regMap[phaseResult] = reg;

        // Note that we do not use replace all uses with here as in
        // BuildBasicBlockRegs. Instead, we wait until after BuildOpGroups, and
        // replace all uses inside BuildPipelineGroups, once the pipeline
        // register created here has been assigned to.
      }
      return WalkResult::advance();
    });
    return res.wasInterrupted() ? failure() : success();
  }
};

/// Builds groups for assigning registers for pipeline stages.
class BuildPhaseGroups : public calyx::FuncOpPartialLoweringPattern {
  using FuncOpPartialLoweringPattern::FuncOpPartialLoweringPattern;

  LogicalResult
  partiallyLowerFuncToComp(FuncOp funcOp,
                           PatternRewriter &rewriter) const override {
    // Build all phases contained in loops
    auto res = funcOp.walk([&](LoopInterface loop) {
      auto *bodyBlock = loop.getBodyBlock();
      auto condValue = loop.getConditionValue();
      std::optional<calyx::CombGroupOp> condGroup;

      if (!loop.isPipelined()) {
        condGroup = getState<ComponentLoweringState>()
                        .getEvaluatingGroup<calyx::CombGroupOp>(condValue);
      }

      for (auto phase : bodyBlock->getOps<PhaseInterface>()) {
        if (failed(
                buildPhaseGroups(loop, bodyBlock, phase, condGroup, rewriter)))
          return WalkResult::interrupt();
        condGroup = std::nullopt;
      }

      if (getState<ComponentLoweringState>()
              .getNoStallLastCycleWire(loop)
              .has_value()) {
        auto stallLastCycleReg = createRegister(
            loop.getLoc(), rewriter, getComponent(), 1,
            getState<ComponentLoweringState>().getUniqueName("last_stall_reg"));
        auto one = calyx::createConstant(loop.getLoc(), rewriter,
                                         getComponent(), 1, 1);
        rewriter.create<calyx::AssignOp>(
            loop.getLoc(), stallLastCycleReg.getIn(),
            *getState<ComponentLoweringState>().getStallValue(loop));
        rewriter.create<calyx::AssignOp>(loop.getLoc(),
                                         stallLastCycleReg.getWriteEn(), one);

        auto i1Type = rewriter.getI1Type();
        auto notOp = getState<ComponentLoweringState>()
                         .getNewLibraryOpInstance<calyx::NotLibOp>(
                             rewriter, loop.getLoc(), {i1Type, i1Type});
        rewriter.create<calyx::AssignOp>(loop.getLoc(), notOp.getIn(),
                                         stallLastCycleReg.getOut());

        rewriter.create<calyx::AssignOp>(loop.getLoc(),
                                         getState<ComponentLoweringState>()
                                             .getNoStallLastCycleWire(loop)
                                             ->getIn(),
                                         notOp.getOut());
      }
      return WalkResult::advance();
    });

    if (res.wasInterrupted())
      return failure();

    // Build groups for all top-level phases, should be only steps
    auto *funcBlock = &funcOp.getBlocks().front();
    for (auto phase : funcOp.getOps<PhaseInterface>()) {
      if (failed(buildPhaseGroups(funcOp, funcBlock, phase, std::nullopt,
                                  rewriter)))
        return failure();
    }

    return success();
  }

  LogicalResult buildPhaseGroups(Operation *op, Block *block,
                                 PhaseInterface phase,
                                 std::optional<calyx::CombGroupOp> condGroup,
                                 PatternRewriter &rewriter) const {
    // Collect pipeline registers for stage.
    auto pipelineRegisters =
        getState<ComponentLoweringState>().getPhaseRegs(phase);
    // Get the number of pipeline stages in the stages block, excluding the
    // terminator. The verifier guarantees there is at least one stage followed
    // by a terminator.
<<<<<<< HEAD
    auto phases = block->getOps<PhaseInterface>();
    size_t numPhases = std::distance(phases.begin(), phases.end());
    assert(numPhases > 0);

    buildPhaseGuards(op, phase, rewriter);
    buildPhaseStallValues(op, phase, rewriter);

    getState<ComponentLoweringState>().addBlockSchedulable(phase->getBlock(),
                                                           phase);

    auto addBodyGroup = [&](std::optional<Value> v,
                            calyx::StaticGroupOp group) {
      Block *block = &phase.getBodyBlock();
      if (v.has_value()) {
        auto *definingOp = v->getDefiningOp();
        if (isa<LoopScheduleLoadOp, LoadInterface>(definingOp)) {
          block = definingOp->getBlock();
        } else if (auto ifOp = dyn_cast<LoopScheduleIfOp>(definingOp)) {
          block = &ifOp.getBody().front();
        }
      }
      // Mark the group for scheduling in the pipeline's block.
      getState<ComponentLoweringState>().addBlockSchedulable(block, group);
    };

    MutableArrayRef<OpOperand> operands =
        phase.getBodyBlock().getTerminator()->getOpOperands();

    auto cleanupIf = [&](LoopScheduleIfOp ifOp) {
      auto *yieldOp = ifOp.getBody().front().getTerminator();
      // Replace the if's result(s) with the yield's operands.
      for (size_t i = 0, e = ifOp->getNumResults(); i < e; ++i)
        ifOp->getResult(i).replaceAllUsesWith(yieldOp->getOperand(i));

      for (auto res : ifOp->getResults()) {
        assert(res.getUses().empty());
      }
      yieldOp->erase();
    };
=======
    size_t numStages = whileOp.getStagesBlock().getOperations().size() - 1;
    assert(numStages > 0);

    // Collect group names for the prologue or epilogue.
    SmallVector<StringAttr> prologueGroups, epilogueGroups;
    auto &state = getState<ComponentLoweringState>();

    auto updatePrologueAndEpilogue = [&](calyx::GroupOp group) {
      // Mark the group for scheduling in the pipeline's block.
      state.addBlockScheduleable(stage->getBlock(), group);

      // Add the group to the prologue or epilogue for this stage as
      // necessary. The goal is to fill the pipeline so it will be in steady
      // state after the prologue, and drain the pipeline from steady state in
      // the epilogue. Every stage but the last should have its groups in the
      // prologue, and every stage but the first should have its groups in the
      // epilogue.
      unsigned stageNumber = stage.getStageNumber();
      if (stageNumber < numStages - 1)
        prologueGroups.push_back(group.getSymNameAttr());
      if (stageNumber > 0)
        epilogueGroups.push_back(group.getSymNameAttr());
    };

    MutableArrayRef<OpOperand> operands =
        stage.getBodyBlock().getTerminator()->getOpOperands();
    bool isStageWithNoPipelinedValues =
        operands.empty() && !stage.getBodyBlock().empty();
    if (isStageWithNoPipelinedValues) {
      // Covers the case where there are no values that need to be passed
      // through to the next stage, e.g., some intermediary store.
      for (auto &op : stage.getBodyBlock())
        if (auto group = state.getNonPipelinedGroupFrom<calyx::GroupOp>(&op))
          updatePrologueAndEpilogue(*group);
    }
>>>>>>> 335e50ce

    for (auto &operand : operands) {
      unsigned i = operand.getOperandNumber();
      Value outerVal = operand.get();
      Value value = outerVal;

      // Handle predicated values by replacing value with the
      // equivalent yield operand.
      if (auto ifOp = value.getDefiningOp<LoopScheduleIfOp>()) {
        auto resNum = cast<OpResult>(value).getResultNumber();
        auto *yieldOp = ifOp.getBody().front().getTerminator();
        value = yieldOp->getOperand(resNum);
      }

      // Get the pipeline register for that result.
<<<<<<< HEAD
      auto reg = pipelineRegisters[i];

      if (auto *valuePtr = std::get_if<Value>(&reg); valuePtr) {
        auto evaluatingGroup =
            getState<ComponentLoweringState>().getEvaluatingGroup(value);
        assert(isa<calyx::StaticGroupOp>(evaluatingGroup.value()));
        addBodyGroup(outerVal, dyn_cast<calyx::StaticGroupOp>(
                                   evaluatingGroup.value().getOperation()));
        phase->getResult(i).replaceAllUsesWith(*valuePtr);
        auto name =
            getState<ComponentLoweringState>().getUniqueName("phase_reg");
        auto newGroup = calyx::createGroup<calyx::CombGroupOp>(
            rewriter, getComponent(), value.getLoc(), name);
        getState<ComponentLoweringState>().registerEvaluatingGroup(value,
                                                                   newGroup);
        if (auto ifOp = outerVal.getDefiningOp<LoopScheduleIfOp>()) {
          cleanupIf(ifOp);
        }
        continue;
      }

      auto *pipelineRegisterPtr = std::get_if<calyx::RegisterOp>(&reg);
      assert(pipelineRegisterPtr);
      auto pipelineRegister = *pipelineRegisterPtr;

      if (!isa<LoopSchedulePipelineOp>(phase->getParentOp()) &&
          isa<calyx::RegisterOp>(value.getDefiningOp())) {
        phase->getResult(i).replaceAllUsesWith(pipelineRegister.getOut());
        continue;
      }

      // Get the evaluating group for that value.
      auto evaluatingGroup =
          getState<ComponentLoweringState>().getEvaluatingGroup(value);

      if (!evaluatingGroup.has_value()) {
        auto name =
            getState<ComponentLoweringState>().getUniqueName("phase_reg");
        auto newGroup = calyx::createGroup<calyx::CombGroupOp>(
            rewriter, getComponent(), value.getLoc(), name);
        evaluatingGroup = newGroup;
      }

      assert(isa<calyx::CombGroupOp>(evaluatingGroup.value().getOperation()));
      // Stitch the register in, depending on whether the group was
      // combinational or sequential.
      calyx::StaticGroupOp group = buildRegisterGroup(
          phase.getLoc(), phase, pipelineRegister, value, rewriter);

      // Replace the stage result uses with the register out.
      phase->getResult(i).replaceAllUsesWith(pipelineRegister.getOut());

      std::optional<Value> ifVal;
      if (auto ifOp = outerVal.getDefiningOp<LoopScheduleIfOp>()) {
        ifVal = outerVal;
        cleanupIf(ifOp);
      }
=======
      calyx::RegisterOp pipelineRegister = pipelineRegisters[i];
      if (std::optional<calyx::RegisterOp> pr =
              state.getPipelineRegister(value)) {
        value = pr->getOut();
      }

      calyx::GroupOp group;
      // Get the evaluating group for that value.
      std::optional<calyx::GroupInterface> evaluatingGroup =
          state.findEvaluatingGroup(value);
      if (!evaluatingGroup.has_value()) {
        if (value.getDefiningOp<calyx::RegisterOp>() == nullptr) {
          // We add this for any unhandled cases.
          llvm::errs() << "unexpected: input value: " << value << ", in stage "
                       << stage.getStageNumber() << " register " << i
                       << " is not a register and was not previously "
                          "evaluated in a Calyx group. Please open an issue.\n";
          return LogicalResult::failure();
        }
        // This is a register's `out` value being written to this pipeline
        // register. We create a new group to build this assignment.
        std::string groupName = state.getUniqueName(
            loweringState().blockName(pipelineRegister->getBlock()));
        group = calyx::createGroup<calyx::GroupOp>(
            rewriter, state.getComponentOp(), pipelineRegister->getLoc(),
            groupName);
        calyx::buildAssignmentsForRegisterWrite(
            rewriter, group, state.getComponentOp(), pipelineRegister, value);
      } else {
        // This was previously evaluated. Stitch the register in, depending on
        // whether the group was combinational or sequential.
        auto combGroup =
            dyn_cast<calyx::CombGroupOp>(evaluatingGroup->getOperation());
        group = combGroup == nullptr
                    ? replaceGroupRegister(*evaluatingGroup, pipelineRegister,
                                           rewriter)
                    : convertCombToSeqGroup(combGroup, pipelineRegister, value,
                                            rewriter);

        // Replace the stage result uses with the register out.
        stage.getResult(i).replaceAllUsesWith(pipelineRegister.getOut());
      }
      updatePrologueAndEpilogue(group);
    }
>>>>>>> 335e50ce

      addBodyGroup(ifVal, group);
    }

    return success();
  }

  calyx::StaticGroupOp buildRegisterGroup(Location loc, PhaseInterface phase,
                                          calyx::RegisterOp pipelineRegister,
                                          Value value,
                                          PatternRewriter &rewriter) const {
    // Create a sequential group and replace the comb group.
    PatternRewriter::InsertionGuard g(rewriter);
    auto groupName =
        getState<ComponentLoweringState>().getUniqueName("phase_reg");
    auto group =
        calyx::createStaticGroup(rewriter, getComponent(), loc, groupName, 1);

    // Stitch evaluating group to register.
    calyx::buildAssignmentsForRegisterWrite(
        rewriter, group, getState<ComponentLoweringState>().getComponentOp(),
        pipelineRegister, value);

    auto one = calyx::createConstant(loc, rewriter, getComponent(), 1, 1);

    auto ces = getState<ComponentLoweringState>().getHoldCEInPhase(phase);

    rewriter.setInsertionPointToEnd(group.getBodyBlock());
    for (auto ce : ces) {
      rewriter.create<calyx::AssignOp>(loc, ce, one);
    }

    return group;
  }

  void buildPhaseGuards(Operation *op, PhaseInterface phase,
                        PatternRewriter &rewriter) const {
    SmallVector<Value> guards;
    if (auto pipeline = dyn_cast<LoopSchedulePipelineOp>(op); pipeline) {
      assert(pipeline.getTripCount().has_value() &&
             "Unbounded pipelines not currently supported");
      auto stage = cast<LoopSchedulePipelineStageOp>(phase);
      PatternRewriter::InsertionGuard g(rewriter);
      rewriter.setInsertionPointToEnd(
          getComponent().getWiresOp().getBodyBlock());
      auto startIter = stage.getStartTime().value();
      auto idxValue =
          getState<ComponentLoweringState>().getLoopIterValue(pipeline);
      auto idxType = idxValue.getType();
      auto bitwidth = idxType.getIntOrFloatBitWidth();
      auto i1Type = rewriter.getI1Type();
      auto incrGroup =
          getState<ComponentLoweringState>().getIncrGroup(pipeline);

      if (startIter == 0) {
        // First stage guard
        auto ltOp =
            getState<ComponentLoweringState>()
                .getNewLibraryOpInstance<calyx::LtLibOp>(
                    rewriter, stage.getLoc(), {idxType, idxType, i1Type});
        guards.push_back(ltOp.getOut());

        // Update increment group for upper bound
        rewriter.setInsertionPointToEnd(incrGroup.getBodyBlock());
        rewriter.create<calyx::AssignOp>(stage.getLoc(), ltOp.getLeft(),
                                         idxValue);
        auto endIter = pipeline.getTripCount().value() * pipeline.getII();
        auto ubConst = calyx::createConstant(stage.getLoc(), rewriter,
                                             getComponent(), bitwidth, endIter);
        rewriter.create<calyx::AssignOp>(stage.getLoc(), ltOp.getRight(),
                                         ubConst);
        getState<ComponentLoweringState>().registerEvaluatingGroup(
            ltOp.getOut(), incrGroup);

        // Handle II > 1
        if (pipeline.getII() > 1) {
          // We insert a counter that counts up to II - 1 then resets to zero
          // When the counter reaches II - 1 we trigger the first stage

          // II counter register
          std::string regName =
              getState<ComponentLoweringState>().getUniqueName(
                  "ii_" + std::to_string(pipeline.getII()) + "_counter_reg");
          auto bitwidth = llvm::bit_width(pipeline.getII());
          auto counterReg = createRegister(phase.getLoc(), rewriter,
                                           getComponent(), bitwidth, regName);

          // II counter increment
          auto widthType = rewriter.getIntegerType(bitwidth);
          auto counterAdd = getState<ComponentLoweringState>()
                                .getNewLibraryOpInstance<calyx::AddLibOp>(
                                    rewriter, stage.getLoc(),
                                    {widthType, widthType, widthType});
          rewriter.create<calyx::AssignOp>(stage.getLoc(), counterAdd.getLeft(),
                                           counterReg.getOut());
          auto one = calyx::createConstant(stage.getLoc(), rewriter,
                                           getComponent(), bitwidth, 1);
          rewriter.create<calyx::AssignOp>(stage.getLoc(),
                                           counterAdd.getRight(), one);

          // II counter init group
          std::string groupName =
              getState<ComponentLoweringState>().getUniqueName(
                  "ii_" + std::to_string(pipeline.getII()) + "_counter_init");
          auto iiGroup = calyx::createStaticGroup(rewriter, getComponent(),
                                                  phase.getLoc(), groupName, 1);
          getState<ComponentLoweringState>().addLoopInitGroup(
              LoopWrapper(pipeline), iiGroup);
          {
            PatternRewriter::InsertionGuard insertGuard(rewriter);
            rewriter.setInsertionPointToEnd(iiGroup.getBodyBlock());

            // Set II counter to zero before loop runs
            auto zero = calyx::createConstant(stage.getLoc(), rewriter,
                                              getComponent(), bitwidth, 0);
            auto oneI1 = calyx::createConstant(stage.getLoc(), rewriter,
                                               getComponent(), 1, 1);
            rewriter.create<calyx::AssignOp>(stage.getLoc(), counterReg.getIn(),
                                             zero);
            rewriter.create<calyx::AssignOp>(stage.getLoc(),
                                             counterReg.getWriteEn(), oneI1);
          }

          // Check if counter = II - 1
          auto counterEq =
              getState<ComponentLoweringState>()
                  .getNewLibraryOpInstance<calyx::EqLibOp>(
                      rewriter, stage.getLoc(),
                      {widthType, widthType, rewriter.getI1Type()});
          rewriter.create<calyx::AssignOp>(stage.getLoc(), counterEq.getLeft(),
                                           counterReg.getOut());
          auto iiMinusOne =
              calyx::createConstant(stage.getLoc(), rewriter, getComponent(),
                                    bitwidth, pipeline.getII() - 1);
          rewriter.create<calyx::AssignOp>(stage.getLoc(), counterEq.getRight(),
                                           iiMinusOne);

          // If eq assign to zero, otherwise assign to add result
          auto zero = calyx::createConstant(stage.getLoc(), rewriter,
                                            getComponent(), bitwidth, 0);
          rewriter.create<calyx::AssignOp>(stage.getLoc(), counterReg.getIn(),
                                           zero, counterEq.getOut());
          auto oneI1 = calyx::createConstant(stage.getLoc(), rewriter,
                                             getComponent(), 1, 1);
          auto notEq = rewriter.create<comb::XorOp>(stage.getLoc(),
                                                    counterEq.getOut(), oneI1);
          rewriter.create<calyx::AssignOp>(stage.getLoc(), counterReg.getIn(),
                                           counterAdd.getOut(),
                                           notEq.getResult());
          rewriter.create<calyx::AssignOp>(stage.getLoc(),
                                           counterReg.getWriteEn(), oneI1);

          // Add eq result to guard values
          guards.push_back(counterEq.getOut());
        }
      } else {
        // Pass guards to later stages
        auto prevPhase = cast<PhaseInterface>(phase->getPrevNode());
        assert(prevPhase != nullptr);
        auto startTimeDiff =
            phase.getStartTime().value() - prevPhase.getStartTime().value();
        auto prevReg =
            getState<ComponentLoweringState>().getGuardRegister(prevPhase);
        assert(prevReg.has_value());
        for (unsigned i = 0; i < startTimeDiff - 1; ++i) {
          auto regName =
              getState<ComponentLoweringState>().getUniqueName("guard_reg");
          auto reg = createRegister(phase.getLoc(), rewriter, getComponent(), 1,
                                    regName);
          rewriter.setInsertionPointToEnd(incrGroup.getBodyBlock());
          rewriter.create<calyx::AssignOp>(stage.getLoc(), reg.getIn(),
                                           prevReg.value().getOut());
          auto oneI1 = calyx::createConstant(stage.getLoc(), rewriter,
                                             getComponent(), 1, 1);
          rewriter.create<calyx::AssignOp>(stage.getLoc(), reg.getWriteEn(),
                                           oneI1);
          prevReg = reg;
        }
        guards.push_back(prevReg.value().getOut());
      }

      // Create init group for guard
      std::string groupName =
          getState<ComponentLoweringState>().getUniqueName("guard_init");
      auto guardGroup = calyx::createStaticGroup(rewriter, getComponent(),
                                                 phase.getLoc(), groupName, 1);
      getState<ComponentLoweringState>().addLoopInitGroup(LoopWrapper(pipeline),
                                                          guardGroup);
      std::string regName =
          getState<ComponentLoweringState>().getUniqueName("guard_reg");
      auto reg =
          createRegister(phase.getLoc(), rewriter, getComponent(), 1, regName);
      // Store guard register for passing to future phases
      getState<ComponentLoweringState>().setGuardRegister(phase, reg);
      rewriter.setInsertionPointToEnd(guardGroup.getBodyBlock());
      auto zeroI1 =
          calyx::createConstant(stage.getLoc(), rewriter, getComponent(), 1, 0);
      auto oneI1 =
          calyx::createConstant(stage.getLoc(), rewriter, getComponent(), 1, 1);
      // Stages with a start time of zero must have their lower bound guard
      // initialized to 1
      rewriter.create<calyx::AssignOp>(stage.getLoc(), reg.getIn(),
                                       startIter == 0 ? oneI1 : zeroI1);
      rewriter.create<calyx::AssignOp>(stage.getLoc(), reg.getWriteEn(), oneI1);
      getState<ComponentLoweringState>().registerEvaluatingGroup(reg.getOut(),
                                                                 incrGroup);
      getState<ComponentLoweringState>().registerEvaluatingGroup(reg.getDone(),
                                                                 incrGroup);
      getState<ComponentLoweringState>().setGuardValue(phase, reg.getOut());

      // Update incr group for guard
      rewriter.setInsertionPointToEnd(incrGroup.getBodyBlock());

      auto guardVal = calyx::buildCombAndTree(
          rewriter, getState<ComponentLoweringState>(), stage.getLoc(), guards);
      rewriter.create<calyx::AssignOp>(stage.getLoc(), reg.getIn(), guardVal);
      rewriter.create<calyx::AssignOp>(stage.getLoc(), reg.getWriteEn(), oneI1);
    }
  }

  void buildPhaseStallValues(Operation *op, PhaseInterface phase,
                             PatternRewriter &rewriter) const {
    auto pipeline = dyn_cast<LoopSchedulePipelineOp>(op);
    if (!pipeline) {
      return;
    }

<<<<<<< HEAD
    auto i1Type = rewriter.getI1Type();
    auto stallValue =
        getState<ComponentLoweringState>().getStallValue(pipeline);
    auto guardVal = getState<ComponentLoweringState>().getGuardValue(phase);
    assert(guardVal.has_value());
    auto dynamicAccesses =
        getState<ComponentLoweringState>().getPhaseDynamicAccesses(phase);

    if (!dynamicAccesses.empty()) {
      auto noStallLastCycleWire =
          getState<ComponentLoweringState>().getNoStallLastCycleWire(pipeline);
      if (!noStallLastCycleWire.has_value()) {
        noStallLastCycleWire = getState<ComponentLoweringState>()
                                   .getNewLibraryOpInstance<calyx::WireLibOp>(
                                       rewriter, phase.getLoc(), i1Type);
        getState<ComponentLoweringState>().setNoStallLastCycleWire(
            pipeline, *noStallLastCycleWire);
      }
=======
    // Remove the old register if it has no more uses.
    if (tempReg->use_empty())
      rewriter.eraseOp(tempReg);
>>>>>>> 335e50ce

      std::optional<Value> notDoneValue;
      rewriter.setInsertionPointToStart(getState<ComponentLoweringState>()
                                            .getComponentOp()
                                            .getWiresOp()
                                            .getBodyBlock());
      for (auto dynamicAccessPair : dynamicAccesses) {
        Value port = std::get<0>(dynamicAccessPair);
        auto interface =
            getState<ComponentLoweringState>().getMemoryInterface(port);
        Value doneVal = interface.done();

        noStallLastCycleWire->getOut();
        auto noStallOrDone =
            getState<ComponentLoweringState>()
                .getNewLibraryOpInstance<calyx::OrLibOp>(
                    rewriter, phase.getLoc(), {i1Type, i1Type, i1Type});
        rewriter.create<calyx::AssignOp>(phase.getLoc(),
                                         noStallOrDone.getLeft(),
                                         noStallLastCycleWire->getOut());
        rewriter.create<calyx::AssignOp>(phase.getLoc(),
                                         noStallOrDone.getRight(), doneVal);

        calyx::BypassRegisterOp bypassRegOp;
        {
          OpBuilder::InsertionGuard guard(rewriter);
          rewriter.setInsertionPointToStart(getState<ComponentLoweringState>()
                                                .getComponentOp()
                                                .getBodyBlock());
          auto name =
              getState<ComponentLoweringState>().getUniqueName("bypass_reg");
          bypassRegOp =
              rewriter.create<calyx::BypassRegisterOp>(phase.getLoc(), name, 1);
        }
        rewriter.create<calyx::AssignOp>(phase.getLoc(), bypassRegOp.getIn(),
                                         doneVal);
        rewriter.create<calyx::AssignOp>(
            phase.getLoc(), bypassRegOp.getWriteEn(), noStallOrDone.getOut());
        doneVal = bypassRegOp.getOut();

        auto notOp = getState<ComponentLoweringState>()
                         .getNewLibraryOpInstance<calyx::NotLibOp>(
                             rewriter, phase.getLoc(), {i1Type, i1Type});
        rewriter.create<calyx::AssignOp>(phase.getLoc(), notOp.getIn(),
                                         doneVal);
        doneVal = notOp.getOut();
        auto condVals = std::get<1>(dynamicAccessPair);
        if (!condVals.empty()) {
          assert(condVals.size() == 1 && "Only one nested if allowed for now");
          auto condVal = condVals.front().getCond();
          auto andOp =
              getState<ComponentLoweringState>()
                  .getNewLibraryOpInstance<calyx::AndLibOp>(
                      rewriter, phase.getLoc(), {i1Type, i1Type, i1Type});
          rewriter.create<calyx::AssignOp>(phase.getLoc(), andOp.getLeft(),
                                           doneVal);
          rewriter.create<calyx::AssignOp>(phase.getLoc(), andOp.getRight(),
                                           condVal);
          doneVal = andOp.getOut();
        }

        if (notDoneValue.has_value()) {
          auto orOp =
              getState<ComponentLoweringState>()
                  .getNewLibraryOpInstance<calyx::OrLibOp>(
                      rewriter, phase.getLoc(), {i1Type, i1Type, i1Type});
          rewriter.create<calyx::AssignOp>(phase.getLoc(), orOp.getLeft(),
                                           doneVal);
          rewriter.create<calyx::AssignOp>(phase.getLoc(), orOp.getRight(),
                                           *notDoneValue);
          notDoneValue = orOp.getOut();
        } else {
          notDoneValue = doneVal;
        }
      }

      auto andOp = getState<ComponentLoweringState>()
                       .getNewLibraryOpInstance<calyx::AndLibOp>(
                           rewriter, phase.getLoc(), {i1Type, i1Type, i1Type});
      rewriter.create<calyx::AssignOp>(phase.getLoc(), andOp.getLeft(),
                                       *guardVal);
      rewriter.create<calyx::AssignOp>(phase.getLoc(), andOp.getRight(),
                                       *notDoneValue);

      if (stallValue.has_value()) {
        auto orOp = getState<ComponentLoweringState>()
                        .getNewLibraryOpInstance<calyx::OrLibOp>(
                            rewriter, phase.getLoc(), {i1Type, i1Type, i1Type});
        rewriter.create<calyx::AssignOp>(phase.getLoc(), orOp.getLeft(),
                                         andOp.getOut());
        rewriter.create<calyx::AssignOp>(phase.getLoc(), orOp.getRight(),
                                         *stallValue);
        getState<ComponentLoweringState>().setStallValue(pipeline,
                                                         orOp.getOut());
      } else {
        getState<ComponentLoweringState>().setStallValue(pipeline,
                                                         andOp.getOut());
      }
    }

    if (phase->getNextNode() == nullptr)
      return;

    // auto nextPhase = dyn_cast<PhaseInterface>(phase->getNextNode());
  }
};

class BuildIfGroups : public calyx::FuncOpPartialLoweringPattern {
  using FuncOpPartialLoweringPattern::FuncOpPartialLoweringPattern;

  LogicalResult
  partiallyLowerFuncToComp(FuncOp funcOp,
                           PatternRewriter &rewriter) const override {
    auto compOp = getState<ComponentLoweringState>().getComponentOp();
    // Build all phases contained in loops
    auto res = funcOp.walk([&](LoopScheduleYieldOp yieldOp) {
      auto ifOp = cast<LoopScheduleIfOp>(yieldOp.getParentOp());

      if (ifOp->getNumResults() > 0) {
        auto groupName =
            getState<ComponentLoweringState>().getUniqueName("phase_if");
        auto group = calyx::createStaticGroup(rewriter, compOp, ifOp.getLoc(),
                                              groupName, 1);

        {
          OpBuilder::InsertionGuard g(rewriter);
          rewriter.setInsertionPointToStart(group.getBodyBlock());
          // Replace the if's result(s) with the yield's operands.
          for (size_t i = 0, e = ifOp->getNumResults(); i < e; ++i) {
            auto wireType = yieldOp->getOperand(i).getType();
            auto wireOp = getState<ComponentLoweringState>()
                              .getNewLibraryOpInstance<calyx::WireLibOp>(
                                  rewriter, yieldOp.getLoc(), wireType);
            rewriter.create<calyx::AssignOp>(yieldOp.getLoc(), wireOp.getIn(),
                                             yieldOp->getOperand(i));
            ifOp->getResult(i).replaceAllUsesWith(wireOp.getOut());
          }
        }

        getState<ComponentLoweringState>().addBlockSchedulable(
            &ifOp.getBody().front(), group);
      }

      for (auto res : ifOp->getResults()) {
        assert(res.getUses().empty());
      }
      yieldOp->erase();
      return WalkResult::advance();
    });

    if (res.wasInterrupted())
      return failure();

    return success();
  }
};

/// Builds a control schedule by traversing the CFG of the function and
/// associating this with the previously created groups.
/// For simplicity, the generated control flow is expanded for all possible
/// paths in the input DAG. This elaborated control flow is later reduced in
/// the runControlFlowSimplification passes.
class BuildControl : public calyx::FuncOpPartialLoweringPattern {
  using FuncOpPartialLoweringPattern::FuncOpPartialLoweringPattern;

  LogicalResult
  partiallyLowerFuncToComp(FuncOp funcOp,
                           PatternRewriter &rewriter) const override {
    auto *entryBlock = &funcOp.getBlocks().front();
    rewriter.setInsertionPointToStart(
        getComponent().getControlOp().getBodyBlock());
    auto topLevelSeqOp = rewriter.create<calyx::SeqOp>(funcOp.getLoc());
    DenseSet<Block *> path;
    if (failed(buildCFGControl(path, rewriter, topLevelSeqOp.getBodyBlock(),
                               nullptr, entryBlock)))
      return failure();
    return success();
  }

private:
  LogicalResult buildCFGControl(DenseSet<Block *> path,
                                PatternRewriter &rewriter,
                                mlir::Block *parentCtrlBlock,
                                mlir::Block *preBlock,
                                mlir::Block *block) const {
    if (path.count(block) != 0)
      return preBlock->getTerminator()->emitError()
             << "CFG backedge detected. Loops must be raised to 'scf.while' or "
                "'scf.for' operations.";

    rewriter.setInsertionPointToEnd(parentCtrlBlock);
    LogicalResult bbSchedResult =
        scheduleBasicBlock(rewriter, path, parentCtrlBlock, block);
    if (bbSchedResult.failed())
      return bbSchedResult;

    path.insert(block);
    auto successors = block->getSuccessors();
    auto nSuccessors = successors.size();
    if (nSuccessors > 0) {
      auto brOp = dyn_cast<BranchOpInterface>(block->getTerminator());
      assert(brOp);
      if (nSuccessors > 1) {
        assert(false);
        //   /// TODO(mortbopet): we could choose to support ie. std.switch, but
        //   it
        //   /// would probably be easier to just require it to be lowered
        //   /// beforehand.
        //   assert(nSuccessors == 2 &&
        //          "only conditional branches supported for now...");
        //   /// Wrap each branch inside an if/else.
        //   auto cond = brOp->getOperand(0);
        //   auto condGroup = getState<ComponentLoweringState>()
        //                        .getEvaluatingGroup<calyx::CombGroupOp>(cond);
        //   auto symbolAttr = FlatSymbolRefAttr::get(
        //       StringAttr::get(getContext(), condGroup.getSymName()));

        //   auto ifOp = rewriter.create<calyx::IfOp>(
        //       brOp->getLoc(), cond, symbolAttr, /*initializeElseBody=*/true);
        //   rewriter.setInsertionPointToStart(ifOp.getThenBody());
        //   auto thenSeqOp = rewriter.create<calyx::SeqOp>(brOp.getLoc());
        //   rewriter.setInsertionPointToStart(ifOp.getElseBody());
        //   auto elseSeqOp = rewriter.create<calyx::SeqOp>(brOp.getLoc());

        //   bool trueBrSchedSuccess =
        //       schedulePath(rewriter, path, brOp.getLoc(), block,
        //       successors[0],
        //                    thenSeqOp.getBodyBlock())
        //           .succeeded();
        //   bool falseBrSchedSuccess = true;
        //   if (trueBrSchedSuccess) {
        //     falseBrSchedSuccess =
        //         schedulePath(rewriter, path, brOp.getLoc(), block,
        //         successors[1],
        //                      elseSeqOp.getBodyBlock())
        //             .succeeded();
        //   }

        //   return success(trueBrSchedSuccess && falseBrSchedSuccess);
      }
      /// Schedule sequentially within the current parent control block.
      return schedulePath(rewriter, path, brOp.getLoc(), block,
                          successors.front(), parentCtrlBlock);
    }
    return success();
  }

  /// Sequentially schedules the groups that registered themselves with
  /// 'block'.
  LogicalResult scheduleBasicBlock(PatternRewriter &rewriter,
                                   DenseSet<Block *> &path,
                                   mlir::Block *parentCtrlBlock,
                                   mlir::Block *block) const {
    auto compBlockSchedulables =
        getState<ComponentLoweringState>().getBlockSchedulables(block);
    if (compBlockSchedulables.empty())
      return success();

    for (auto &sched : compBlockSchedulables) {
      rewriter.setInsertionPointToEnd(parentCtrlBlock);
      if (auto *groupPtr = std::get_if<calyx::StaticGroupOp>(&sched);
          groupPtr) {
        rewriter.create<calyx::EnableOp>(groupPtr->getLoc(),
                                         groupPtr->getSymName());
      } else if (auto *phasePtr = std::get_if<PhaseInterface>(&sched);
                 phasePtr) {
        auto &phaseOp = *phasePtr;
        auto guardValue =
            getState<ComponentLoweringState>().getGuardValue(phaseOp);
        if (guardValue.has_value()) {
          auto val = guardValue.value();
          auto ifOp = rewriter.create<calyx::StaticIfOp>(phaseOp.getLoc(), val);
          rewriter.setInsertionPointToEnd(ifOp.getBodyBlock());
        }
        Block *bodyBlock;
        if (phaseOp.isStatic()) {
          auto op = rewriter.create<calyx::StaticParOp>(phaseOp.getLoc());
          bodyBlock = op.getBodyBlock();
        } else {
          auto op = rewriter.create<calyx::ParOp>(phaseOp.getLoc());
          bodyBlock = op.getBodyBlock();
        }
        rewriter.setInsertionPointToEnd(bodyBlock);

        path.insert(&phaseOp.getBodyBlock());
        auto res = scheduleBasicBlock(rewriter, path, bodyBlock,
                                      &phaseOp.getBodyBlock());
        if (res.failed())
          phaseOp->emitOpError("Failed to schedule phase op block");
      } else if (auto *loopSchedPtr = std::get_if<LoopWrapper>(&sched);
                 loopSchedPtr) {
        auto &loopOp = *loopSchedPtr;

        auto loopParentCtrlOp = rewriter.create<calyx::SeqOp>(loopOp.getLoc());
        rewriter.setInsertionPointToEnd(loopParentCtrlOp.getBodyBlock());
        auto initGroups =
            getState<ComponentLoweringState>().getLoopInitGroups(loopOp);
        auto *loopCtrlOp = buildLoopCtrlOp(loopOp, initGroups, rewriter);
        rewriter.setInsertionPointToEnd(&loopCtrlOp->getRegion(0).front());
        Block *loopBodyOpBlock;
        if (loopOp.isPipelined()) {
          auto loopBodyOp = rewriter.create<calyx::StaticParOp>(
              loopOp.getOperation()->getLoc());
          rewriter.setInsertionPointToEnd(loopBodyOp.getBodyBlock());
          auto pipeline = cast<LoopSchedulePipelineOp>(loopOp.getOperation());
          auto incrGroup =
              getState<ComponentLoweringState>().getIncrGroup(pipeline);
          rewriter.create<calyx::EnableOp>(loopOp.getLoc(),
                                           incrGroup.getSymName());
          loopBodyOpBlock = loopBodyOp.getBodyBlock();
        } else {
          auto loopBodyOp =
              rewriter.create<calyx::SeqOp>(loopOp.getOperation()->getLoc());
          rewriter.setInsertionPointToEnd(loopBodyOp.getBodyBlock());
          loopBodyOpBlock = loopBodyOp.getBodyBlock();
        }

        /// Only schedule the 'after' block. The 'before' block is
        /// implicitly scheduled when evaluating the while condition.
        LogicalResult res = buildCFGControl(path, rewriter, loopBodyOpBlock,
                                            block, loopOp.getBodyBlock());

        rewriter.setInsertionPointAfter(loopParentCtrlOp);
        if (res.failed())
          return loopOp.getOperation()->emitError("Cannot schedule loop body");
      } else if (auto *ifSchedPtr = std::get_if<LoopScheduleIfOp>(&sched)) {
        auto &ifOp = *ifSchedPtr;
        auto phaseOp = ifOp->getParentOfType<PhaseInterface>();
        auto condValue = ifOp.getCond();
        Block *bodyBlock;
        if (phaseOp.isStatic()) {
          auto ifCtrlOp =
              rewriter.create<calyx::StaticIfOp>(ifOp.getLoc(), condValue);
          rewriter.setInsertionPointToEnd(ifCtrlOp.getBodyBlock());
          auto parOp = rewriter.create<calyx::StaticParOp>(ifOp.getLoc());
          bodyBlock = parOp.getBodyBlock();
        } else {
          auto ifCtrlOp =
              rewriter.create<calyx::IfOp>(ifOp.getLoc(), condValue);
          rewriter.setInsertionPointToEnd(ifCtrlOp.getBodyBlock());
          auto parOp = rewriter.create<calyx::ParOp>(ifOp.getLoc());
          bodyBlock = parOp.getBodyBlock();
        }
        rewriter.setInsertionPointToEnd(bodyBlock);
        auto compBlockSchedulables =
            getState<ComponentLoweringState>().getBlockSchedulables(
                &ifOp.getBody().front());

        path.insert(&ifOp.getBody().front());
        auto res = scheduleBasicBlock(rewriter, path, bodyBlock,
                                      &ifOp.getBody().front());
        if (res.failed())
          ifOp->emitOpError("Failed to schedule if op block");
      } else
        llvm_unreachable("Unknown schedulable");
    }
    return success();
  }

  /// Schedules a block by inserting a branch argument assignment block (if any)
  /// before recursing into the scheduling of the block innards.
  /// Blocks 'from' and 'to' refer to blocks in the source program.
  /// parentCtrlBlock refers to the control block wherein control operations are
  /// to be inserted.
  LogicalResult schedulePath(PatternRewriter &rewriter,
                             const DenseSet<Block *> &path, Location loc,
                             Block *from, Block *to,
                             Block *parentCtrlBlock) const {
    /// Schedule any registered block arguments to be executed before the body
    /// of the branch.
    rewriter.setInsertionPointToEnd(parentCtrlBlock);
    auto preSeqOp = rewriter.create<calyx::SeqOp>(loc);
    rewriter.setInsertionPointToEnd(preSeqOp.getBodyBlock());
    for (auto barg :
         getState<ComponentLoweringState>().getBlockArgGroups(from, to))
      rewriter.create<calyx::EnableOp>(barg.getLoc(), barg.symName());

    return buildCFGControl(path, rewriter, parentCtrlBlock, from, to);
  }

  Operation *
  buildLoopCtrlOp(LoopWrapper loopOp,
                  const SmallVector<calyx::GroupInterface> &initGroups,
                  PatternRewriter &rewriter) const {
    Location loc = loopOp.getLoc();

    /// Insert while iter arg initialization group(s). Emit a
    /// parallel group to assign one or more registers all at once.
    calyx::StaticSeqOp seqOp;
    {
      PatternRewriter::InsertionGuard g(rewriter);
      seqOp = rewriter.create<calyx::StaticSeqOp>(loc);
      rewriter.setInsertionPointToEnd(seqOp.getBodyBlock());
      auto parOp = rewriter.create<calyx::StaticParOp>(loc);
      rewriter.setInsertionPointToEnd(parOp.getBodyBlock());
      for (calyx::GroupInterface group : initGroups)
        rewriter.create<calyx::EnableOp>(group.getLoc(), group.symName());
    }

    /// Check if loop is a pipeline with trip count
    if (isa<LoopSchedulePipelineOp>(loopOp.getOperation()) &&
        loopOp.getBound().has_value() && !loopOp.getOperation().canStall()) {
      // Can use repeat op instead of while op
      auto pipeline = cast<LoopSchedulePipelineOp>(loopOp.getOperation());
      auto bound = loopOp.getBound().value() * pipeline.getII();
      auto iterCount = bound + pipeline.getBodyLatency() - 1;
      auto repeatCtrlOp =
          rewriter.create<calyx::StaticRepeatOp>(loc, iterCount);
      return repeatCtrlOp;
    }

    /// Get condition for while loop
    auto cond = getState<ComponentLoweringState>()
                    .getCondReg(loopOp.getOperation())
                    .getOut();

    /// Build WhileOp with condition
    auto whileCtrlOp = rewriter.create<calyx::WhileOp>(loc, cond);

    if (isa<LoopSchedulePipelineOp>(loopOp.getOperation()) &&
        loopOp.getOperation().canStall()) {
      auto cond = getState<ComponentLoweringState>().getStallValue(
          loopOp.getOperation());
      if (cond.has_value()) {
        rewriter.setInsertionPointToStart(getState<ComponentLoweringState>()
                                              .getComponentOp()
                                              .getWiresOp()
                                              .getBodyBlock());
        auto i1Type = rewriter.getI1Type();
        auto notOp = getState<ComponentLoweringState>()
                         .getNewLibraryOpInstance<calyx::NotLibOp>(
                             rewriter, loc, {i1Type, i1Type});
        rewriter.create<calyx::AssignOp>(loc, notOp.getIn(), *cond);
        auto stallPorts = getState<ComponentLoweringState>().getStallPorts(
            loopOp.getOperation());
        for (auto port : stallPorts) {
          rewriter.create<calyx::AssignOp>(loc, port, *cond);
        }
        rewriter.setInsertionPointToEnd(whileCtrlOp.getBodyBlock());
        auto ifCtrlOp = rewriter.create<calyx::StaticIfOp>(loc, notOp.getOut());
        return ifCtrlOp;
      }
    }
    return whileCtrlOp;
  }
};

class InlineCombGroupsIf : public calyx::FuncOpPartialLoweringPattern {
  using FuncOpPartialLoweringPattern::FuncOpPartialLoweringPattern;

  void
  recurseInlineCombGroups(PatternRewriter &rewriter,
                          ComponentLoweringState &state,
                          llvm::SmallSetVector<Operation *, 32> &inlinedGroups,
                          calyx::GroupInterface recGroup) const {
    inlinedGroups.insert(recGroup);
    for (auto assignOp : recGroup.getBody()->getOps<calyx::AssignOp>()) {
      /// Inline the assignment into the originGroup.
      auto *clonedAssignOp = rewriter.clone(*assignOp.getOperation());
      clonedAssignOp->moveBefore(&state.getComponentOp().getWiresOp().front());
      Value src = assignOp.getSrc();

      if (isa<BlockArgument>(src) ||
          isa<calyx::RegisterOp, calyx::MemoryOp, calyx::SeqMemoryOp,
              hw::ConstantOp, mlir::arith::ConstantOp, calyx::SeqMultLibOp,
              calyx::SeqDivULibOp, calyx::SeqDivSLibOp, calyx::SeqRemSLibOp,
              calyx::SeqRemULibOp, mlir::scf::WhileOp, calyx::InstanceOp>(
              src.getDefiningOp()))
        continue;

      auto evalGroupOpt = state.getEvaluatingGroup(src);
      if (!evalGroupOpt.has_value()) {
        continue;
      }
      auto evalGroup = evalGroupOpt.value();
      auto srcCombGroup =
          dyn_cast<calyx::CombGroupOp>(evalGroup.getOperation());
      if (!srcCombGroup)
        continue;
      if (inlinedGroups.count(srcCombGroup))
        continue;

      recurseInlineCombGroups(rewriter, state, inlinedGroups, srcCombGroup);
    }
  }

  LogicalResult
  partiallyLowerFuncToComp(FuncOp funcOp,
                           PatternRewriter &rewriter) const override {
    auto &state = getState<ComponentLoweringState>();
    auto componentOp = state.getComponentOp();
    llvm::SmallSetVector<Operation *, 32> inlinedGroups;

    componentOp.walk([&](Operation *op) {
      std::optional<Operation *> evalGroupOpt;
      if (auto ifOp = dyn_cast<calyx::StaticIfOp>(op)) {
        evalGroupOpt = state.getEvaluatingGroup(ifOp.getCond());
      } else if (auto ifOp = dyn_cast<calyx::IfOp>(op)) {
        evalGroupOpt = state.getEvaluatingGroup(ifOp.getCond());
      } else {
        return;
      }
      if (evalGroupOpt.has_value()) {
        auto srcCombGroup = dyn_cast<calyx::CombGroupOp>(evalGroupOpt.value());
        if (srcCombGroup) {
          // Starting from the matched originGroup, we traverse use-def chains
          // of combinational logic, and inline assignments from the defining
          // combinational groups.
          recurseInlineCombGroups(rewriter, state, inlinedGroups, srcCombGroup);
        }
      }
    });

    for (auto *group : inlinedGroups) {
      getState<ComponentLoweringState>().removeEvaluatingGroup(
          cast<calyx::GroupInterface>(group));
    }
    return success();
  }
};

/// LateSSAReplacement contains various functions for replacing SSA values that
/// were not replaced during op construction.
class LateSSAReplacement : public calyx::FuncOpPartialLoweringPattern {
  using FuncOpPartialLoweringPattern::FuncOpPartialLoweringPattern;

  LogicalResult partiallyLowerFuncToComp(FuncOp funcOp,
                                         PatternRewriter &) const override {
    funcOp.walk([&](LoopScheduleLoadOp loadOp) {
      /// In buildOpGroups we did not replace loadOp's results, to ensure a
      /// link between evaluating groups (which fix the input addresses of a
      /// memory op) and a readData result. Now, we may replace these SSA
      /// values with their memoryOp readData output.
      loadOp.getResult().replaceAllUsesWith(
          getState<ComponentLoweringState>()
              .getMemoryInterface(loadOp.getMemref())
              .readData());
    });

    funcOp.walk([&](calyx::LoadLoweringInterface loadOp) {
      /// In buildOpGroups we did not replace loadOp's results, to ensure a
      /// link between evaluating groups (which fix the input addresses of a
      /// memory op) and a readData result. Now, we may replace these SSA
      /// values with their memoryOp readData output.
      loadOp.getResult().replaceAllUsesWith(
          getState<ComponentLoweringState>()
              .getMemoryInterface(loadOp.getMemoryValue())
              .readData());
    });

    return success();
  }
};

class ZeroUnusedMemoryEnables : public calyx::FuncOpPartialLoweringPattern {
  using FuncOpPartialLoweringPattern::FuncOpPartialLoweringPattern;

  LogicalResult
  partiallyLowerFuncToComp(FuncOp funcOp,
                           PatternRewriter &rewriter) const override {

    DenseSet<Value> alreadyAssigned;
    auto compOp = getState<ComponentLoweringState>().getComponentOp();
    auto wiresOp = compOp.getWiresOp();
    rewriter.setInsertionPointToStart(wiresOp.getBodyBlock());

    auto zero = calyx::createConstant(funcOp.getLoc(), rewriter, compOp, 1, 0);
    auto readOrContentEnNotSet =
        getState<ComponentLoweringState>().interfacesReadOrContentEnNotSet();
    for (auto interface : readOrContentEnNotSet) {
      if (interface.readEnOpt().has_value()) {
        auto readEn = interface.readEn();
        if (alreadyAssigned.count(readEn) == 0) {
          rewriter.create<calyx::AssignOp>(funcOp.getLoc(), readEn, zero);
          alreadyAssigned.insert(readEn);
        }
      }
    }

    auto writeEnNotSet =
        getState<ComponentLoweringState>().interfacesWriteEnNotSet();
    for (auto interface : writeEnNotSet) {
      auto writeEn = interface.writeEn();
      if (alreadyAssigned.count(writeEn) == 0) {
        rewriter.create<calyx::AssignOp>(funcOp.getLoc(), writeEn, zero);
        alreadyAssigned.insert(writeEn);
      }
    }

    return success();
  }
};

/// Erases FuncOp operations.
class CleanupFuncOps : public calyx::FuncOpPartialLoweringPattern {
  using FuncOpPartialLoweringPattern::FuncOpPartialLoweringPattern;

  LogicalResult matchAndRewrite(FuncOp funcOp,
                                PatternRewriter &rewriter) const override {
    rewriter.eraseOp(funcOp);
    return success();
  }

  LogicalResult
  partiallyLowerFuncToComp(FuncOp funcOp,
                           PatternRewriter &rewriter) const override {
    return success();
  }
};

/// Erases FuncOp operations.
class CleanupOpLibraryOps : public calyx::FuncOpPartialLoweringPattern {
  using FuncOpPartialLoweringPattern::FuncOpPartialLoweringPattern;

  LogicalResult matchAndRewrite(FuncOp funcOp,
                                PatternRewriter &rewriter) const override {
    if (funcOp->hasAttr("oplib.library")) {
      auto libraryName = funcOp->getAttrOfType<SymbolRefAttr>("oplib.library");
      auto moduleOp = funcOp->getParentOfType<ModuleOp>();
      auto *libraryOp = moduleOp.lookupSymbol(libraryName);
      rewriter.eraseOp(libraryOp);
    }
    return success();
  }

  LogicalResult
  partiallyLowerFuncToComp(FuncOp funcOp,
                           PatternRewriter &rewriter) const override {
    return success();
  }
};

//===----------------------------------------------------------------------===//
// Pass driver
//===----------------------------------------------------------------------===//
class LoopScheduleToCalyxPass
    : public circt::impl::LoopScheduleToCalyxBase<LoopScheduleToCalyxPass> {
public:
  LoopScheduleToCalyxPass()
      : LoopScheduleToCalyxBase<LoopScheduleToCalyxPass>(),
        partialPatternRes(success()) {}
  void runOnOperation() override;

  LogicalResult setTopLevelFunction(mlir::ModuleOp moduleOp,
                                    std::string &topLevelFunction) {
    if (!topLevelFunctionOpt.empty()) {
      if (SymbolTable::lookupSymbolIn(moduleOp, topLevelFunctionOpt) ==
          nullptr) {
        moduleOp.emitError() << "Top level function '" << topLevelFunctionOpt
                             << "' not found in module.";
        return failure();
      }
      topLevelFunction = topLevelFunctionOpt;
    } else {
      /// No top level function set; infer top level if the module only contains
      /// a single function, else, throw error.
      auto funcOps = moduleOp.getOps<FuncOp>();
      if (std::distance(funcOps.begin(), funcOps.end()) == 1)
        topLevelFunction = (*funcOps.begin()).getSymName().str();
      else {
        moduleOp.emitError()
            << "Module contains multiple functions, but no top level "
               "function was set. Please see --top-level-function";
        return failure();
      }
    }
    return success();
  }

  struct LoweringPattern {
    enum class Strategy { Once, Greedy };
    RewritePatternSet pattern;
    Strategy strategy;
  };

  //// Labels the entry point of a Calyx program.
  /// Furthermore, this function performs validation on the input function,
  /// to ensure that we've implemented the capabilities necessary to convert
  /// it.
  LogicalResult labelEntryPoint(StringRef topLevelFunction) {
    // Program legalization - the partial conversion driver will not run
    // unless some pattern is provided - provide a dummy pattern.
    struct DummyPattern : public OpRewritePattern<mlir::ModuleOp> {
      using OpRewritePattern::OpRewritePattern;
      LogicalResult matchAndRewrite(mlir::ModuleOp,
                                    PatternRewriter &) const override {
        return failure();
      }
    };

    ConversionTarget target(getContext());
    target.addLegalDialect<calyx::CalyxDialect>();
    target.addLegalDialect<scf::SCFDialect>();
    target.addIllegalDialect<hw::HWDialect>();
    target.addIllegalDialect<comb::CombDialect>();
    target.addLegalOp<hw::HWModuleOp, hw::HWModuleExternOp>();

    // For loops should have been lowered to while loops
    target.addIllegalOp<scf::ForOp>();

    // Only accept std operations which we've added lowerings for
    target.addIllegalDialect<FuncDialect>();
    target.addIllegalDialect<ArithDialect>();
    target.addLegalOp<AddIOp, SubIOp, CmpIOp, ShLIOp, ShRUIOp, ShRSIOp, AndIOp,
                      XOrIOp, OrIOp, ExtUIOp, ExtSIOp, TruncIOp, CondBranchOp,
                      BranchOp, MulIOp, DivUIOp, DivSIOp, RemUIOp, RemSIOp,
                      ReturnOp, arith::ConstantOp, IndexCastOp, FuncOp, ExtSIOp,
                      SelectOp>();

    getOperation().walk([&](func::FuncOp funcOp) {
      auto operatorLibraryAnalysis =
          getAnalysisManager()
              .nest(funcOp)
              .getAnalysis<analysis::OperatorLibraryAnalysis>();

      for (auto operationTarget :
           operatorLibraryAnalysis.getAllSupportedTargets()) {
        auto operationName = OperationName(operationTarget, &getContext());
        target.addLegalOp(operationName);
      }
    });

    RewritePatternSet legalizePatterns(&getContext());
    legalizePatterns.add<DummyPattern>(&getContext());
    DenseSet<Operation *> legalizedOps;
    if (applyPartialConversion(getOperation(), target,
                               std::move(legalizePatterns))
            .failed())
      return failure();

    // Program conversion
    return calyx::applyModuleOpConversion(getOperation(), topLevelFunction);
  }

  /// 'Once' patterns are expected to take an additional LogicalResult&
  /// argument, to forward their result state (greedyPatternRewriteDriver
  /// results are skipped for Once patterns).
  template <typename TPattern, typename... PatternArgs>
  void addOncePattern(SmallVectorImpl<LoweringPattern> &patterns,
                      PatternArgs &&...args) {
    RewritePatternSet ps(&getContext());
    ps.add<TPattern>(&getContext(), partialPatternRes, args...);
    patterns.push_back(
        LoweringPattern{std::move(ps), LoweringPattern::Strategy::Once});
  }

  template <typename TPattern, typename... PatternArgs>
  void addGreedyPattern(SmallVectorImpl<LoweringPattern> &patterns,
                        PatternArgs &&...args) {
    RewritePatternSet ps(&getContext());
    ps.add<TPattern>(&getContext(), args...);
    patterns.push_back(
        LoweringPattern{std::move(ps), LoweringPattern::Strategy::Greedy});
  }

  LogicalResult runPartialPattern(RewritePatternSet &pattern, bool runOnce) {
    assert(pattern.getNativePatterns().size() == 1 &&
           "Should only apply 1 partial lowering pattern at once");

    // During component creation, the function body is inlined into the
    // component body for further processing. However, proper control flow
    // will only be established later in the conversion process, so ensure
    // that rewriter optimizations (especially DCE) are disabled.
    GreedyRewriteConfig config;
    config.enableRegionSimplification =
        mlir::GreedySimplifyRegionLevel::Disabled;
    if (runOnce)
      config.maxIterations = 1;

    /// Can't return applyPatternsGreedily. Root isn't
    /// necessarily erased so it will always return failed(). Instead,
    /// forward the 'succeeded' value from PartialLoweringPatternBase.
    (void)applyPatternsGreedily(getOperation(), std::move(pattern), config);
    return partialPatternRes;
  }

private:
  LogicalResult partialPatternRes;
  std::shared_ptr<calyx::CalyxLoweringState> loweringState = nullptr;
};

void LoopScheduleToCalyxPass::runOnOperation() {
  // Clear internal state. See https://github.com/llvm/circt/issues/3235
  loweringState.reset();
  partialPatternRes = LogicalResult::failure();

  std::string topLevelFunction;
  if (failed(setTopLevelFunction(getOperation(), topLevelFunction))) {
    signalPassFailure();
    return;
  }

  /// Start conversion
  if (failed(labelEntryPoint(topLevelFunction))) {
    signalPassFailure();
    return;
  }
  loweringState = std::make_shared<calyx::CalyxLoweringState>(
      getOperation(), getAnalysisManager(), topLevelFunction);

  /// --------------------------------------------------------------------------
  /// If you are a developer, it may be helpful to add a
  /// 'getOperation()->dump()' call after the execution of each stage to
  /// view the transformations that's going on.
  /// --------------------------------------------------------------------------

  /// A mapping is maintained between a function operation and its corresponding
  /// Calyx component.
  DenseMap<FuncOp, calyx::ComponentOp> funcMap;
  SmallVector<LoweringPattern, 8> loweringPatterns;
  calyx::PatternApplicationState patternState;

  /// Creates a new Calyx component for each FuncOp in the input module.
  addOncePattern<FuncOpConversion>(loweringPatterns, patternState, funcMap,
                                   *loweringState);

  /// This pattern converts all index typed values to an i32 integer.
  addOncePattern<calyx::ConvertIndexTypes>(loweringPatterns, patternState,
                                           funcMap, *loweringState);

  /// This pattern creates registers for all basic-block arguments.
  addOncePattern<calyx::BuildBasicBlockRegs>(loweringPatterns, patternState,
                                             funcMap, *loweringState);

  /// This pattern creates registers for the function return values.
  addOncePattern<calyx::BuildReturnRegs>(loweringPatterns, patternState,
                                         funcMap, *loweringState);

  /// This pattern .
  addOncePattern<BuildConditionChecks>(loweringPatterns, patternState, funcMap,
                                       *loweringState);

  /// This pattern .
  addOncePattern<BuildStallMap>(loweringPatterns, patternState, funcMap,
                                *loweringState);

  /// This pattern converts operations within basic blocks to Calyx library
  /// operators. Combinational operations are assigned inside a
  /// calyx::CombGroupOp, and sequential inside calyx::StaticGroupOps.
  /// Sequential groups are registered with the Block* of which the operation
  /// originated from. This is used during control schedule generation. By
  /// having a distinct group for each operation, groups are analogous to SSA
  /// values in the source program.
  addOncePattern<BuildOpGroups>(loweringPatterns, patternState, funcMap,
                                *loweringState);

  addOncePattern<BuildStallableConditionChecks>(loweringPatterns, patternState,
                                                funcMap, *loweringState);

  /// This pattern creates registers for all pipeline stages.
  addOncePattern<BuildIntermediateRegs>(loweringPatterns, patternState, funcMap,
                                        *loweringState);

  /// This pattern creates groups for all pipeline stages.
  addOncePattern<BuildPhaseGroups>(loweringPatterns, patternState, funcMap,
                                   *loweringState);

  addOncePattern<BuildIfGroups>(loweringPatterns, patternState, funcMap,
                                *loweringState);

  /// This pattern traverses the CFG of the program and generates a control
  /// schedule based on the calyx::StaticGroupOp's which were registered for
  /// each basic block in the source function.
  addOncePattern<BuildControl>(loweringPatterns, patternState, funcMap,
                               *loweringState);

  addOncePattern<InlineCombGroupsIf>(loweringPatterns, patternState, funcMap,
                                     *loweringState);

  /// This pass recursively inlines use-def chains of combinational logic (from
  /// non-stateful groups) into groups referenced in the control schedule.
  addOncePattern<calyx::InlineCombGroups>(loweringPatterns, patternState,
                                          *loweringState);

  addGreedyPattern<calyx::DeduplicateParallelOp>(loweringPatterns);
  addGreedyPattern<calyx::DeduplicateStaticParallelOp>(loweringPatterns);

  /// This pattern performs various SSA replacements that must be done
  /// after control generation.
  addOncePattern<LateSSAReplacement>(loweringPatterns, patternState, funcMap,
                                     *loweringState);

  addOncePattern<ZeroUnusedMemoryEnables>(loweringPatterns, patternState,
                                          funcMap, *loweringState);

  /// Eliminate any unused combinational groups. This is done before
  /// calyx::RewriteMemoryAccesses to avoid inferring slice components for
  /// groups that will be removed.
  addGreedyPattern<calyx::EliminateUnusedCombGroups>(loweringPatterns);

  /// This pattern rewrites accesses to memories which are too wide due to
  /// index types being converted to a fixed-width integer type.
  addOncePattern<calyx::RewriteMemoryAccesses>(loweringPatterns, patternState,
                                               *loweringState);

  addOncePattern<CleanupOpLibraryOps>(loweringPatterns, patternState, funcMap,
                                      *loweringState);

  /// This pattern removes the source FuncOp which has now been converted into
  /// a Calyx component.
  addOncePattern<CleanupFuncOps>(loweringPatterns, patternState, funcMap,
                                 *loweringState);

  /// Sequentially apply each lowering pattern.
  for (auto &pat : loweringPatterns) {
    LogicalResult partialPatternRes = runPartialPattern(
        pat.pattern,
        /*runOnce=*/pat.strategy == LoweringPattern::Strategy::Once);
    if (failed(partialPatternRes)) {
      signalPassFailure();
      return;
    }
  }

  //===--------------------------------------------------------------------===//
  // Cleanup patterns
  //===--------------------------------------------------------------------===//
  RewritePatternSet cleanupPatterns(&getContext());
  cleanupPatterns.add<calyx::MultipleGroupDonePattern,
                      calyx::NonTerminatingGroupDonePattern>(&getContext());
  if (failed(
          applyPatternsGreedily(getOperation(), std::move(cleanupPatterns)))) {
    signalPassFailure();
    return;
  }

  if (ciderSourceLocationMetadata) {
    // Debugging information for the Cider debugger.
    // Reference: https://docs.calyxir.org/debug/cider.html
    SmallVector<Attribute, 16> sourceLocations;
    getOperation()->walk([&](calyx::ComponentOp component) {
      return getCiderSourceLocationMetadata(component, sourceLocations);
    });

    MLIRContext *context = getOperation()->getContext();
    getOperation()->setAttr("calyx.metadata",
                            ArrayAttr::get(context, sourceLocations));
  }
}

} // namespace loopscheduletocalyx

//===----------------------------------------------------------------------===//
// Pass initialization
//===----------------------------------------------------------------------===//

std::unique_ptr<OperationPass<ModuleOp>> createLoopScheduleToCalyxPass() {
  return std::make_unique<loopscheduletocalyx::LoopScheduleToCalyxPass>();
}

} // namespace circt<|MERGE_RESOLUTION|>--- conflicted
+++ resolved
@@ -35,7 +35,6 @@
 #include "mlir/Transforms/GreedyPatternRewriteDriver.h"
 #include "llvm/ADT/STLExtras.h"
 #include "llvm/ADT/TypeSwitch.h"
-<<<<<<< HEAD
 #include "llvm/Support/Casting.h"
 #include "llvm/Support/LogicalResult.h"
 #include "llvm/Support/MathExtras.h"
@@ -46,10 +45,6 @@
 #include <set>
 #include <string>
 #include <unordered_set>
-=======
-
-#include <type_traits>
->>>>>>> 335e50ce
 #include <variant>
 
 namespace circt {
@@ -197,29 +192,10 @@
     noStallLastCycleWires[loop] = wire;
   }
 
-<<<<<<< HEAD
   std::optional<calyx::WireLibOp> getNoStallLastCycleWire(LoopInterface loop) {
     if (!noStallLastCycleWires.contains(loop))
       return std::nullopt;
     return noStallLastCycleWires[loop];
-=======
-  /// Returns the pipeline register for this value if its defining operation is
-  /// a stage, and std::nullopt otherwise.
-  std::optional<calyx::RegisterOp> getPipelineRegister(Value value) {
-    auto opStage = dyn_cast<LoopSchedulePipelineStageOp>(value.getDefiningOp());
-    if (opStage == nullptr)
-      return std::nullopt;
-    // The pipeline register for this input value needs to be discovered.
-    auto opResult = cast<OpResult>(value);
-    unsigned int opNumber = opResult.getResultNumber();
-    auto &stageRegisters = getPipelineRegs(opStage);
-    return stageRegisters.find(opNumber)->second;
-  }
-
-  /// Add a stage's groups to the pipeline prologue.
-  void addPipelinePrologue(Operation *op, SmallVector<StringAttr> groupNames) {
-    pipelinePrologue[op].push_back(groupNames);
->>>>>>> 335e50ce
   }
 
   void addPhaseDynamicAccess(PhaseInterface phase, Value port,
@@ -509,12 +485,8 @@
     auto group = createGroupForOp<TGroupOp>(rewriter, op);
     rewriter.setInsertionPointToEnd(group.getBodyBlock());
     for (auto dstOp : enumerate(opInputPorts)) {
-      Value srcOp = op->getOperand(dstOp.index());
-      std::optional<calyx::RegisterOp> pipelineRegister =
-          getState<ComponentLoweringState>().getPipelineRegister(srcOp);
-      if (pipelineRegister.has_value())
-        srcOp = pipelineRegister->getOut();
-      rewriter.create<calyx::AssignOp>(op.getLoc(), dstOp.value(), srcOp);
+      rewriter.create<calyx::AssignOp>(op.getLoc(), dstOp.value(),
+                                       op->getOperand(dstOp.index()));
     }
 
     /// Replace the result values of the source operator with the new operator.
@@ -1962,7 +1934,6 @@
     // Get the number of pipeline stages in the stages block, excluding the
     // terminator. The verifier guarantees there is at least one stage followed
     // by a terminator.
-<<<<<<< HEAD
     auto phases = block->getOps<PhaseInterface>();
     size_t numPhases = std::distance(phases.begin(), phases.end());
     assert(numPhases > 0);
@@ -2002,43 +1973,6 @@
       }
       yieldOp->erase();
     };
-=======
-    size_t numStages = whileOp.getStagesBlock().getOperations().size() - 1;
-    assert(numStages > 0);
-
-    // Collect group names for the prologue or epilogue.
-    SmallVector<StringAttr> prologueGroups, epilogueGroups;
-    auto &state = getState<ComponentLoweringState>();
-
-    auto updatePrologueAndEpilogue = [&](calyx::GroupOp group) {
-      // Mark the group for scheduling in the pipeline's block.
-      state.addBlockScheduleable(stage->getBlock(), group);
-
-      // Add the group to the prologue or epilogue for this stage as
-      // necessary. The goal is to fill the pipeline so it will be in steady
-      // state after the prologue, and drain the pipeline from steady state in
-      // the epilogue. Every stage but the last should have its groups in the
-      // prologue, and every stage but the first should have its groups in the
-      // epilogue.
-      unsigned stageNumber = stage.getStageNumber();
-      if (stageNumber < numStages - 1)
-        prologueGroups.push_back(group.getSymNameAttr());
-      if (stageNumber > 0)
-        epilogueGroups.push_back(group.getSymNameAttr());
-    };
-
-    MutableArrayRef<OpOperand> operands =
-        stage.getBodyBlock().getTerminator()->getOpOperands();
-    bool isStageWithNoPipelinedValues =
-        operands.empty() && !stage.getBodyBlock().empty();
-    if (isStageWithNoPipelinedValues) {
-      // Covers the case where there are no values that need to be passed
-      // through to the next stage, e.g., some intermediary store.
-      for (auto &op : stage.getBodyBlock())
-        if (auto group = state.getNonPipelinedGroupFrom<calyx::GroupOp>(&op))
-          updatePrologueAndEpilogue(*group);
-    }
->>>>>>> 335e50ce
 
     for (auto &operand : operands) {
       unsigned i = operand.getOperandNumber();
@@ -2054,12 +1988,11 @@
       }
 
       // Get the pipeline register for that result.
-<<<<<<< HEAD
       auto reg = pipelineRegisters[i];
 
       if (auto *valuePtr = std::get_if<Value>(&reg); valuePtr) {
         auto evaluatingGroup =
-            getState<ComponentLoweringState>().getEvaluatingGroup(value);
+            getState<ComponentLoweringState>().findEvaluatingGroup(value);
         assert(isa<calyx::StaticGroupOp>(evaluatingGroup.value()));
         addBodyGroup(outerVal, dyn_cast<calyx::StaticGroupOp>(
                                    evaluatingGroup.value().getOperation()));
@@ -2088,7 +2021,7 @@
 
       // Get the evaluating group for that value.
       auto evaluatingGroup =
-          getState<ComponentLoweringState>().getEvaluatingGroup(value);
+          getState<ComponentLoweringState>().findEvaluatingGroup(value);
 
       if (!evaluatingGroup.has_value()) {
         auto name =
@@ -2112,52 +2045,6 @@
         ifVal = outerVal;
         cleanupIf(ifOp);
       }
-=======
-      calyx::RegisterOp pipelineRegister = pipelineRegisters[i];
-      if (std::optional<calyx::RegisterOp> pr =
-              state.getPipelineRegister(value)) {
-        value = pr->getOut();
-      }
-
-      calyx::GroupOp group;
-      // Get the evaluating group for that value.
-      std::optional<calyx::GroupInterface> evaluatingGroup =
-          state.findEvaluatingGroup(value);
-      if (!evaluatingGroup.has_value()) {
-        if (value.getDefiningOp<calyx::RegisterOp>() == nullptr) {
-          // We add this for any unhandled cases.
-          llvm::errs() << "unexpected: input value: " << value << ", in stage "
-                       << stage.getStageNumber() << " register " << i
-                       << " is not a register and was not previously "
-                          "evaluated in a Calyx group. Please open an issue.\n";
-          return LogicalResult::failure();
-        }
-        // This is a register's `out` value being written to this pipeline
-        // register. We create a new group to build this assignment.
-        std::string groupName = state.getUniqueName(
-            loweringState().blockName(pipelineRegister->getBlock()));
-        group = calyx::createGroup<calyx::GroupOp>(
-            rewriter, state.getComponentOp(), pipelineRegister->getLoc(),
-            groupName);
-        calyx::buildAssignmentsForRegisterWrite(
-            rewriter, group, state.getComponentOp(), pipelineRegister, value);
-      } else {
-        // This was previously evaluated. Stitch the register in, depending on
-        // whether the group was combinational or sequential.
-        auto combGroup =
-            dyn_cast<calyx::CombGroupOp>(evaluatingGroup->getOperation());
-        group = combGroup == nullptr
-                    ? replaceGroupRegister(*evaluatingGroup, pipelineRegister,
-                                           rewriter)
-                    : convertCombToSeqGroup(combGroup, pipelineRegister, value,
-                                            rewriter);
-
-        // Replace the stage result uses with the register out.
-        stage.getResult(i).replaceAllUsesWith(pipelineRegister.getOut());
-      }
-      updatePrologueAndEpilogue(group);
-    }
->>>>>>> 335e50ce
 
       addBodyGroup(ifVal, group);
     }
@@ -2385,7 +2272,6 @@
       return;
     }
 
-<<<<<<< HEAD
     auto i1Type = rewriter.getI1Type();
     auto stallValue =
         getState<ComponentLoweringState>().getStallValue(pipeline);
@@ -2404,11 +2290,6 @@
         getState<ComponentLoweringState>().setNoStallLastCycleWire(
             pipeline, *noStallLastCycleWire);
       }
-=======
-    // Remove the old register if it has no more uses.
-    if (tempReg->use_empty())
-      rewriter.eraseOp(tempReg);
->>>>>>> 335e50ce
 
       std::optional<Value> notDoneValue;
       rewriter.setInsertionPointToStart(getState<ComponentLoweringState>()
@@ -2879,7 +2760,7 @@
               src.getDefiningOp()))
         continue;
 
-      auto evalGroupOpt = state.getEvaluatingGroup(src);
+      auto evalGroupOpt = state.findEvaluatingGroup(src);
       if (!evalGroupOpt.has_value()) {
         continue;
       }
