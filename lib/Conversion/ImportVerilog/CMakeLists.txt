--- conflicted
+++ resolved
@@ -34,23 +34,16 @@
   Statements.cpp
   Structure.cpp
   Types.cpp
-<<<<<<< HEAD
-=======
   TimingControls.cpp
->>>>>>> 1645d71c
 
   DEPENDS
   slang_slang
 
   LINK_LIBS PUBLIC
-<<<<<<< HEAD
-  CIRCTMoore
-=======
   CIRCTHW
   CIRCTMoore
   MLIRFuncDialect
   MLIRSCFDialect
->>>>>>> 1645d71c
   MLIRTranslateLib
   PRIVATE
   slang_slang
