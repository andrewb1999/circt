--- conflicted
+++ resolved
@@ -102,15 +102,11 @@
 // Lowering state classes
 //===----------------------------------------------------------------------===//
 
-<<<<<<< HEAD
-struct WhileSchedulable {
-=======
 struct IfScheduleable {
   scf::IfOp ifOp;
 };
 
 struct WhileScheduleable {
->>>>>>> 1645d71c
   /// While operation to schedule.
   ScfWhileOp whileOp;
 };
@@ -130,10 +126,6 @@
 };
 
 /// A variant of types representing scheduleable operations.
-<<<<<<< HEAD
-using Scheduleable = std::variant<calyx::GroupOp, WhileSchedulable,
-                                  ForScheduleable, CallScheduleable>;
-=======
 using Scheduleable =
     std::variant<calyx::GroupOp, WhileScheduleable, ForScheduleable,
                  IfScheduleable, CallScheduleable>;
@@ -191,7 +183,6 @@
   DenseMap<Operation *, calyx::GroupOp> elseGroup;
   DenseMap<Operation *, DenseMap<unsigned, calyx::RegisterOp>> resultRegs;
 };
->>>>>>> 1645d71c
 
 class WhileLoopLoweringStateInterface
     : calyx::LoopLoweringStateInterface<ScfWhileOp, calyx::GroupOp> {
