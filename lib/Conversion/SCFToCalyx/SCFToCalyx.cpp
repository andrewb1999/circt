--- conflicted
+++ resolved
@@ -98,12 +98,6 @@
 struct WhileSchedulable {
   /// While operation to schedule.
   ScfWhileOp whileOp;
-<<<<<<< HEAD
-};
-
-/// A variant of types representing scheduleable operations.
-using Schedulable = std::variant<calyx::GroupOp, WhileSchedulable>;
-=======
 };
 
 struct ForScheduleable {
@@ -186,22 +180,14 @@
     return setLoopInitGroups(std::move(op), std::move(groups));
   }
 };
->>>>>>> 0e31fd71
 
 /// Handles the current state of lowering of a Calyx component. It is mainly
 /// used as a key/value store for recording information during partial lowering,
 /// which is required at later lowering passes.
-<<<<<<< HEAD
-class ComponentLoweringState
-    : public calyx::ComponentLoweringStateInterface,
-      public calyx::LoopLoweringStateInterface<ScfWhileOp, calyx::GroupOp>,
-      public calyx::SchedulerInterface<Schedulable> {
-=======
 class ComponentLoweringState : public calyx::ComponentLoweringStateInterface,
                                public WhileLoopLoweringStateInterface,
                                public ForLoopLoweringStateInterface,
                                public calyx::SchedulerInterface<Scheduleable> {
->>>>>>> 0e31fd71
 public:
   ComponentLoweringState(calyx::ComponentOp component)
       : calyx::ComponentLoweringStateInterface(component) {}
@@ -225,22 +211,6 @@
     funcOp.walk([&](Operation *_op) {
       opBuiltSuccessfully &=
           TypeSwitch<mlir::Operation *, bool>(_op)
-<<<<<<< HEAD
-              .template Case<
-                  arith::ConstantOp, ReturnOp, BranchOpInterface,
-                  /// SCF
-                  scf::YieldOp, scf::WhileOp,
-                  /// memref
-                  memref::AllocOp, memref::AllocaOp, memref::LoadOp,
-                  memref::StoreOp,
-                  /// memory interface
-                  calyx::StoreLoweringInterface, calyx::LoadLoweringInterface,
-                  calyx::AllocLoweringInterface,
-                  /// standard arithmetic
-                  AddIOp, SubIOp, CmpIOp, ShLIOp, ShRUIOp, ShRSIOp, AndIOp,
-                  XOrIOp, OrIOp, ExtUIOp, ExtSIOp, TruncIOp, MulIOp, DivUIOp,
-                  DivSIOp, RemUIOp, RemSIOp, IndexCastOp>(
-=======
               .template Case<arith::ConstantOp, ReturnOp, BranchOpInterface,
                              /// SCF
                              scf::YieldOp, scf::WhileOp, scf::ForOp,
@@ -252,7 +222,6 @@
                              AndIOp, XOrIOp, OrIOp, ExtUIOp, ExtSIOp, TruncIOp,
                              MulIOp, DivUIOp, DivSIOp, RemUIOp, RemSIOp,
                              SelectOp, IndexCastOp, CallOp>(
->>>>>>> 0e31fd71
                   [&](auto op) { return buildOp(rewriter, op).succeeded(); })
               .template Case<FuncOp, scf::ConditionOp>([&](auto) {
                 /// Skip: these special cases will be handled separately.
@@ -989,12 +958,6 @@
   // Only need to add the whileOp to the BlockSchedulables scheduler interface.
   // Everything else was handled in the `BuildWhileGroups` pattern.
   ScfWhileOp scfWhileOp(whileOp);
-<<<<<<< HEAD
-  getState<ComponentLoweringState>().addBlockSchedulable(
-      whileOp.getOperation()->getBlock(), WhileSchedulable{
-                                              scfWhileOp,
-                                          });
-=======
   getState<ComponentLoweringState>().addBlockScheduleable(
       whileOp.getOperation()->getBlock(), WhileScheduleable{scfWhileOp});
   return success();
@@ -1042,7 +1005,6 @@
   // input ports.
   getState<ComponentLoweringState>().addBlockScheduleable(
       callOp.getOperation()->getBlock(), CallScheduleable{instanceOp, callOp});
->>>>>>> 0e31fd71
   return success();
 }
 
@@ -1300,8 +1262,6 @@
                                                             initGroupOp);
       }
 
-<<<<<<< HEAD
-=======
       getState<ComponentLoweringState>().setWhileLoopInitGroups(whileOp,
                                                                 initGroups);
 
@@ -1366,7 +1326,6 @@
       getState<ComponentLoweringState>().setForLoopInitGroups(forOp,
                                                               initGroups);
 
->>>>>>> 0e31fd71
       return WalkResult::advance();
     });
     return res;
@@ -1417,17 +1376,11 @@
       } else if (auto whileSchedPtr = std::get_if<WhileSchedulable>(&group);
                  whileSchedPtr) {
         auto &whileOp = whileSchedPtr->whileOp;
-<<<<<<< HEAD
-        auto initGroups =
-            getState<ComponentLoweringState>().getLoopInitGroups(whileOp);
-        auto whileCtrlOp = buildWhileCtrlOp(whileOp, initGroups, rewriter);
-=======
 
         auto whileCtrlOp = buildWhileCtrlOp(
             whileOp,
             getState<ComponentLoweringState>().getWhileLoopInitGroups(whileOp),
             rewriter);
->>>>>>> 0e31fd71
         rewriter.setInsertionPointToEnd(whileCtrlOp.getBodyBlock());
         auto whileBodyOp =
             rewriter.create<calyx::SeqOp>(whileOp.getOperation()->getLoc());
@@ -1596,17 +1549,7 @@
     Location loc = whileOp.getLoc();
     /// Insert while iter arg initialization group(s). Emit a
     /// parallel group to assign one or more registers all at once.
-<<<<<<< HEAD
-    {
-      PatternRewriter::InsertionGuard g(rewriter);
-      auto parOp = rewriter.create<calyx::ParOp>(loc);
-      rewriter.setInsertionPointToStart(parOp.getBodyBlock());
-      for (calyx::GroupInterface group : initGroups)
-        rewriter.create<calyx::EnableOp>(group.getLoc(), group.symName());
-    }
-=======
     insertParInitGroups(rewriter, loc, initGroups);
->>>>>>> 0e31fd71
 
     /// Insert the while op itself.
     auto cond = whileOp.getConditionValue();
