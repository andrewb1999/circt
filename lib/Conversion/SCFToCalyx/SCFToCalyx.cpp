--- conflicted
+++ resolved
@@ -1562,18 +1562,13 @@
 
 LogicalResult BuildOpGroups::buildOp(PatternRewriter &rewriter,
                                      scf::ParallelOp parOp) const {
-<<<<<<< HEAD
-  getState<ComponentLoweringState>().addBlockSchedulable(
-      parOp.getOperation()->getBlock(), ParSchedulable{parOp});
-=======
   if (!parOp->hasAttr(unrolledParallelAttr)) {
     parOp.emitError(
         "AffineParallelUnroll must be run in order to lower scf.parallel");
     return failure();
   }
-  getState<ComponentLoweringState>().addBlockScheduleable(
-      parOp.getOperation()->getBlock(), ParScheduleable{parOp});
->>>>>>> b21110ab
+  getState<ComponentLoweringState>().addBlockSchedulable(
+      parOp.getOperation()->getBlock(), ParSchedulable{parOp});
   return success();
 }
 
