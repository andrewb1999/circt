//===- SCFToCalyx.cpp - SCF to Calyx pass entry point -----------*- C++ -*-===//
//
// Part of the LLVM Project, under the Apache License v2.0 with LLVM Exceptions.
// See https://llvm.org/LICENSE.txt for license information.
// SPDX-License-Identifier: Apache-2.0 WITH LLVM-exception
//
//===----------------------------------------------------------------------===//
//
// This is the main SCF to Calyx conversion pass implementation.
//
//===----------------------------------------------------------------------===//

#include "circt/Conversion/SCFToCalyx.h"
#include "circt/Dialect/Calyx/CalyxHelpers.h"
#include "circt/Dialect/Calyx/CalyxLoweringUtils.h"
#include "circt/Dialect/Calyx/CalyxOps.h"
#include "circt/Dialect/Comb/CombOps.h"
#include "circt/Dialect/HW/HWOps.h"
#include "mlir/Conversion/LLVMCommon/ConversionTarget.h"
#include "mlir/Conversion/LLVMCommon/Pattern.h"
#include "mlir/Dialect/Arith/IR/Arith.h"
#include "mlir/Dialect/ControlFlow/IR/ControlFlowOps.h"
#include "mlir/Dialect/Func/IR/FuncOps.h"
#include "mlir/Dialect/MemRef/IR/MemRef.h"
#include "mlir/Dialect/SCF/IR/SCF.h"
#include "mlir/IR/AsmState.h"
#include "mlir/IR/Matchers.h"
#include "mlir/Pass/Pass.h"
#include "mlir/Support/LogicalResult.h"
#include "mlir/Transforms/GreedyPatternRewriteDriver.h"
#include "llvm/ADT/TypeSwitch.h"
#include "llvm/Support/LogicalResult.h"
#include "llvm/Support/raw_os_ostream.h"
#include "llvm/Support/raw_ostream.h"
#include <algorithm>
#include <filesystem>
#include <fstream>

#include <locale>
#include <numeric>
#include <variant>

namespace circt {
#define GEN_PASS_DEF_SCFTOCALYX
#include "circt/Conversion/Passes.h.inc"
} // namespace circt

using namespace llvm;
using namespace mlir;
using namespace mlir::arith;
using namespace mlir::cf;
using namespace mlir::func;

namespace circt {
class ComponentLoweringStateInterface;
namespace scftocalyx {

//===----------------------------------------------------------------------===//
// Utility types
//===----------------------------------------------------------------------===//

class ScfWhileOp : public calyx::WhileOpInterface<scf::WhileOp> {
public:
  explicit ScfWhileOp(scf::WhileOp op)
      : calyx::WhileOpInterface<scf::WhileOp>(op) {}

  Block::BlockArgListType getBodyArgs() override {
    return getOperation().getAfterArguments();
  }

  Operation::operand_range getInits() override {
    return getOperation().getInits();
  }

  Block *getBodyBlock() override { return &getOperation().getAfter().front(); }

  Block *getConditionBlock() override {
    return &getOperation().getBefore().front();
  }

  Value getConditionValue() override {
    return getOperation().getConditionOp().getOperand(0);
  }

  std::optional<int64_t> getBound() override { return std::nullopt; }
};

class ScfForOp : public calyx::RepeatOpInterface<scf::ForOp> {
public:
  explicit ScfForOp(scf::ForOp op) : calyx::RepeatOpInterface<scf::ForOp>(op) {}

  Block::BlockArgListType getBodyArgs() override {
    return getOperation().getRegion().getArguments();
  }

  Block *getBodyBlock() override {
    return &getOperation().getRegion().getBlocks().front();
  }

  std::optional<int64_t> getBound() override {
    return constantTripCount(getOperation().getLowerBound(),
                             getOperation().getUpperBound(),
                             getOperation().getStep());
  }
  Operation::operand_range getInits() override {
    return getOperation().getInits();
  }
};

//===----------------------------------------------------------------------===//
// Lowering state classes
//===----------------------------------------------------------------------===//

struct IfSchedulable {
  scf::IfOp ifOp;
};

struct WhileSchedulable {
  /// While operation to schedule.
  ScfWhileOp whileOp;
};

struct ForSchedulable {
  /// For operation to schedule.
  ScfForOp forOp;
  /// Bound
  uint64_t bound;
};

struct CallSchedulable {
  /// Instance for invoking.
  calyx::InstanceOp instanceOp;
  // CallOp for getting the arguments.
  func::CallOp callOp;
};

struct ParSchedulable {
  /// Parallel operation to schedule.
  scf::ParallelOp parOp;
};

/// A variant of types representing schedulable operations.
using Schedulable =
    std::variant<calyx::GroupOp, WhileSchedulable, ForSchedulable,
                 IfSchedulable, CallSchedulable, ParSchedulable>;

class IfLoweringStateInterface {
public:
  void setThenGroup(scf::IfOp op, calyx::GroupOp group) {
    Operation *operation = op.getOperation();
    assert(thenGroup.count(operation) == 0 &&
           "A then group was already set for this scf::IfOp!\n");
    thenGroup[operation] = group;
  }

  calyx::GroupOp getThenGroup(scf::IfOp op) {
    auto it = thenGroup.find(op.getOperation());
    assert(it != thenGroup.end() &&
           "No then group was set for this scf::IfOp!\n");
    return it->second;
  }

  void setElseGroup(scf::IfOp op, calyx::GroupOp group) {
    Operation *operation = op.getOperation();
    assert(elseGroup.count(operation) == 0 &&
           "An else group was already set for this scf::IfOp!\n");
    elseGroup[operation] = group;
  }

  calyx::GroupOp getElseGroup(scf::IfOp op) {
    auto it = elseGroup.find(op.getOperation());
    assert(it != elseGroup.end() &&
           "No else group was set for this scf::IfOp!\n");
    return it->second;
  }

  void setResultRegs(scf::IfOp op, calyx::RegisterOp reg, unsigned idx) {
    assert(resultRegs[op.getOperation()].count(idx) == 0 &&
           "A register was already registered for the given yield result.\n");
    assert(idx < op->getNumOperands());
    resultRegs[op.getOperation()][idx] = reg;
  }

  const DenseMap<unsigned, calyx::RegisterOp> &getResultRegs(scf::IfOp op) {
    return resultRegs[op.getOperation()];
  }

  calyx::RegisterOp getResultRegs(scf::IfOp op, unsigned idx) {
    auto regs = getResultRegs(op);
    auto it = regs.find(idx);
    assert(it != regs.end() && "resultReg not found");
    return it->second;
  }

private:
  DenseMap<Operation *, calyx::GroupOp> thenGroup;
  DenseMap<Operation *, calyx::GroupOp> elseGroup;
  DenseMap<Operation *, DenseMap<unsigned, calyx::RegisterOp>> resultRegs;
};

class WhileLoopLoweringStateInterface
    : calyx::LoopLoweringStateInterface<ScfWhileOp, calyx::GroupOp> {
public:
  SmallVector<calyx::GroupInterface> getWhileLoopInitGroups(ScfWhileOp op) {
    return getLoopInitGroups(std::move(op));
  }
  calyx::GroupOp buildWhileLoopIterArgAssignments(
      OpBuilder &builder, ScfWhileOp op, calyx::ComponentOp componentOp,
      Twine uniqueSuffix, MutableArrayRef<OpOperand> ops) {
    return buildLoopIterArgAssignments(builder, std::move(op), componentOp,
                                       uniqueSuffix, ops);
  }
  void addWhileLoopIterReg(ScfWhileOp op, calyx::RegisterOp reg, unsigned idx) {
    return addLoopIterReg(std::move(op), reg, idx);
  }
  const DenseMap<unsigned, calyx::RegisterOp> &
  getWhileLoopIterRegs(ScfWhileOp op) {
    return getLoopIterRegs(std::move(op));
  }
  void setWhileLoopLatchGroup(ScfWhileOp op, calyx::GroupOp group) {
    return setLoopLatchGroup(std::move(op), group);
  }
  calyx::GroupOp getWhileLoopLatchGroup(ScfWhileOp op) {
    return getLoopLatchGroup(std::move(op));
  }
  void setWhileLoopInitGroups(ScfWhileOp op,
                              SmallVector<calyx::GroupOp> groups) {
    for (auto g : groups)
      addLoopInitGroup(std::move(op), g);
  }
};

class ForLoopLoweringStateInterface
    : calyx::LoopLoweringStateInterface<ScfForOp, calyx::GroupOp> {
public:
  SmallVector<calyx::GroupInterface> getForLoopInitGroups(ScfForOp op) {
    return getLoopInitGroups(std::move(op));
  }
  calyx::GroupOp buildForLoopIterArgAssignments(
      OpBuilder &builder, ScfForOp op, calyx::ComponentOp componentOp,
      Twine uniqueSuffix, MutableArrayRef<OpOperand> ops) {
    return buildLoopIterArgAssignments(builder, std::move(op), componentOp,
                                       uniqueSuffix, ops);
  }
  void addForLoopIterReg(ScfForOp op, calyx::RegisterOp reg, unsigned idx) {
    return addLoopIterReg(std::move(op), reg, idx);
  }
  const DenseMap<unsigned, calyx::RegisterOp> &getForLoopIterRegs(ScfForOp op) {
    return getLoopIterRegs(std::move(op));
  }
  calyx::RegisterOp getForLoopIterReg(ScfForOp op, unsigned idx) {
    return getLoopIterReg(std::move(op), idx);
  }
  void setForLoopLatchGroup(ScfForOp op, calyx::GroupOp group) {
    return setLoopLatchGroup(std::move(op), group);
  }
  calyx::GroupOp getForLoopLatchGroup(ScfForOp op) {
    return getLoopLatchGroup(std::move(op));
  }
  void setForLoopInitGroups(ScfForOp op, SmallVector<calyx::GroupOp> groups) {
    for (auto g : groups)
      addLoopInitGroup(std::move(op), g);
  }
};

/// Handles the current state of lowering of a Calyx component. It is mainly
/// used as a key/value store for recording information during partial lowering,
/// which is required at later lowering passes.
class ComponentLoweringState : public calyx::ComponentLoweringStateInterface,
                               public WhileLoopLoweringStateInterface,
                               public ForLoopLoweringStateInterface,
                               public IfLoweringStateInterface,
                               public calyx::SchedulerInterface<Schedulable> {
public:
  ComponentLoweringState(calyx::ComponentOp component)
      : calyx::ComponentLoweringStateInterface(component) {}
};

//===----------------------------------------------------------------------===//
// Conversion patterns
//===----------------------------------------------------------------------===//

/// Iterate through the operations of a source function and instantiate
/// components or primitives based on the type of the operations.
class BuildOpGroups : public calyx::FuncOpPartialLoweringPattern {
public:
  BuildOpGroups(MLIRContext *context, LogicalResult &resRef,
                calyx::PatternApplicationState &patternState,
                DenseMap<mlir::func::FuncOp, calyx::ComponentOp> &map,
                calyx::CalyxLoweringState &state,
                mlir::Pass::Option<std::string> &writeJsonOpt)
      : FuncOpPartialLoweringPattern(context, resRef, patternState, map, state),
        writeJson(writeJsonOpt) {}
  using FuncOpPartialLoweringPattern::FuncOpPartialLoweringPattern;

  LogicalResult
  partiallyLowerFuncToComp(FuncOp funcOp,
                           PatternRewriter &rewriter) const override {
    /// We walk the operations of the funcOp to ensure that all def's have
    /// been visited before their uses.
    bool opBuiltSuccessfully = true;
    funcOp.walk([&](Operation *_op) {
      opBuiltSuccessfully &=
          TypeSwitch<mlir::Operation *, bool>(_op)
              .template Case<arith::ConstantOp, ReturnOp, BranchOpInterface,
                             /// SCF
                             scf::YieldOp, scf::WhileOp, scf::ForOp, scf::IfOp,
                             scf::ParallelOp, scf::ReduceOp,
                             /// memref
                             memref::AllocOp, memref::AllocaOp, memref::LoadOp,
<<<<<<< HEAD
                             memref::StoreOp,
                             /// memory interface
                             calyx::StoreLoweringInterface,
                             calyx::LoadLoweringInterface,
                             calyx::AllocLoweringInterface,
=======
                             memref::StoreOp, memref::GetGlobalOp,
>>>>>>> 13a3020a
                             /// standard arithmetic
                             AddIOp, SubIOp, CmpIOp, ShLIOp, ShRUIOp, ShRSIOp,
                             AndIOp, XOrIOp, OrIOp, ExtUIOp, ExtSIOp, TruncIOp,
                             MulIOp, DivUIOp, DivSIOp, RemUIOp, RemSIOp,
                             /// floating point
                             AddFOp, MulFOp, CmpFOp,
                             /// others
                             SelectOp, IndexCastOp, CallOp>(
                  [&](auto op) { return buildOp(rewriter, op).succeeded(); })
              .template Case<FuncOp, scf::ConditionOp>([&](auto) {
                /// Skip: these special cases will be handled separately.
                return true;
              })
              .Default([&](auto op) {
                op->emitError() << "Unhandled operation during BuildOpGroups()";
                return false;
              });

      return opBuiltSuccessfully ? WalkResult::advance()
                                 : WalkResult::interrupt();
    });

    if (!writeJson.empty()) {
      if (auto fileLoc = dyn_cast<mlir::FileLineColLoc>(funcOp->getLoc())) {
        std::string filename = fileLoc.getFilename().str();
        std::filesystem::path path(filename);
        std::string jsonFileName = writeJson.getValue() + ".json";
        auto outFileName = path.parent_path().append(jsonFileName);
        std::ofstream outFile(outFileName);

        if (!outFile.is_open()) {
          llvm::errs() << "Unable to open file: " << outFileName.string()
                       << " for writing\n";
          return failure();
        }
        llvm::raw_os_ostream llvmOut(outFile);
        llvm::json::OStream jsonOS(llvmOut, 2);
        jsonOS.value(getState<ComponentLoweringState>().getExtMemData());
        jsonOS.flush();
        outFile.close();
      }
    }

    return success(opBuiltSuccessfully);
  }

private:
  mlir::Pass::Option<std::string> &writeJson;
  /// Op builder specializations.
  calyx::StaticGroupOp createStaticGroupForOp(PatternRewriter &rewriter,
                                              Operation *op,
                                              uint64_t latency) const;
  LogicalResult buildOp(PatternRewriter &rewriter, scf::YieldOp yieldOp) const;
  LogicalResult buildOp(PatternRewriter &rewriter,
                        BranchOpInterface brOp) const;
  LogicalResult buildOp(PatternRewriter &rewriter,
                        arith::ConstantOp constOp) const;
  LogicalResult buildOp(PatternRewriter &rewriter, SelectOp op) const;
  LogicalResult buildOp(PatternRewriter &rewriter, AddIOp op) const;
  LogicalResult buildOp(PatternRewriter &rewriter, SubIOp op) const;
  LogicalResult buildOp(PatternRewriter &rewriter, MulIOp op) const;
  LogicalResult buildOp(PatternRewriter &rewriter, DivUIOp op) const;
  LogicalResult buildOp(PatternRewriter &rewriter, DivSIOp op) const;
  LogicalResult buildOp(PatternRewriter &rewriter, RemUIOp op) const;
  LogicalResult buildOp(PatternRewriter &rewriter, RemSIOp op) const;
  LogicalResult buildOp(PatternRewriter &rewriter, AddFOp op) const;
  LogicalResult buildOp(PatternRewriter &rewriter, MulFOp op) const;
  LogicalResult buildOp(PatternRewriter &rewriter, CmpFOp op) const;
  LogicalResult buildOp(PatternRewriter &rewriter, ShRUIOp op) const;
  LogicalResult buildOp(PatternRewriter &rewriter, ShRSIOp op) const;
  LogicalResult buildOp(PatternRewriter &rewriter, ShLIOp op) const;
  LogicalResult buildOp(PatternRewriter &rewriter, AndIOp op) const;
  LogicalResult buildOp(PatternRewriter &rewriter, OrIOp op) const;
  LogicalResult buildOp(PatternRewriter &rewriter, XOrIOp op) const;
  LogicalResult buildOp(PatternRewriter &rewriter, CmpIOp op) const;
  LogicalResult buildOp(PatternRewriter &rewriter, TruncIOp op) const;
  LogicalResult buildOp(PatternRewriter &rewriter, ExtUIOp op) const;
  LogicalResult buildOp(PatternRewriter &rewriter, ExtSIOp op) const;
  LogicalResult buildOp(PatternRewriter &rewriter, ReturnOp op) const;
  LogicalResult buildOp(PatternRewriter &rewriter, IndexCastOp op) const;
  LogicalResult buildOp(PatternRewriter &rewriter, memref::AllocOp op) const;
  LogicalResult buildOp(PatternRewriter &rewriter, memref::AllocaOp op) const;
  LogicalResult buildOp(PatternRewriter &rewriter,
                        memref::GetGlobalOp op) const;
  LogicalResult buildOp(PatternRewriter &rewriter, memref::LoadOp op) const;
  LogicalResult buildOp(PatternRewriter &rewriter, memref::StoreOp op) const;
  LogicalResult buildOp(PatternRewriter &rewriter,
                        calyx::LoadLoweringInterface op) const;
  LogicalResult buildOp(PatternRewriter &rewriter,
                        calyx::StoreLoweringInterface op) const;
  LogicalResult buildOp(PatternRewriter &rewriter,
                        calyx::AllocLoweringInterface op) const;
  LogicalResult buildOp(PatternRewriter &rewriter, scf::WhileOp whileOp) const;
  LogicalResult buildOp(PatternRewriter &rewriter, scf::ForOp forOp) const;
  LogicalResult buildOp(PatternRewriter &rewriter, scf::IfOp ifOp) const;
  LogicalResult buildOp(PatternRewriter &rewriter,
                        scf::ReduceOp reduceOp) const;
  LogicalResult buildOp(PatternRewriter &rewriter,
                        scf::ParallelOp parallelOp) const;
  LogicalResult buildOp(PatternRewriter &rewriter, CallOp callOp) const;

  /// buildLibraryOp will build a TCalyxLibOp inside a TGroupOp based on the
  /// source operation TSrcOp.
  template <typename TGroupOp, typename TCalyxLibOp, typename TSrcOp>
  LogicalResult buildLibraryOp(PatternRewriter &rewriter, TSrcOp op,
                               TypeRange srcTypes, TypeRange dstTypes) const {
    SmallVector<Type> types;
    llvm::append_range(types, srcTypes);
    llvm::append_range(types, dstTypes);

    auto calyxOp =
        getState<ComponentLoweringState>().getNewLibraryOpInstance<TCalyxLibOp>(
            rewriter, op.getLoc(), types);

    auto directions = calyxOp.portDirections();
    SmallVector<Value, 4> opInputPorts;
    SmallVector<Value, 4> opOutputPorts;
    for (auto dir : enumerate(directions)) {
      if (dir.value() == calyx::Direction::Input)
        opInputPorts.push_back(calyxOp.getResult(dir.index()));
      else
        opOutputPorts.push_back(calyxOp.getResult(dir.index()));
    }
    assert(
        opInputPorts.size() == op->getNumOperands() &&
        opOutputPorts.size() == op->getNumResults() &&
        "Expected an equal number of in/out ports in the Calyx library op with "
        "respect to the number of operands/results of the source operation.");

    /// Create assignments to the inputs of the library op.
    auto group = createGroupForOp<TGroupOp>(rewriter, op);
    rewriter.setInsertionPointToEnd(group.getBodyBlock());
    for (auto dstOp : enumerate(opInputPorts))
      rewriter.create<calyx::AssignOp>(op.getLoc(), dstOp.value(),
                                       op->getOperand(dstOp.index()));

    /// Replace the result values of the source operator with the new operator.
    for (auto res : enumerate(opOutputPorts)) {
      getState<ComponentLoweringState>().registerEvaluatingGroup(res.value(),
                                                                 group);
      op->getResult(res.index()).replaceAllUsesWith(res.value());
    }
    return success();
  }

  /// buildLibraryOp which provides in- and output types based on the operands
  /// and results of the op argument.
  template <typename TGroupOp, typename TCalyxLibOp, typename TSrcOp>
  LogicalResult buildLibraryOp(PatternRewriter &rewriter, TSrcOp op) const {
    return buildLibraryOp<TGroupOp, TCalyxLibOp, TSrcOp>(
        rewriter, op, op.getOperandTypes(), op->getResultTypes());
  }

  /// Creates a group named by the basic block which the input op resides in.
  template <typename TGroupOp>
  TGroupOp createGroupForOp(PatternRewriter &rewriter, Operation *op) const {
    Block *block = op->getBlock();
    auto groupName = getState<ComponentLoweringState>().getUniqueName(
        loweringState().blockName(block));
    return calyx::createGroup<TGroupOp>(
        rewriter, getState<ComponentLoweringState>().getComponentOp(),
        op->getLoc(), groupName);
  }

  /// buildLibraryBinaryPipeOp will build a TCalyxLibBinaryPipeOp, to
  /// deal with MulIOp, DivUIOp and RemUIOp.
  template <typename TOpType, typename TSrcOp>
  LogicalResult buildLibraryBinaryPipeOp(PatternRewriter &rewriter, TSrcOp op,
                                         TOpType opPipe, Value out) const {
    StringRef opName = TSrcOp::getOperationName().split(".").second;
    Location loc = op.getLoc();
    Type width = op.getResult().getType();
    auto reg = createRegister(
        op.getLoc(), rewriter, getComponent(), width.getIntOrFloatBitWidth(),
        getState<ComponentLoweringState>().getUniqueName(opName));
    // Operation pipelines are not combinational, so a GroupOp is required.
    auto group = createGroupForOp<calyx::GroupOp>(rewriter, op);
    OpBuilder builder(group->getRegion(0));
    getState<ComponentLoweringState>().addBlockSchedulable(op->getBlock(),
                                                           group);

    rewriter.setInsertionPointToEnd(group.getBodyBlock());
    rewriter.create<calyx::AssignOp>(loc, opPipe.getLeft(), op.getLhs());
    rewriter.create<calyx::AssignOp>(loc, opPipe.getRight(), op.getRhs());
    // Write the output to this register.
    rewriter.create<calyx::AssignOp>(loc, reg.getIn(), out);
    // The write enable port is high when the pipeline is done.
    rewriter.create<calyx::AssignOp>(loc, reg.getWriteEn(), opPipe.getDone());
    // Set pipelineOp to high as long as its done signal is not high.
    // This prevents the pipelineOP from executing for the cycle that we write
    // to register. To get !(pipelineOp.done) we do 1 xor pipelineOp.done
    hw::ConstantOp c1 = createConstant(loc, rewriter, getComponent(), 1, 1);
    rewriter.create<calyx::AssignOp>(
        loc, opPipe.getGo(), c1,
        comb::createOrFoldNot(group.getLoc(), opPipe.getDone(), builder));
    // The group is done when the register write is complete.
    rewriter.create<calyx::GroupDoneOp>(loc, reg.getDone());

    // Pass the result from the source operation to register holding the resullt
    // from the Calyx primitive.
    op.getResult().replaceAllUsesWith(reg.getOut());

    if (isa<calyx::AddFOpIEEE754>(opPipe)) {
      auto opFOp = cast<calyx::AddFOpIEEE754>(opPipe);
      hw::ConstantOp subOp;
      if (isa<arith::AddFOp>(op)) {
        subOp = createConstant(loc, rewriter, getComponent(), /*width=*/1,
                               /*subtract=*/0);
      } else {
        subOp = createConstant(loc, rewriter, getComponent(), /*width=*/1,
                               /*subtract=*/1);
      }
      rewriter.create<calyx::AssignOp>(loc, opFOp.getSubOp(), subOp);
    }

    // Register the values for the pipeline.
    getState<ComponentLoweringState>().registerEvaluatingGroup(out, group);
    getState<ComponentLoweringState>().registerEvaluatingGroup(opPipe.getLeft(),
                                                               group);
    getState<ComponentLoweringState>().registerEvaluatingGroup(
        opPipe.getRight(), group);

    return success();
  }

  /// Creates assignments within the provided group to the address ports of the
  /// memoryOp based on the provided addressValues.
  void assignAddressPorts(PatternRewriter &rewriter, Location loc,
                          calyx::GroupInterface group,
                          calyx::MemoryInterface memoryInterface,
                          Operation::operand_range addressValues) const {
    IRRewriter::InsertionGuard guard(rewriter);
    rewriter.setInsertionPointToEnd(group.getBody());
    auto addrPorts = memoryInterface.addrPorts();
    if (addressValues.empty()) {
      assert(
          addrPorts.size() == 1 &&
          "We expected a 1 dimensional memory of size 1 because there were no "
          "address assignment values");
      // Assign to address 1'd0 in memory.
      rewriter.create<calyx::AssignOp>(
          loc, addrPorts[0],
          createConstant(loc, rewriter, getComponent(), 1, 0));
    } else {
      assert(addrPorts.size() == addressValues.size() &&
             "Mismatch between number of address ports of the provided memory "
             "and address assignment values");
      for (auto address : enumerate(addressValues))
        rewriter.create<calyx::AssignOp>(loc, addrPorts[address.index()],
                                         address.value());
    }
  }

  calyx::RegisterOp createSignalRegister(PatternRewriter &rewriter,
                                         Value signal, bool invert,
                                         StringRef nameSuffix,
                                         calyx::CompareFOpIEEE754 calyxCmpFOp,
                                         calyx::GroupOp group) const {
    Location loc = calyxCmpFOp.getLoc();
    IntegerType one = rewriter.getI1Type();
    auto component = getComponent();
    OpBuilder builder(group->getRegion(0));
    auto reg = createRegister(
        loc, rewriter, component, 1,
        getState<ComponentLoweringState>().getUniqueName(nameSuffix));
    rewriter.create<calyx::AssignOp>(loc, reg.getWriteEn(),
                                     calyxCmpFOp.getDone());
    if (invert) {
      auto notLibOp = getState<ComponentLoweringState>()
                          .getNewLibraryOpInstance<calyx::NotLibOp>(
                              rewriter, loc, {one, one});
      rewriter.create<calyx::AssignOp>(loc, notLibOp.getIn(), signal);
      rewriter.create<calyx::AssignOp>(loc, reg.getIn(), notLibOp.getOut());
      getState<ComponentLoweringState>().registerEvaluatingGroup(
          notLibOp.getOut(), group);
    } else
      rewriter.create<calyx::AssignOp>(loc, reg.getIn(), signal);
    return reg;
  };
};

calyx::StaticGroupOp
BuildOpGroups::createStaticGroupForOp(PatternRewriter &rewriter, Operation *op,
                                      uint64_t latency) const {
  auto name = op->getName().getStringRef().split(".").second;
  auto groupName = getState<ComponentLoweringState>().getUniqueName(name);
  return calyx::createStaticGroup(
      rewriter, getState<ComponentLoweringState>().getComponentOp(),
      op->getLoc(), groupName, latency);
}

LogicalResult
BuildOpGroups::buildOp(PatternRewriter &rewriter,
                       calyx::LoadLoweringInterface loadOp) const {
  Value memref = loadOp.getMemoryValue();

  auto memoryInterface =
      getState<ComponentLoweringState>().getMemoryInterface(memref);

  auto group = createGroupForOp<calyx::GroupOp>(rewriter, loadOp);
  rewriter.setInsertionPointToEnd(group.getBodyBlock());
  auto &state = getState<ComponentLoweringState>();
  std::optional<Block *> blockOpt;
  auto res = loadOp.connectToMemInterface(rewriter, group, getComponent(),
                                          state, blockOpt);
  if (res.failed())
    return failure();

  if (blockOpt.has_value()) {
    state.addBlockSchedulable(blockOpt.value(), group);
  }

  return success();
}

LogicalResult
BuildOpGroups::buildOp(PatternRewriter &rewriter,
                       calyx::StoreLoweringInterface storeOp) const {
  auto memoryInterface = getState<ComponentLoweringState>().getMemoryInterface(
      storeOp.getMemoryValue());
  auto group = createGroupForOp<calyx::GroupOp>(rewriter, storeOp);

  rewriter.setInsertionPointToEnd(group.getBodyBlock());
  auto &state = getState<ComponentLoweringState>();
  std::optional<Block *> blockOpt;
  auto res = storeOp.connectToMemInterface(rewriter, group, getComponent(),
                                           state, blockOpt);
  if (res.failed())
    return failure();

  if (blockOpt.has_value()) {
    state.addBlockSchedulable(blockOpt.value(), group);
  }

  return success();
}

LogicalResult
BuildOpGroups::buildOp(PatternRewriter &rewriter,
                       calyx::AllocLoweringInterface allocOp) const {
  rewriter.setInsertionPointToStart(getComponent().getBodyBlock());
  allocOp.insertMemory(rewriter, getState<ComponentLoweringState>());

  return success();
}

LogicalResult BuildOpGroups::buildOp(PatternRewriter &rewriter,
                                     memref::LoadOp loadOp) const {
  Value memref = loadOp.getMemref();
  auto memoryInterface =
      getState<ComponentLoweringState>().getMemoryInterface(memref);
  auto group = createGroupForOp<calyx::GroupOp>(rewriter, loadOp);
  assignAddressPorts(rewriter, loadOp.getLoc(), group, memoryInterface,
                     loadOp.getIndices());

  rewriter.setInsertionPointToEnd(group.getBodyBlock());

  bool needReg = true;
  Value res;
  Value regWriteEn =
      createConstant(loadOp.getLoc(), rewriter, getComponent(), 1, 1);
  if (memoryInterface.readEnOpt().has_value()) {
    auto oneI1 =
        calyx::createConstant(loadOp.getLoc(), rewriter, getComponent(), 1, 1);
    rewriter.create<calyx::AssignOp>(loadOp.getLoc(), memoryInterface.readEn(),
                                     oneI1);
    regWriteEn = memoryInterface.done();
    if (calyx::noStoresToMemory(memref) &&
        calyx::singleLoadFromMemory(memref)) {
      // Single load from memory; we do not need to write the output to a
      // register. The readData value will be held until readEn is asserted
      // again
      needReg = false;
      rewriter.create<calyx::GroupDoneOp>(loadOp.getLoc(),
                                          memoryInterface.done());
      // We refrain from replacing the loadOp result with
      // memoryInterface.readData, since multiple loadOp's need to be converted
      // to a single memory's ReadData. If this replacement is done now, we lose
      // the link between which SSA memref::LoadOp values map to which groups
      // for loading a value from the Calyx memory. At this point of lowering,
      // we keep the memref::LoadOp SSA value, and do value replacement _after_
      // control has been generated (see LateSSAReplacement). This is *vital*
      // for things such as calyx::InlineCombGroups to be able to properly track
      // which memory assignment groups belong to which accesses.
      res = loadOp.getResult();
    }
  } else if (memoryInterface.contentEnOpt().has_value()) {
    auto oneI1 =
        calyx::createConstant(loadOp.getLoc(), rewriter, getComponent(), 1, 1);
    auto zeroI1 =
        calyx::createConstant(loadOp.getLoc(), rewriter, getComponent(), 1, 0);
    rewriter.create<calyx::AssignOp>(loadOp.getLoc(),
                                     memoryInterface.contentEn(), oneI1);
    rewriter.create<calyx::AssignOp>(loadOp.getLoc(), memoryInterface.writeEn(),
                                     zeroI1);
    regWriteEn = memoryInterface.done();
    if (calyx::noStoresToMemory(memref) &&
        calyx::singleLoadFromMemory(memref)) {
      // Single load from memory; we do not need to write the output to a
      // register. The readData value will be held until contentEn is asserted
      // again
      needReg = false;
      rewriter.create<calyx::GroupDoneOp>(loadOp.getLoc(),
                                          memoryInterface.done());
      // We refrain from replacing the loadOp result with
      // memoryInterface.readData, since multiple loadOp's need to be converted
      // to a single memory's ReadData. If this replacement is done now, we lose
      // the link between which SSA memref::LoadOp values map to which groups
      // for loading a value from the Calyx memory. At this point of lowering,
      // we keep the memref::LoadOp SSA value, and do value replacement _after_
      // control has been generated (see LateSSAReplacement). This is *vital*
      // for things such as calyx::InlineCombGroups to be able to properly track
      // which memory assignment groups belong to which accesses.
      res = loadOp.getResult();
    }
  }

  if (needReg) {
    // Multiple loads from the same memory; In this case, we _may_ have a
    // structural hazard in the design we generate. To get around this, we
    // conservatively place a register in front of each load operation, and
    // replace all uses of the loaded value with the register output. Reading
    // for sequential memories will cause a read to take at least 2 cycles,
    // but it will usually be better because combinational reads on memories
    // can significantly decrease the maximum achievable frequency.
    auto reg = createRegister(
        loadOp.getLoc(), rewriter, getComponent(),
        loadOp.getMemRefType().getElementTypeBitWidth(),
        getState<ComponentLoweringState>().getUniqueName("load"));
    rewriter.setInsertionPointToEnd(group.getBodyBlock());
    rewriter.create<calyx::AssignOp>(loadOp.getLoc(), reg.getIn(),
                                     memoryInterface.readData());
    rewriter.create<calyx::AssignOp>(loadOp.getLoc(), reg.getWriteEn(),
                                     regWriteEn);
    rewriter.create<calyx::GroupDoneOp>(loadOp.getLoc(), reg.getDone());
    loadOp.getResult().replaceAllUsesWith(reg.getOut());
    res = reg.getOut();
  }

  getState<ComponentLoweringState>().registerEvaluatingGroup(res, group);
  getState<ComponentLoweringState>().addBlockSchedulable(loadOp->getBlock(),
                                                         group);
  return success();
}

LogicalResult BuildOpGroups::buildOp(PatternRewriter &rewriter,
                                     memref::StoreOp storeOp) const {
  auto memoryInterface = getState<ComponentLoweringState>().getMemoryInterface(
      storeOp.getMemref());
  auto group = createGroupForOp<calyx::GroupOp>(rewriter, storeOp);

  // This is a sequential group, so register it as being schedulable for the
  // block.
  getState<ComponentLoweringState>().addBlockSchedulable(storeOp->getBlock(),
                                                         group);
  assignAddressPorts(rewriter, storeOp.getLoc(), group, memoryInterface,
                     storeOp.getIndices());
  rewriter.setInsertionPointToEnd(group.getBodyBlock());
  rewriter.create<calyx::AssignOp>(
      storeOp.getLoc(), memoryInterface.writeData(), storeOp.getValueToStore());
  rewriter.create<calyx::AssignOp>(
      storeOp.getLoc(), memoryInterface.writeEn(),
      createConstant(storeOp.getLoc(), rewriter, getComponent(), 1, 1));
  if (memoryInterface.contentEnOpt().has_value()) {
    // If memory has content enable, it must be asserted when writing
    rewriter.create<calyx::AssignOp>(
        storeOp.getLoc(), memoryInterface.contentEn(),
        createConstant(storeOp.getLoc(), rewriter, getComponent(), 1, 1));
  }
  rewriter.create<calyx::GroupDoneOp>(storeOp.getLoc(), memoryInterface.done());

  return success();
}

LogicalResult BuildOpGroups::buildOp(PatternRewriter &rewriter,
                                     MulIOp mul) const {
  Location loc = mul.getLoc();
  Type width = mul.getResult().getType(), one = rewriter.getI1Type();
  auto mulPipe =
      getState<ComponentLoweringState>()
          .getNewLibraryOpInstance<calyx::SeqMultLibOp>(
              rewriter, loc, {one, one, one, width, width, width, one});
  return buildLibraryBinaryPipeOp<calyx::SeqMultLibOp>(
      rewriter, mul, mulPipe,
      /*out=*/mulPipe.getOut());
}

LogicalResult BuildOpGroups::buildOp(PatternRewriter &rewriter,
                                     DivUIOp div) const {
  Location loc = div.getLoc();
  Type width = div.getResult().getType(), one = rewriter.getI1Type();
  auto divPipe =
      getState<ComponentLoweringState>()
          .getNewLibraryOpInstance<calyx::SeqDivULibOp>(
              rewriter, loc, {one, one, one, width, width, width, one});
  return buildLibraryBinaryPipeOp<calyx::SeqDivULibOp>(
      rewriter, div, divPipe,
      /*out=*/divPipe.getOut());
}

LogicalResult BuildOpGroups::buildOp(PatternRewriter &rewriter,
                                     DivSIOp div) const {
  Location loc = div.getLoc();
  Type width = div.getResult().getType(), one = rewriter.getI1Type();
  auto divPipe =
      getState<ComponentLoweringState>()
          .getNewLibraryOpInstance<calyx::SeqDivSLibOp>(
              rewriter, loc, {one, one, one, width, width, width, one});
  return buildLibraryBinaryPipeOp<calyx::SeqDivSLibOp>(
      rewriter, div, divPipe,
      /*out=*/divPipe.getOut());
}

LogicalResult BuildOpGroups::buildOp(PatternRewriter &rewriter,
                                     RemUIOp rem) const {
  Location loc = rem.getLoc();
  Type width = rem.getResult().getType(), one = rewriter.getI1Type();
  auto remPipe =
      getState<ComponentLoweringState>()
          .getNewLibraryOpInstance<calyx::SeqRemULibOp>(
              rewriter, loc, {one, one, one, width, width, width, one});
  return buildLibraryBinaryPipeOp<calyx::SeqRemULibOp>(
      rewriter, rem, remPipe,
      /*out=*/remPipe.getOut());
}

LogicalResult BuildOpGroups::buildOp(PatternRewriter &rewriter,
                                     RemSIOp rem) const {
  Location loc = rem.getLoc();
  Type width = rem.getResult().getType(), one = rewriter.getI1Type();
  auto remPipe =
      getState<ComponentLoweringState>()
          .getNewLibraryOpInstance<calyx::SeqRemSLibOp>(
              rewriter, loc, {one, one, one, width, width, width, one});
  return buildLibraryBinaryPipeOp<calyx::SeqRemSLibOp>(
      rewriter, rem, remPipe,
      /*out=*/remPipe.getOut());
}

LogicalResult BuildOpGroups::buildOp(PatternRewriter &rewriter,
                                     AddFOp addf) const {
  Location loc = addf.getLoc();
  IntegerType one = rewriter.getI1Type(), three = rewriter.getIntegerType(3),
              five = rewriter.getIntegerType(5),
              width = rewriter.getIntegerType(
                  addf.getType().getIntOrFloatBitWidth());
  auto addFOp =
      getState<ComponentLoweringState>()
          .getNewLibraryOpInstance<calyx::AddFOpIEEE754>(
              rewriter, loc,
              {one, one, one, one, one, width, width, three, width, five, one});
  return buildLibraryBinaryPipeOp<calyx::AddFOpIEEE754>(rewriter, addf, addFOp,
                                                        addFOp.getOut());
}

LogicalResult BuildOpGroups::buildOp(PatternRewriter &rewriter,
                                     MulFOp mulf) const {
  Location loc = mulf.getLoc();
  IntegerType one = rewriter.getI1Type(), three = rewriter.getIntegerType(3),
              five = rewriter.getIntegerType(5),
              width = rewriter.getIntegerType(
                  mulf.getType().getIntOrFloatBitWidth());
  auto mulFOp =
      getState<ComponentLoweringState>()
          .getNewLibraryOpInstance<calyx::MulFOpIEEE754>(
              rewriter, loc,
              {one, one, one, one, width, width, three, width, five, one});
  return buildLibraryBinaryPipeOp<calyx::MulFOpIEEE754>(rewriter, mulf, mulFOp,
                                                        mulFOp.getOut());
}

LogicalResult BuildOpGroups::buildOp(PatternRewriter &rewriter,
                                     CmpFOp cmpf) const {
  Location loc = cmpf.getLoc();
  IntegerType one = rewriter.getI1Type(), five = rewriter.getIntegerType(5),
              width = rewriter.getIntegerType(
                  cmpf.getLhs().getType().getIntOrFloatBitWidth());
  auto calyxCmpFOp = getState<ComponentLoweringState>()
                         .getNewLibraryOpInstance<calyx::CompareFOpIEEE754>(
                             rewriter, loc,
                             {one, one, one, width, width, one, one, one, one,
                              one, five, one});
  hw::ConstantOp c0 = createConstant(loc, rewriter, getComponent(), 1, 0);
  hw::ConstantOp c1 = createConstant(loc, rewriter, getComponent(), 1, 1);
  rewriter.setInsertionPointToStart(getComponent().getBodyBlock());

  using calyx::PredicateInfo;
  using CombLogic = PredicateInfo::CombLogic;
  using Port = PredicateInfo::InputPorts::Port;
  PredicateInfo info = calyx::getPredicateInfo(cmpf.getPredicate());
  if (info.logic == CombLogic::None) {
    if (cmpf.getPredicate() == CmpFPredicate::AlwaysTrue) {
      cmpf.getResult().replaceAllUsesWith(c1);
      return success();
    }

    if (cmpf.getPredicate() == CmpFPredicate::AlwaysFalse) {
      cmpf.getResult().replaceAllUsesWith(c0);
      return success();
    }
  }

  // General case
  StringRef opName = cmpf.getOperationName().split(".").second;
  auto reg =
      createRegister(loc, rewriter, getComponent(), 1,
                     getState<ComponentLoweringState>().getUniqueName(opName));

  // Operation pipelines are not combinational, so a GroupOp is required.
  auto group = createGroupForOp<calyx::GroupOp>(rewriter, cmpf);
  OpBuilder builder(group->getRegion(0));
  getState<ComponentLoweringState>().addBlockSchedulable(cmpf->getBlock(),
                                                          group);

  rewriter.setInsertionPointToEnd(group.getBodyBlock());
  rewriter.create<calyx::AssignOp>(loc, calyxCmpFOp.getLeft(), cmpf.getLhs());
  rewriter.create<calyx::AssignOp>(loc, calyxCmpFOp.getRight(), cmpf.getRhs());

  bool signalingFlag = false;
  switch (cmpf.getPredicate()) {
  case CmpFPredicate::UGT:
  case CmpFPredicate::UGE:
  case CmpFPredicate::ULT:
  case CmpFPredicate::ULE:
  case CmpFPredicate::OGT:
  case CmpFPredicate::OGE:
  case CmpFPredicate::OLT:
  case CmpFPredicate::OLE:
    signalingFlag = true;
    break;
  case CmpFPredicate::UEQ:
  case CmpFPredicate::UNE:
  case CmpFPredicate::OEQ:
  case CmpFPredicate::ONE:
  case CmpFPredicate::UNO:
  case CmpFPredicate::ORD:
  case CmpFPredicate::AlwaysTrue:
  case CmpFPredicate::AlwaysFalse:
    signalingFlag = false;
    break;
  }

  // The IEEE Standard mandates that equality comparisons ordinarily are quiet,
  // while inequality comparisons ordinarily are signaling.
  rewriter.create<calyx::AssignOp>(loc, calyxCmpFOp.getSignaling(),
                                   signalingFlag ? c1 : c0);

  // Prepare signals and create registers
  SmallVector<calyx::RegisterOp> inputRegs;
  for (const auto &input : info.inputPorts) {
    Value signal;
    switch (input.port) {
    case Port::Eq: {
      signal = calyxCmpFOp.getEq();
      break;
    }
    case Port::Gt: {
      signal = calyxCmpFOp.getGt();
      break;
    }
    case Port::Lt: {
      signal = calyxCmpFOp.getLt();
      break;
    }
    case Port::Unordered: {
      signal = calyxCmpFOp.getUnordered();
      break;
    }
    }
    std::string nameSuffix =
        (input.port == PredicateInfo::InputPorts::Port::Unordered)
            ? "unordered_port"
            : "compare_port";
    auto signalReg = createSignalRegister(rewriter, signal, input.invert,
                                          nameSuffix, calyxCmpFOp, group);
    inputRegs.push_back(signalReg);
  }

  // Create the output logical operation
  Value outputValue, doneValue;
  switch (info.logic) {
  case CombLogic::None: {
    // it's guaranteed to be either ORD or UNO
    outputValue = inputRegs[0].getOut();
    doneValue = inputRegs[0].getOut();
    break;
  }
  case CombLogic::And: {
    auto outputLibOp = getState<ComponentLoweringState>()
                           .getNewLibraryOpInstance<calyx::AndLibOp>(
                               rewriter, loc, {one, one, one});
    rewriter.create<calyx::AssignOp>(loc, outputLibOp.getLeft(),
                                     inputRegs[0].getOut());
    rewriter.create<calyx::AssignOp>(loc, outputLibOp.getRight(),
                                     inputRegs[1].getOut());

    outputValue = outputLibOp.getOut();
    break;
  }
  case CombLogic::Or: {
    auto outputLibOp = getState<ComponentLoweringState>()
                           .getNewLibraryOpInstance<calyx::OrLibOp>(
                               rewriter, loc, {one, one, one});
    rewriter.create<calyx::AssignOp>(loc, outputLibOp.getLeft(),
                                     inputRegs[0].getOut());
    rewriter.create<calyx::AssignOp>(loc, outputLibOp.getRight(),
                                     inputRegs[1].getOut());

    outputValue = outputLibOp.getOut();
    break;
  }
  }

  if (info.logic != CombLogic::None) {
    auto doneLibOp = getState<ComponentLoweringState>()
                         .getNewLibraryOpInstance<calyx::AndLibOp>(
                             rewriter, loc, {one, one, one});
    rewriter.create<calyx::AssignOp>(loc, doneLibOp.getLeft(),
                                     inputRegs[0].getDone());
    rewriter.create<calyx::AssignOp>(loc, doneLibOp.getRight(),
                                     inputRegs[1].getDone());
    doneValue = doneLibOp.getOut();
  }

  // Write to the output register
  rewriter.create<calyx::AssignOp>(loc, reg.getIn(), outputValue);
  rewriter.create<calyx::AssignOp>(loc, reg.getWriteEn(), doneValue);

  // Set the go and done signal
  rewriter.create<calyx::AssignOp>(
      loc, calyxCmpFOp.getGo(), c1,
      comb::createOrFoldNot(loc, calyxCmpFOp.getDone(), builder));
  rewriter.create<calyx::GroupDoneOp>(loc, reg.getDone());

  cmpf.getResult().replaceAllUsesWith(reg.getOut());

  // Register evaluating groups
  getState<ComponentLoweringState>().registerEvaluatingGroup(outputValue,
                                                             group);
  getState<ComponentLoweringState>().registerEvaluatingGroup(doneValue, group);
  getState<ComponentLoweringState>().registerEvaluatingGroup(
      calyxCmpFOp.getLeft(), group);
  getState<ComponentLoweringState>().registerEvaluatingGroup(
      calyxCmpFOp.getRight(), group);

  return success();
}

template <typename TAllocOp>
static LogicalResult buildAllocOp(ComponentLoweringState &componentState,
                                  PatternRewriter &rewriter, TAllocOp allocOp) {
  rewriter.setInsertionPointToStart(
      componentState.getComponentOp().getBodyBlock());
  MemRefType memtype = allocOp.getType();
  SmallVector<int64_t> addrSizes;
  SmallVector<int64_t> sizes;
  for (int64_t dim : memtype.getShape()) {
    sizes.push_back(dim);
    addrSizes.push_back(calyx::handleZeroWidth(dim));
  }
  // If memref has no size (e.g., memref<i32>) create a 1 dimensional memory of
  // size 1.
  if (sizes.empty() && addrSizes.empty()) {
    sizes.push_back(1);
    addrSizes.push_back(1);
  }
  auto memoryOp = rewriter.create<calyx::SeqMemoryOp>(
      allocOp.getLoc(), componentState.getUniqueName("mem"),
      memtype.getElementType().getIntOrFloatBitWidth(), sizes, addrSizes);

  // Externalize memories conditionally (only in the top-level component because
  // Calyx compiler requires it as a well-formness check).
  memoryOp->setAttr("external",
                    IntegerAttr::get(rewriter.getI1Type(), llvm::APInt(1, 1)));
  componentState.registerMemoryInterface(allocOp.getResult(),
                                         calyx::MemoryInterface(memoryOp));

  unsigned elmTyBitWidth = memtype.getElementTypeBitWidth();
  assert(elmTyBitWidth <= 64 && "element bitwidth should not exceed 64");
  bool isFloat = !memtype.getElementType().isInteger();

  auto shape = allocOp.getType().getShape();
  int totalSize =
      std::reduce(shape.begin(), shape.end(), 1, std::multiplies<int>());
  // The `totalSize <= 1` check is a hack to:
  // https://github.com/llvm/circt/pull/2661, where a multi-dimensional memory
  // whose size in some dimension equals 1, e.g. memref<1x1x1x1xi32>, will be
  // collapsed to `memref<1xi32>` with `totalSize == 1`. While the above case is
  // a trivial fix, Calyx expects 1-dimensional memories in general:
  // https://github.com/calyxir/calyx/issues/907
  if (!(shape.size() <= 1 || totalSize <= 1)) {
    allocOp.emitError("input memory dimension must be empty or one.");
    return failure();
  }

  std::vector<uint64_t> flattenedVals(totalSize, 0);
  if (isa<memref::GetGlobalOp>(allocOp)) {
    auto getGlobalOp = cast<memref::GetGlobalOp>(allocOp);
    auto *symbolTableOp =
        getGlobalOp->template getParentWithTrait<mlir::OpTrait::SymbolTable>();
    auto globalOp = dyn_cast_or_null<memref::GlobalOp>(
        SymbolTable::lookupSymbolIn(symbolTableOp, getGlobalOp.getNameAttr()));
    // Flatten the values in the attribute
    auto cstAttr = llvm::dyn_cast_or_null<DenseElementsAttr>(
        globalOp.getConstantInitValue());
    int sizeCount = 0;
    for (auto attr : cstAttr.template getValues<Attribute>()) {
      assert((isa<mlir::FloatAttr, mlir::IntegerAttr>(attr)) &&
             "memory attributes must be float or int");
      if (auto fltAttr = dyn_cast<mlir::FloatAttr>(attr)) {
        flattenedVals[sizeCount++] =
            bit_cast<uint64_t>(fltAttr.getValueAsDouble());
      } else {
        auto intAttr = dyn_cast<mlir::IntegerAttr>(attr);
        APInt value = intAttr.getValue();
        flattenedVals[sizeCount++] = *value.getRawData();
      }
    }

    rewriter.eraseOp(globalOp);
  }

  llvm::json::Array result;
  result.reserve(std::max(static_cast<int>(shape.size()), 1));

  Type elemType = memtype.getElementType();
  bool isSigned =
      !elemType.isSignlessInteger() && !elemType.isUnsignedInteger();
  for (uint64_t bitValue : flattenedVals) {
    llvm::json::Value value = 0;
    if (isFloat) {
      // We cast to `double` and let downstream calyx to deal with the actual
      // value's precision handling.
      value = bit_cast<double>(bitValue);
    } else {
      APInt apInt(/*numBits=*/elmTyBitWidth, bitValue, isSigned,
                  /*implicitTrunc=*/true);
      // The conditional ternary operation will cause the `value` to interpret
      // the underlying data as unsigned regardless `isSigned` or not.
      if (isSigned)
        value = static_cast<int64_t>(apInt.getSExtValue());
      else
        value = apInt.getZExtValue();
    }
    result.push_back(std::move(value));
  }

  componentState.setDataField(memoryOp.getName(), result);
  std::string numType =
      memtype.getElementType().isInteger() ? "bitnum" : "ieee754_float";
  componentState.setFormat(memoryOp.getName(), numType, isSigned,
                           elmTyBitWidth);

  return success();
}

LogicalResult BuildOpGroups::buildOp(PatternRewriter &rewriter,
                                     memref::AllocOp allocOp) const {
  return buildAllocOp(getState<ComponentLoweringState>(), rewriter, allocOp);
}

LogicalResult BuildOpGroups::buildOp(PatternRewriter &rewriter,
                                     memref::AllocaOp allocOp) const {
  return buildAllocOp(getState<ComponentLoweringState>(), rewriter, allocOp);
}

LogicalResult BuildOpGroups::buildOp(PatternRewriter &rewriter,
                                     memref::GetGlobalOp getGlobalOp) const {
  return buildAllocOp(getState<ComponentLoweringState>(), rewriter,
                      getGlobalOp);
}

LogicalResult BuildOpGroups::buildOp(PatternRewriter &rewriter,
                                     scf::YieldOp yieldOp) const {
  if (yieldOp.getOperands().empty()) {
    // If yield operands are empty, we assume we have a for loop.
    auto forOp = dyn_cast<scf::ForOp>(yieldOp->getParentOp());
    assert(forOp && "Empty yieldOps should only be located within ForOps");
    ScfForOp forOpInterface(forOp);

    // Get the ForLoop's Induction Register.
    auto inductionReg =
        getState<ComponentLoweringState>().getForLoopIterReg(forOpInterface, 0);

    Type regWidth = inductionReg.getOut().getType();
    // Adder should have same width as the inductionReg.
    SmallVector<Type> types(3, regWidth);
    auto addOp = getState<ComponentLoweringState>()
                     .getNewLibraryOpInstance<calyx::AddLibOp>(
                         rewriter, forOp.getLoc(), types);

    auto directions = addOp.portDirections();
    // For an add operation, we expect two input ports and one output port
    SmallVector<Value, 2> opInputPorts;
    Value opOutputPort;
    for (auto dir : enumerate(directions)) {
      switch (dir.value()) {
      case calyx::Direction::Input: {
        opInputPorts.push_back(addOp.getResult(dir.index()));
        break;
      }
      case calyx::Direction::Output: {
        opOutputPort = addOp.getResult(dir.index());
        break;
      }
      }
    }

    // "Latch Group" increments inductionReg by forLoop's step value.
    calyx::ComponentOp componentOp =
        getState<ComponentLoweringState>().getComponentOp();
    SmallVector<StringRef, 4> groupIdentifier = {
        "incr", getState<ComponentLoweringState>().getUniqueName(forOp),
        "induction", "var"};
    auto groupOp = calyx::createGroup<calyx::GroupOp>(
        rewriter, componentOp, forOp.getLoc(),
        llvm::join(groupIdentifier, "_"));
    rewriter.setInsertionPointToEnd(groupOp.getBodyBlock());

    // Assign inductionReg.out to the left port of the adder.
    Value leftOp = opInputPorts.front();
    rewriter.create<calyx::AssignOp>(forOp.getLoc(), leftOp,
                                     inductionReg.getOut());
    // Assign forOp.getConstantStep to the right port of the adder.
    Value rightOp = opInputPorts.back();
    rewriter.create<calyx::AssignOp>(
        forOp.getLoc(), rightOp,
        createConstant(forOp->getLoc(), rewriter, componentOp,
                       regWidth.getIntOrFloatBitWidth(),
                       forOp.getConstantStep().value().getSExtValue()));
    // Assign adder's output port to inductionReg.
    buildAssignmentsForRegisterWrite(rewriter, groupOp, componentOp,
                                     inductionReg, opOutputPort);
    // Set group as For Loop's "latch" group.
    getState<ComponentLoweringState>().setForLoopLatchGroup(forOpInterface,
                                                            groupOp);
    getState<ComponentLoweringState>().registerEvaluatingGroup(opOutputPort,
                                                               groupOp);
    return success();
  }
  // If yieldOp for a for loop is not empty, then we do not transform for loop.
  if (dyn_cast<scf::ForOp>(yieldOp->getParentOp())) {
    return yieldOp.getOperation()->emitError()
           << "Currently do not support non-empty yield operations inside for "
              "loops. Run --scf-for-to-while before running --scf-to-calyx.";
  }

  if (auto whileOp = dyn_cast<scf::WhileOp>(yieldOp->getParentOp())) {
    ScfWhileOp whileOpInterface(whileOp);

    auto assignGroup =
        getState<ComponentLoweringState>().buildWhileLoopIterArgAssignments(
            rewriter, whileOpInterface,
            getState<ComponentLoweringState>().getComponentOp(),
            getState<ComponentLoweringState>().getUniqueName(whileOp) +
                "_latch",
            yieldOp->getOpOperands());
    getState<ComponentLoweringState>().setWhileLoopLatchGroup(whileOpInterface,
                                                              assignGroup);
    return success();
  }

  if (auto ifOp = dyn_cast<scf::IfOp>(yieldOp->getParentOp())) {
    auto resultRegs = getState<ComponentLoweringState>().getResultRegs(ifOp);

    if (yieldOp->getParentRegion() == &ifOp.getThenRegion()) {
      auto thenGroup = getState<ComponentLoweringState>().getThenGroup(ifOp);
      for (auto op : enumerate(yieldOp.getOperands())) {
        auto resultReg =
            getState<ComponentLoweringState>().getResultRegs(ifOp, op.index());
        buildAssignmentsForRegisterWrite(
            rewriter, thenGroup,
            getState<ComponentLoweringState>().getComponentOp(), resultReg,
            op.value());
        getState<ComponentLoweringState>().registerEvaluatingGroup(
            ifOp.getResult(op.index()), thenGroup);
      }
    }

    if (!ifOp.getElseRegion().empty() &&
        (yieldOp->getParentRegion() == &ifOp.getElseRegion())) {
      auto elseGroup = getState<ComponentLoweringState>().getElseGroup(ifOp);
      for (auto op : enumerate(yieldOp.getOperands())) {
        auto resultReg =
            getState<ComponentLoweringState>().getResultRegs(ifOp, op.index());
        buildAssignmentsForRegisterWrite(
            rewriter, elseGroup,
            getState<ComponentLoweringState>().getComponentOp(), resultReg,
            op.value());
        getState<ComponentLoweringState>().registerEvaluatingGroup(
            ifOp.getResult(op.index()), elseGroup);
      }
    }
  }
  return success();
}

LogicalResult BuildOpGroups::buildOp(PatternRewriter &rewriter,
                                     BranchOpInterface brOp) const {
  /// Branch argument passing group creation
  /// Branch operands are passed through registers. In BuildBasicBlockRegs we
  /// created registers for all branch arguments of each block. We now
  /// create groups for assigning values to these registers.
  Block *srcBlock = brOp->getBlock();
  for (auto succBlock : enumerate(brOp->getSuccessors())) {
    auto succOperands = brOp.getSuccessorOperands(succBlock.index());
    if (succOperands.empty())
      continue;
    // Create operand passing group
    std::string groupName = loweringState().blockName(srcBlock) + "_to_" +
                            loweringState().blockName(succBlock.value());
    auto groupOp = calyx::createGroup<calyx::GroupOp>(rewriter, getComponent(),
                                                      brOp.getLoc(), groupName);
    // Fetch block argument registers associated with the basic block
    auto dstBlockArgRegs =
        getState<ComponentLoweringState>().getBlockArgRegs(succBlock.value());
    // Create register assignment for each block argument
    for (auto arg : enumerate(succOperands.getForwardedOperands())) {
      auto reg = dstBlockArgRegs[arg.index()];
      calyx::buildAssignmentsForRegisterWrite(
          rewriter, groupOp,
          getState<ComponentLoweringState>().getComponentOp(), reg,
          arg.value());
    }
    /// Register the group as a block argument group, to be executed
    /// when entering the successor block from this block (srcBlock).
    getState<ComponentLoweringState>().addBlockArgGroup(
        srcBlock, succBlock.value(), groupOp);
  }
  return success();
}

/// For each return statement, we create a new group for assigning to the
/// previously created return value registers.
LogicalResult BuildOpGroups::buildOp(PatternRewriter &rewriter,
                                     ReturnOp retOp) const {
  if (retOp.getNumOperands() == 0)
    return success();

  std::string groupName =
      getState<ComponentLoweringState>().getUniqueName("ret_assign");
  auto groupOp = calyx::createGroup<calyx::GroupOp>(rewriter, getComponent(),
                                                    retOp.getLoc(), groupName);
  for (auto op : enumerate(retOp.getOperands())) {
    auto reg = getState<ComponentLoweringState>().getReturnReg(op.index());
    calyx::buildAssignmentsForRegisterWrite(
        rewriter, groupOp, getState<ComponentLoweringState>().getComponentOp(),
        reg, op.value());
  }
  /// Schedule group for execution for when executing the return op block.
  getState<ComponentLoweringState>().addBlockSchedulable(retOp->getBlock(),
                                                         groupOp);
  return success();
}

LogicalResult BuildOpGroups::buildOp(PatternRewriter &rewriter,
                                     arith::ConstantOp constOp) const {
  if (isa<IntegerType>(constOp.getType())) {
    /// Move constant operations to the compOp body as hw::ConstantOp's.
    APInt value;
    calyx::matchConstantOp(constOp, value);
    auto hwConstOp =
        rewriter.replaceOpWithNewOp<hw::ConstantOp>(constOp, value);
    hwConstOp->moveAfter(getComponent().getBodyBlock(),
                         getComponent().getBodyBlock()->begin());
  } else {
    std::string name = getState<ComponentLoweringState>().getUniqueName("cst");
    auto floatAttr = cast<FloatAttr>(constOp.getValueAttr());
    auto intType =
        rewriter.getIntegerType(floatAttr.getType().getIntOrFloatBitWidth());
    auto calyxConstOp = rewriter.create<calyx::ConstantOp>(
        constOp.getLoc(), name, floatAttr, intType);
    calyxConstOp->moveAfter(getComponent().getBodyBlock(),
                            getComponent().getBodyBlock()->begin());
    rewriter.replaceAllUsesWith(constOp, calyxConstOp.getOut());
  }

  return success();
}

LogicalResult BuildOpGroups::buildOp(PatternRewriter &rewriter,
                                     AddIOp op) const {
  return buildLibraryOp<calyx::CombGroupOp, calyx::AddLibOp>(rewriter, op);
}
LogicalResult BuildOpGroups::buildOp(PatternRewriter &rewriter,
                                     SubIOp op) const {
  return buildLibraryOp<calyx::CombGroupOp, calyx::SubLibOp>(rewriter, op);
}
LogicalResult BuildOpGroups::buildOp(PatternRewriter &rewriter,
                                     ShRUIOp op) const {
  return buildLibraryOp<calyx::CombGroupOp, calyx::RshLibOp>(rewriter, op);
}
LogicalResult BuildOpGroups::buildOp(PatternRewriter &rewriter,
                                     ShRSIOp op) const {
  return buildLibraryOp<calyx::CombGroupOp, calyx::SrshLibOp>(rewriter, op);
}
LogicalResult BuildOpGroups::buildOp(PatternRewriter &rewriter,
                                     ShLIOp op) const {
  return buildLibraryOp<calyx::CombGroupOp, calyx::LshLibOp>(rewriter, op);
}
LogicalResult BuildOpGroups::buildOp(PatternRewriter &rewriter,
                                     AndIOp op) const {
  return buildLibraryOp<calyx::CombGroupOp, calyx::AndLibOp>(rewriter, op);
}
LogicalResult BuildOpGroups::buildOp(PatternRewriter &rewriter,
                                     OrIOp op) const {
  return buildLibraryOp<calyx::CombGroupOp, calyx::OrLibOp>(rewriter, op);
}
LogicalResult BuildOpGroups::buildOp(PatternRewriter &rewriter,
                                     XOrIOp op) const {
  return buildLibraryOp<calyx::CombGroupOp, calyx::XorLibOp>(rewriter, op);
}
LogicalResult BuildOpGroups::buildOp(PatternRewriter &rewriter,
                                     SelectOp op) const {
  return buildLibraryOp<calyx::CombGroupOp, calyx::MuxLibOp>(rewriter, op);
}

LogicalResult BuildOpGroups::buildOp(PatternRewriter &rewriter,
                                     CmpIOp op) const {
  switch (op.getPredicate()) {
  case CmpIPredicate::eq:
    return buildLibraryOp<calyx::CombGroupOp, calyx::EqLibOp>(rewriter, op);
  case CmpIPredicate::ne:
    return buildLibraryOp<calyx::CombGroupOp, calyx::NeqLibOp>(rewriter, op);
  case CmpIPredicate::uge:
    return buildLibraryOp<calyx::CombGroupOp, calyx::GeLibOp>(rewriter, op);
  case CmpIPredicate::ult:
    return buildLibraryOp<calyx::CombGroupOp, calyx::LtLibOp>(rewriter, op);
  case CmpIPredicate::ugt:
    return buildLibraryOp<calyx::CombGroupOp, calyx::GtLibOp>(rewriter, op);
  case CmpIPredicate::ule:
    return buildLibraryOp<calyx::CombGroupOp, calyx::LeLibOp>(rewriter, op);
  case CmpIPredicate::sge:
    return buildLibraryOp<calyx::CombGroupOp, calyx::SgeLibOp>(rewriter, op);
  case CmpIPredicate::slt:
    return buildLibraryOp<calyx::CombGroupOp, calyx::SltLibOp>(rewriter, op);
  case CmpIPredicate::sgt:
    return buildLibraryOp<calyx::CombGroupOp, calyx::SgtLibOp>(rewriter, op);
  case CmpIPredicate::sle:
    return buildLibraryOp<calyx::CombGroupOp, calyx::SleLibOp>(rewriter, op);
  }
  llvm_unreachable("unsupported comparison predicate");
}
LogicalResult BuildOpGroups::buildOp(PatternRewriter &rewriter,
                                     TruncIOp op) const {
  return buildLibraryOp<calyx::CombGroupOp, calyx::SliceLibOp>(
      rewriter, op, {op.getOperand().getType()}, {op.getType()});
}
LogicalResult BuildOpGroups::buildOp(PatternRewriter &rewriter,
                                     ExtUIOp op) const {
  return buildLibraryOp<calyx::CombGroupOp, calyx::PadLibOp>(
      rewriter, op, {op.getOperand().getType()}, {op.getType()});
}

LogicalResult BuildOpGroups::buildOp(PatternRewriter &rewriter,
                                     ExtSIOp op) const {
  return buildLibraryOp<calyx::CombGroupOp, calyx::ExtSILibOp>(
      rewriter, op, {op.getOperand().getType()}, {op.getType()});
}

LogicalResult BuildOpGroups::buildOp(PatternRewriter &rewriter,
                                     IndexCastOp op) const {
  Type sourceType = calyx::convIndexType(rewriter, op.getOperand().getType());
  Type targetType = calyx::convIndexType(rewriter, op.getResult().getType());
  unsigned targetBits = targetType.getIntOrFloatBitWidth();
  unsigned sourceBits = sourceType.getIntOrFloatBitWidth();
  LogicalResult res = success();

  if (targetBits == sourceBits) {
    /// Drop the index cast and replace uses of the target value with the source
    /// value.
    op.getResult().replaceAllUsesWith(op.getOperand());
  } else {
    /// pad/slice the source operand.
    if (sourceBits > targetBits)
      res = buildLibraryOp<calyx::CombGroupOp, calyx::SliceLibOp>(
          rewriter, op, {sourceType}, {targetType});
    else
      res = buildLibraryOp<calyx::CombGroupOp, calyx::PadLibOp>(
          rewriter, op, {sourceType}, {targetType});
  }
  rewriter.eraseOp(op);
  return res;
}

LogicalResult BuildOpGroups::buildOp(PatternRewriter &rewriter,
                                     scf::WhileOp whileOp) const {
  // Only need to add the whileOp to the BlockSchedulables scheduler interface.
  // Everything else was handled in the `BuildWhileGroups` pattern.
  ScfWhileOp scfWhileOp(whileOp);
  getState<ComponentLoweringState>().addBlockSchedulable(
      whileOp.getOperation()->getBlock(), WhileSchedulable{scfWhileOp});
  return success();
}

LogicalResult BuildOpGroups::buildOp(PatternRewriter &rewriter,
                                     scf::ForOp forOp) const {
  // Only need to add the forOp to the BlockSchedulables scheduler interface.
  // Everything else was handled in the `BuildForGroups` pattern.
  ScfForOp scfForOp(forOp);
  // If we cannot compute the trip count of the for loop, then we should
  // emit an error saying to use --scf-for-to-while
  std::optional<uint64_t> bound = scfForOp.getBound();
  if (!bound.has_value()) {
    return scfForOp.getOperation()->emitError()
           << "Loop bound not statically known. Should "
              "transform into while loop using `--scf-for-to-while` before "
              "running --lower-scf-to-calyx.";
  }
  getState<ComponentLoweringState>().addBlockSchedulable(
      forOp.getOperation()->getBlock(), ForSchedulable{
                                            scfForOp,
                                            bound.value(),
                                        });
  return success();
}

LogicalResult BuildOpGroups::buildOp(PatternRewriter &rewriter,
                                     scf::IfOp ifOp) const {
  getState<ComponentLoweringState>().addBlockSchedulable(
      ifOp.getOperation()->getBlock(), IfSchedulable{ifOp});
  return success();
}

LogicalResult BuildOpGroups::buildOp(PatternRewriter &rewriter,
                                     scf::ReduceOp reduceOp) const {
  // we don't handle reduce operation and simply return success for now since
  // BuildParGroups would have already emitted an error and exited early
  // if a reduce operation was encountered.
  return success();
}

LogicalResult BuildOpGroups::buildOp(PatternRewriter &rewriter,
                                     scf::ParallelOp parOp) const {
  getState<ComponentLoweringState>().addBlockSchedulable(
      parOp.getOperation()->getBlock(), ParSchedulable{parOp});
  return success();
}

LogicalResult BuildOpGroups::buildOp(PatternRewriter &rewriter,
                                     CallOp callOp) const {
  std::string instanceName = calyx::getInstanceName(callOp);
  calyx::InstanceOp instanceOp =
      getState<ComponentLoweringState>().getInstance(instanceName);
  SmallVector<Value, 4> outputPorts;
  auto portInfos = instanceOp.getReferencedComponent().getPortInfo();
  for (auto [idx, portInfo] : enumerate(portInfos)) {
    if (portInfo.direction == calyx::Direction::Output)
      outputPorts.push_back(instanceOp.getResult(idx));
  }

  // Replacing a CallOp results in the out port of the instance.
  for (auto [idx, result] : llvm::enumerate(callOp.getResults()))
    rewriter.replaceAllUsesWith(result, outputPorts[idx]);

  // CallScheduleanle requires an instance, while CallOp can be used to get the
  // input ports.
  getState<ComponentLoweringState>().addBlockSchedulable(
      callOp.getOperation()->getBlock(), CallSchedulable{instanceOp, callOp});
  return success();
}

/// Inlines Calyx ExecuteRegionOp operations within their parent blocks.
/// An execution region op (ERO) is inlined by:
///  i  : add a sink basic block for all yield operations inside the
///       ERO to jump to
///  ii : Rewrite scf.yield calls inside the ERO to branch to the sink block
///  iii: inline the ERO region
/// TODO(#1850) evaluate the usefulness of this lowering pattern.
class InlineExecuteRegionOpPattern
    : public OpRewritePattern<scf::ExecuteRegionOp> {
  using OpRewritePattern::OpRewritePattern;

  LogicalResult matchAndRewrite(scf::ExecuteRegionOp execOp,
                                PatternRewriter &rewriter) const override {
    /// Determine type of "yield" operations inside the ERO.
    TypeRange yieldTypes = execOp.getResultTypes();

    /// Create sink basic block and rewrite uses of yield results to sink block
    /// arguments.
    rewriter.setInsertionPointAfter(execOp);
    auto *sinkBlock = rewriter.splitBlock(
        execOp->getBlock(),
        execOp.getOperation()->getIterator()->getNextNode()->getIterator());
    sinkBlock->addArguments(
        yieldTypes,
        SmallVector<Location, 4>(yieldTypes.size(), rewriter.getUnknownLoc()));
    for (auto res : enumerate(execOp.getResults()))
      res.value().replaceAllUsesWith(sinkBlock->getArgument(res.index()));

    /// Rewrite yield calls as branches.
    for (auto yieldOp :
         make_early_inc_range(execOp.getRegion().getOps<scf::YieldOp>())) {
      rewriter.setInsertionPointAfter(yieldOp);
      rewriter.replaceOpWithNewOp<BranchOp>(yieldOp, sinkBlock,
                                            yieldOp.getOperands());
    }

    /// Inline the regionOp.
    auto *preBlock = execOp->getBlock();
    auto *execOpEntryBlock = &execOp.getRegion().front();
    auto *postBlock = execOp->getBlock()->splitBlock(execOp);
    rewriter.inlineRegionBefore(execOp.getRegion(), postBlock);
    rewriter.mergeBlocks(postBlock, preBlock);
    rewriter.eraseOp(execOp);

    /// Finally, erase the unused entry block of the execOp region.
    rewriter.mergeBlocks(execOpEntryBlock, preBlock);

    return success();
  }
};

/// Creates a new Calyx component for each FuncOp in the program.
struct FuncOpConversion : public calyx::FuncOpPartialLoweringPattern {
  using FuncOpPartialLoweringPattern::FuncOpPartialLoweringPattern;

  LogicalResult
  partiallyLowerFuncToComp(FuncOp funcOp,
                           PatternRewriter &rewriter) const override {
    /// Maintain a mapping between funcOp input arguments and the port index
    /// which the argument will eventually map to.
    DenseMap<Value, unsigned> funcOpArgRewrites;

    /// Maintain a mapping between funcOp output indexes and the component
    /// output port index which the return value will eventually map to.
    DenseMap<unsigned, unsigned> funcOpResultMapping;

    /// Maintain a mapping between an external memory argument (identified by a
    /// memref) and eventual component input- and output port indices that will
    /// map to the memory ports. The pair denotes the start index of the memory
    /// ports in the in- and output ports of the component. Ports are expected
    /// to be ordered in the same manner as they are added by
    /// calyx::appendPortsForExternalMemref.
    DenseMap<Value, std::pair<unsigned, unsigned>> extMemoryCompPortIndices;

    /// Create I/O ports. Maintain separate in/out port vectors to determine
    /// which port index each function argument will eventually map to.
    SmallVector<calyx::PortInfo> inPorts, outPorts;
    FunctionType funcType = funcOp.getFunctionType();
    for (auto arg : enumerate(funcOp.getArguments())) {
      if (!isa<MemRefType>(arg.value().getType())) {
        /// Single-port arguments
        std::string inName;
        if (auto portNameAttr = funcOp.getArgAttrOfType<StringAttr>(
                arg.index(), scfToCalyx::sPortNameAttr))
          inName = portNameAttr.str();
        else
          inName = "in" + std::to_string(arg.index());
        funcOpArgRewrites[arg.value()] = inPorts.size();
        inPorts.push_back(calyx::PortInfo{
            rewriter.getStringAttr(inName),
            calyx::convIndexType(rewriter, arg.value().getType()),
            calyx::Direction::Input,
            DictionaryAttr::get(rewriter.getContext(), {})});
      }
    }
    for (auto res : enumerate(funcType.getResults())) {
      std::string resName;
      if (auto portNameAttr = funcOp.getResultAttrOfType<StringAttr>(
              res.index(), scfToCalyx::sPortNameAttr))
        resName = portNameAttr.str();
      else
        resName = "out" + std::to_string(res.index());
      funcOpResultMapping[res.index()] = outPorts.size();

      outPorts.push_back(calyx::PortInfo{
          rewriter.getStringAttr(resName),
          calyx::convIndexType(rewriter, res.value()), calyx::Direction::Output,
          DictionaryAttr::get(rewriter.getContext(), {})});
    }

    /// We've now recorded all necessary indices. Merge in- and output ports
    /// and add the required mandatory component ports.
    auto ports = inPorts;
    llvm::append_range(ports, outPorts);
    calyx::addMandatoryComponentPorts(rewriter, ports);

    /// Create a calyx::ComponentOp corresponding to the to-be-lowered function.
    auto compOp = rewriter.create<calyx::ComponentOp>(
        funcOp.getLoc(), rewriter.getStringAttr(funcOp.getSymName()), ports);

    std::string funcName = "func_" + funcOp.getSymName().str();
    rewriter.modifyOpInPlace(funcOp, [&]() { funcOp.setSymName(funcName); });

    /// Mark this component as the toplevel if it's the top-level function of
    /// the module.
    if (compOp.getName() == loweringState().getTopLevelFunction())
      compOp->setAttr("toplevel", rewriter.getUnitAttr());

    /// Store the function-to-component mapping.
    functionMapping[funcOp] = compOp;
    auto *compState = loweringState().getState<ComponentLoweringState>(compOp);
    compState->setFuncOpResultMapping(funcOpResultMapping);

    unsigned extMemCounter = 0;
    for (auto arg : enumerate(funcOp.getArguments())) {
      if (isa<MemRefType>(arg.value().getType())) {
        std::string memName =
            llvm::join_items("_", "arg_mem", std::to_string(extMemCounter++));

        rewriter.setInsertionPointToStart(compOp.getBodyBlock());
        MemRefType memtype = cast<MemRefType>(arg.value().getType());
        SmallVector<int64_t> addrSizes;
        SmallVector<int64_t> sizes;
        for (int64_t dim : memtype.getShape()) {
          sizes.push_back(dim);
          addrSizes.push_back(calyx::handleZeroWidth(dim));
        }
        if (sizes.empty() && addrSizes.empty()) {
          sizes.push_back(1);
          addrSizes.push_back(1);
        }
        auto memOp = rewriter.create<calyx::SeqMemoryOp>(
            funcOp.getLoc(), memName,
            memtype.getElementType().getIntOrFloatBitWidth(), sizes, addrSizes);
        // we don't set the memory to "external", which implies it's a reference

        compState->registerMemoryInterface(arg.value(),
                                           calyx::MemoryInterface(memOp));
      }
    }

    /// Rewrite funcOp SSA argument values to the CompOp arguments.
    for (auto &mapping : funcOpArgRewrites)
      mapping.getFirst().replaceAllUsesWith(
          compOp.getArgument(mapping.getSecond()));

    return success();
  }
};

/// In BuildWhileGroups, a register is created for each iteration argumenet of
/// the while op. These registers are then written to on the while op
/// terminating yield operation alongside before executing the whileOp in the
/// schedule, to set the initial values of the argument registers.
class BuildWhileGroups : public calyx::FuncOpPartialLoweringPattern {
  using FuncOpPartialLoweringPattern::FuncOpPartialLoweringPattern;

  LogicalResult
  partiallyLowerFuncToComp(FuncOp funcOp,
                           PatternRewriter &rewriter) const override {
    LogicalResult res = success();
    funcOp.walk([&](Operation *op) {
      // Only work on ops that support the ScfWhileOp.
      if (!isa<scf::WhileOp>(op))
        return WalkResult::advance();

      auto scfWhileOp = cast<scf::WhileOp>(op);
      ScfWhileOp whileOp(scfWhileOp);

      getState<ComponentLoweringState>().setUniqueName(whileOp.getOperation(),
                                                       "while");

      /// Check for do-while loops.
      /// TODO(mortbopet) can we support these? for now, do not support loops
      /// where iterargs are changed in the 'before' region. scf.WhileOp also
      /// has support for different types of iter_args and return args which we
      /// also do not support; iter_args and while return values are placed in
      /// the same registers.
      for (auto barg :
           enumerate(scfWhileOp.getBefore().front().getArguments())) {
        auto condOp = scfWhileOp.getConditionOp().getArgs()[barg.index()];
        if (barg.value() != condOp) {
          res = whileOp.getOperation()->emitError()
                << loweringState().irName(barg.value())
                << " != " << loweringState().irName(condOp)
                << "do-while loops not supported; expected iter-args to "
                   "remain untransformed in the 'before' region of the "
                   "scf.while op.";
          return WalkResult::interrupt();
        }
      }

      /// Create iteration argument registers.
      /// The iteration argument registers will be referenced:
      /// - In the "before" part of the while loop, calculating the conditional,
      /// - In the "after" part of the while loop,
      /// - Outside the while loop, rewriting the while loop return values.
      for (auto arg : enumerate(whileOp.getBodyArgs())) {
        std::string name = getState<ComponentLoweringState>()
                               .getUniqueName(whileOp.getOperation())
                               .str() +
                           "_arg" + std::to_string(arg.index());
        auto reg =
            createRegister(arg.value().getLoc(), rewriter, getComponent(),
                           arg.value().getType().getIntOrFloatBitWidth(), name);
        getState<ComponentLoweringState>().addWhileLoopIterReg(whileOp, reg,
                                                               arg.index());
        arg.value().replaceAllUsesWith(reg.getOut());

        /// Also replace uses in the "before" region of the while loop
        whileOp.getConditionBlock()
            ->getArgument(arg.index())
            .replaceAllUsesWith(reg.getOut());
      }

      /// Create iter args initial value assignment group(s), one per register.
      SmallVector<calyx::GroupOp> initGroups;
      auto numOperands = whileOp.getOperation()->getNumOperands();
      for (size_t i = 0; i < numOperands; ++i) {
        auto initGroupOp =
            getState<ComponentLoweringState>().buildWhileLoopIterArgAssignments(
                rewriter, whileOp,
                getState<ComponentLoweringState>().getComponentOp(),
                getState<ComponentLoweringState>().getUniqueName(
                    whileOp.getOperation()) +
                    "_init_" + std::to_string(i),
                whileOp.getOperation()->getOpOperand(i));
        initGroups.push_back(initGroupOp);
      }

      getState<ComponentLoweringState>().setWhileLoopInitGroups(whileOp,
                                                                initGroups);

      return WalkResult::advance();
    });
    return res;
  }
};

/// In BuildForGroups, a register is created for the iteration argument of
/// the for op. This register is then initialized to the lowerBound of the for
/// loop in a group that executes the for loop.
class BuildForGroups : public calyx::FuncOpPartialLoweringPattern {
  using FuncOpPartialLoweringPattern::FuncOpPartialLoweringPattern;

  LogicalResult
  partiallyLowerFuncToComp(FuncOp funcOp,
                           PatternRewriter &rewriter) const override {
    LogicalResult res = success();
    funcOp.walk([&](Operation *op) {
      // Only work on ops that support the ScfForOp.
      if (!isa<scf::ForOp>(op))
        return WalkResult::advance();

      auto scfForOp = cast<scf::ForOp>(op);
      ScfForOp forOp(scfForOp);

      getState<ComponentLoweringState>().setUniqueName(forOp.getOperation(),
                                                       "for");

      // Create a register for the InductionVar, and set that Register as the
      // only IterReg for the For Loop
      auto inductionVar = forOp.getOperation().getInductionVar();
      SmallVector<std::string, 3> inductionVarIdentifiers = {
          getState<ComponentLoweringState>()
              .getUniqueName(forOp.getOperation())
              .str(),
          "induction", "var"};
      std::string name = llvm::join(inductionVarIdentifiers, "_");
      auto reg =
          createRegister(inductionVar.getLoc(), rewriter, getComponent(),
                         inductionVar.getType().getIntOrFloatBitWidth(), name);
      getState<ComponentLoweringState>().addForLoopIterReg(forOp, reg, 0);
      inductionVar.replaceAllUsesWith(reg.getOut());

      // Create InitGroup that sets the InductionVar to LowerBound
      calyx::ComponentOp componentOp =
          getState<ComponentLoweringState>().getComponentOp();
      SmallVector<calyx::GroupOp> initGroups;
      SmallVector<std::string, 4> groupIdentifiers = {
          "init",
          getState<ComponentLoweringState>()
              .getUniqueName(forOp.getOperation())
              .str(),
          "induction", "var"};
      std::string groupName = llvm::join(groupIdentifiers, "_");
      auto groupOp = calyx::createGroup<calyx::GroupOp>(
          rewriter, componentOp, forOp.getLoc(), groupName);
      buildAssignmentsForRegisterWrite(rewriter, groupOp, componentOp, reg,
                                       forOp.getOperation().getLowerBound());
      initGroups.push_back(groupOp);
      getState<ComponentLoweringState>().setForLoopInitGroups(forOp,
                                                              initGroups);

      return WalkResult::advance();
    });
    return res;
  }
};

class BuildIfGroups : public calyx::FuncOpPartialLoweringPattern {
  using FuncOpPartialLoweringPattern::FuncOpPartialLoweringPattern;

  LogicalResult
  partiallyLowerFuncToComp(FuncOp funcOp,
                           PatternRewriter &rewriter) const override {
    LogicalResult res = success();
    funcOp.walk([&](Operation *op) {
      if (!isa<scf::IfOp>(op))
        return WalkResult::advance();

      auto scfIfOp = cast<scf::IfOp>(op);

      calyx::ComponentOp componentOp =
          getState<ComponentLoweringState>().getComponentOp();

      std::string thenGroupName =
          getState<ComponentLoweringState>().getUniqueName("then_br");
      auto thenGroupOp = calyx::createGroup<calyx::GroupOp>(
          rewriter, componentOp, scfIfOp.getLoc(), thenGroupName);
      getState<ComponentLoweringState>().setThenGroup(scfIfOp, thenGroupOp);

      if (!scfIfOp.getElseRegion().empty()) {
        std::string elseGroupName =
            getState<ComponentLoweringState>().getUniqueName("else_br");
        auto elseGroupOp = calyx::createGroup<calyx::GroupOp>(
            rewriter, componentOp, scfIfOp.getLoc(), elseGroupName);
        getState<ComponentLoweringState>().setElseGroup(scfIfOp, elseGroupOp);
      }

      for (auto ifOpRes : scfIfOp.getResults()) {
        auto reg = createRegister(
            scfIfOp.getLoc(), rewriter, getComponent(),
            ifOpRes.getType().getIntOrFloatBitWidth(),
            getState<ComponentLoweringState>().getUniqueName("if_res"));
        getState<ComponentLoweringState>().setResultRegs(
            scfIfOp, reg, ifOpRes.getResultNumber());
      }

      return WalkResult::advance();
    });
    return res;
  }
};

class BuildParGroups : public calyx::FuncOpPartialLoweringPattern {
  using FuncOpPartialLoweringPattern::FuncOpPartialLoweringPattern;

  LogicalResult
  partiallyLowerFuncToComp(FuncOp funcOp,
                           PatternRewriter &rewriter) const override {
    WalkResult walkResult = funcOp.walk([&](scf::ParallelOp scfParOp) {
      if (!scfParOp.getResults().empty()) {
        scfParOp.emitError(
            "Reduce operations in scf.parallel is not supported yet");
        return WalkResult::interrupt();
      }

      if (failed(partialEval(rewriter, scfParOp)))
        return WalkResult::interrupt();

      return WalkResult::advance();
    });

    return walkResult.wasInterrupted() ? failure() : success();
  }

private:
  // Partially evaluate/pre-compute all blocks being executed in parallel by
  // statically generate loop indices combinations
  LogicalResult partialEval(PatternRewriter &rewriter,
                            scf::ParallelOp scfParOp) const {
    assert(scfParOp.getLoopSteps() && "Parallel loop must have steps");
    auto *body = scfParOp.getBody();
    auto parOpIVs = scfParOp.getInductionVars();
    auto steps = scfParOp.getStep();
    auto lowerBounds = scfParOp.getLowerBound();
    auto upperBounds = scfParOp.getUpperBound();
    rewriter.setInsertionPointAfter(scfParOp);
    scf::ParallelOp newParOp = scfParOp.cloneWithoutRegions();
    auto loc = newParOp.getLoc();
    rewriter.insert(newParOp);
    OpBuilder insideBuilder(newParOp);
    Block *currBlock = nullptr;
    auto &region = newParOp.getRegion();
    IRMapping operandMap;

    // extract lower bounds, upper bounds, and steps as integer index values
    SmallVector<int64_t> lbVals, ubVals, stepVals;
    for (auto lb : lowerBounds) {
      auto lbOp = lb.getDefiningOp<arith::ConstantIndexOp>();
      assert(lbOp &&
             "Lower bound must be a statically computable constant index");
      lbVals.push_back(lbOp.value());
    }
    for (auto ub : upperBounds) {
      auto ubOp = ub.getDefiningOp<arith::ConstantIndexOp>();
      assert(ubOp &&
             "Upper bound must be a statically computable constant index");
      ubVals.push_back(ubOp.value());
    }
    for (auto step : steps) {
      auto stepOp = step.getDefiningOp<arith::ConstantIndexOp>();
      assert(stepOp && "Step must be a statically computable constant index");
      stepVals.push_back(stepOp.value());
    }

    // Initialize indices with lower bounds
    SmallVector<int64_t> indices = lbVals;

    while (true) {
      // Create a new block in the region for the current combination of indices
      currBlock = &region.emplaceBlock();
      insideBuilder.setInsertionPointToEnd(currBlock);

      // Map induction variables to constant indices
      for (unsigned i = 0; i < indices.size(); ++i) {
        Value ivConstant =
            insideBuilder.create<arith::ConstantIndexOp>(loc, indices[i]);
        operandMap.map(parOpIVs[i], ivConstant);
      }

      for (auto it = body->begin(); it != std::prev(body->end()); ++it)
        insideBuilder.clone(*it, operandMap);

      // Increment indices using `step`
      bool done = false;
      for (int dim = indices.size() - 1; dim >= 0; --dim) {
        indices[dim] += stepVals[dim];
        if (indices[dim] < ubVals[dim])
          break;
        indices[dim] = lbVals[dim];
        if (dim == 0)
          // All combinations have been generated
          done = true;
      }
      if (done)
        break;
    }

    rewriter.replaceOp(scfParOp, newParOp);
    return success();
  }
};

/// Builds a control schedule by traversing the CFG of the function and
/// associating this with the previously created groups.
/// For simplicity, the generated control flow is expanded for all possible
/// paths in the input DAG. This elaborated control flow is later reduced in
/// the runControlFlowSimplification passes.
class BuildControl : public calyx::FuncOpPartialLoweringPattern {
  using FuncOpPartialLoweringPattern::FuncOpPartialLoweringPattern;

  LogicalResult
  partiallyLowerFuncToComp(FuncOp funcOp,
                           PatternRewriter &rewriter) const override {
    auto *entryBlock = &funcOp.getBlocks().front();
    rewriter.setInsertionPointToStart(
        getComponent().getControlOp().getBodyBlock());
    auto topLevelSeqOp = rewriter.create<calyx::SeqOp>(funcOp.getLoc());
    DenseSet<Block *> path;
    return buildCFGControl(path, rewriter, topLevelSeqOp.getBodyBlock(),
                           nullptr, entryBlock);
  }

private:
  /// Sequentially schedules the groups that registered themselves with
  /// 'block'.
  LogicalResult scheduleBasicBlock(PatternRewriter &rewriter,
                                   const DenseSet<Block *> &path,
                                   mlir::Block *parentCtrlBlock,
                                   mlir::Block *block) const {
    auto compBlockSchedulables =
        getState<ComponentLoweringState>().getBlockSchedulables(block);
    auto loc = block->front().getLoc();

    if (compBlockSchedulables.size() > 1 &&
        !isa<scf::ParallelOp>(block->getParentOp())) {
      auto seqOp = rewriter.create<calyx::SeqOp>(loc);
      parentCtrlBlock = seqOp.getBodyBlock();
    }

    for (auto &group : compBlockSchedulables) {
      rewriter.setInsertionPointToEnd(parentCtrlBlock);
      if (auto groupPtr = std::get_if<calyx::GroupOp>(&group); groupPtr) {
        rewriter.create<calyx::EnableOp>(groupPtr->getLoc(),
                                         groupPtr->getSymName());
      } else if (auto whileSchedPtr = std::get_if<WhileSchedulable>(&group);
                 whileSchedPtr) {
        auto &whileOp = whileSchedPtr->whileOp;

        auto whileCtrlOp = buildWhileCtrlOp(
            whileOp,
            getState<ComponentLoweringState>().getWhileLoopInitGroups(whileOp),
            rewriter);
        rewriter.setInsertionPointToEnd(whileCtrlOp.getBodyBlock());
        auto whileBodyOp =
            rewriter.create<calyx::SeqOp>(whileOp.getOperation()->getLoc());
        auto *whileBodyOpBlock = whileBodyOp.getBodyBlock();

        /// Only schedule the 'after' block. The 'before' block is
        /// implicitly scheduled when evaluating the while condition.
        if (LogicalResult result =
                buildCFGControl(path, rewriter, whileBodyOpBlock, block,
                                whileOp.getBodyBlock());
            result.failed())
          return result;

        // Insert loop-latch at the end of the while group
        rewriter.setInsertionPointToEnd(whileBodyOpBlock);
        calyx::GroupOp whileLatchGroup =
            getState<ComponentLoweringState>().getWhileLoopLatchGroup(whileOp);
        rewriter.create<calyx::EnableOp>(whileLatchGroup.getLoc(),
                                         whileLatchGroup.getName());
      } else if (auto *parSchedPtr = std::get_if<ParSchedulable>(&group)) {
        auto parOp = parSchedPtr->parOp;
        auto calyxParOp = rewriter.create<calyx::ParOp>(parOp.getLoc());
        for (auto &innerBlock : parOp.getRegion().getBlocks()) {
          rewriter.setInsertionPointToEnd(calyxParOp.getBodyBlock());
          auto seqOp = rewriter.create<calyx::SeqOp>(parOp.getLoc());
          rewriter.setInsertionPointToEnd(seqOp.getBodyBlock());
          if (LogicalResult res = scheduleBasicBlock(
                  rewriter, path, seqOp.getBodyBlock(), &innerBlock);
              res.failed())
            return res;
        }
      } else if (auto *forSchedPtr = std::get_if<ForSchedulable>(&group);
                 forSchedPtr) {
        auto forOp = forSchedPtr->forOp;

        auto forCtrlOp = buildForCtrlOp(
            forOp,
            getState<ComponentLoweringState>().getForLoopInitGroups(forOp),
            forSchedPtr->bound, rewriter);
        rewriter.setInsertionPointToEnd(forCtrlOp.getBodyBlock());
        auto forBodyOp =
            rewriter.create<calyx::SeqOp>(forOp.getOperation()->getLoc());
        auto *forBodyOpBlock = forBodyOp.getBodyBlock();

        // Schedule the body of the for loop.
        if (LogicalResult res = buildCFGControl(path, rewriter, forBodyOpBlock,
                                                block, forOp.getBodyBlock());
            res.failed())
          return res;

        // Insert loop-latch at the end of the while group.
        rewriter.setInsertionPointToEnd(forBodyOpBlock);
        calyx::GroupOp forLatchGroup =
            getState<ComponentLoweringState>().getForLoopLatchGroup(forOp);
        rewriter.create<calyx::EnableOp>(forLatchGroup.getLoc(),
                                         forLatchGroup.getName());
      } else if (auto *ifSchedPtr = std::get_if<IfSchedulable>(&group);
                 ifSchedPtr) {
        auto ifOp = ifSchedPtr->ifOp;

        Location loc = ifOp->getLoc();

        auto cond = ifOp.getCondition();
        auto condGroup = getState<ComponentLoweringState>()
                             .getEvaluatingGroup<calyx::CombGroupOp>(cond);

        auto symbolAttr = FlatSymbolRefAttr::get(
            StringAttr::get(getContext(), condGroup->getSymName()));

        bool initElse = !ifOp.getElseRegion().empty();
        auto ifCtrlOp = rewriter.create<calyx::IfOp>(
            loc, cond, symbolAttr, /*initializeElseBody=*/initElse);

        rewriter.setInsertionPointToEnd(ifCtrlOp.getBodyBlock());

        auto thenSeqOp =
            rewriter.create<calyx::SeqOp>(ifOp.getThenRegion().getLoc());
        auto *thenSeqOpBlock = thenSeqOp.getBodyBlock();

        auto *thenBlock = &ifOp.getThenRegion().front();
        LogicalResult res = buildCFGControl(path, rewriter, thenSeqOpBlock,
                                            /*preBlock=*/block, thenBlock);
        if (res.failed())
          return res;

        rewriter.setInsertionPointToEnd(thenSeqOpBlock);
        calyx::GroupOp thenGroup =
            getState<ComponentLoweringState>().getThenGroup(ifOp);
        rewriter.create<calyx::EnableOp>(thenGroup.getLoc(),
                                         thenGroup.getName());

        if (!ifOp.getElseRegion().empty()) {
          rewriter.setInsertionPointToEnd(ifCtrlOp.getElseBody());

          auto elseSeqOp =
              rewriter.create<calyx::SeqOp>(ifOp.getElseRegion().getLoc());
          auto *elseSeqOpBlock = elseSeqOp.getBodyBlock();

          auto *elseBlock = &ifOp.getElseRegion().front();
          res = buildCFGControl(path, rewriter, elseSeqOpBlock,
                                /*preBlock=*/block, elseBlock);
          if (res.failed())
            return res;

          rewriter.setInsertionPointToEnd(elseSeqOpBlock);
          calyx::GroupOp elseGroup =
              getState<ComponentLoweringState>().getElseGroup(ifOp);
          rewriter.create<calyx::EnableOp>(elseGroup.getLoc(),
                                           elseGroup.getName());
        }
      } else if (auto *callSchedPtr = std::get_if<CallSchedulable>(&group)) {
        auto instanceOp = callSchedPtr->instanceOp;
        OpBuilder::InsertionGuard g(rewriter);
        auto callBody = rewriter.create<calyx::SeqOp>(instanceOp.getLoc());
        rewriter.setInsertionPointToStart(callBody.getBodyBlock());
        std::string initGroupName = "init_" + instanceOp.getSymName().str();
        rewriter.create<calyx::EnableOp>(instanceOp.getLoc(), initGroupName);

        auto callee = callSchedPtr->callOp.getCallee();
        auto *calleeOp = SymbolTable::lookupNearestSymbolFrom(
            callSchedPtr->callOp.getOperation()->getParentOp(),
            StringAttr::get(rewriter.getContext(), "func_" + callee.str()));
        FuncOp calleeFunc = dyn_cast_or_null<FuncOp>(calleeOp);

        auto instanceOpComp =
            llvm::cast<calyx::ComponentOp>(instanceOp.getReferencedComponent());
        auto *instanceOpLoweringState =
            loweringState().getState(instanceOpComp);

        SmallVector<Value, 4> instancePorts;
        SmallVector<Value, 4> inputPorts;
        SmallVector<Attribute, 4> refCells;
        for (auto operandEnum : enumerate(callSchedPtr->callOp.getOperands())) {
          auto operand = operandEnum.value();
          auto index = operandEnum.index();
          if (!isa<MemRefType>(operand.getType())) {
            inputPorts.push_back(operand);
            continue;
          }

          auto memOpName = getState<ComponentLoweringState>()
                               .getMemoryInterface(operand)
                               .memName();
          auto memOpNameAttr =
              SymbolRefAttr::get(rewriter.getContext(), memOpName);
          Value argI = calleeFunc.getArgument(index);
          if (isa<MemRefType>(argI.getType())) {
            NamedAttrList namedAttrList;
            namedAttrList.append(
                rewriter.getStringAttr(
                    instanceOpLoweringState->getMemoryInterface(argI)
                        .memName()),
                memOpNameAttr);
            refCells.push_back(
                DictionaryAttr::get(rewriter.getContext(), namedAttrList));
          }
        }
        llvm::copy(instanceOp.getResults().take_front(inputPorts.size()),
                   std::back_inserter(instancePorts));

        ArrayAttr refCellsAttr =
            ArrayAttr::get(rewriter.getContext(), refCells);

        rewriter.create<calyx::InvokeOp>(
            instanceOp.getLoc(), instanceOp.getSymName(), instancePorts,
            inputPorts, refCellsAttr, ArrayAttr::get(rewriter.getContext(), {}),
            ArrayAttr::get(rewriter.getContext(), {}));
      } else
        llvm_unreachable("Unknown schedulable");
    }
    return success();
  }

  /// Schedules a block by inserting a branch argument assignment block (if any)
  /// before recursing into the scheduling of the block innards.
  /// Blocks 'from' and 'to' refer to blocks in the source program.
  /// parentCtrlBlock refers to the control block wherein control operations are
  /// to be inserted.
  LogicalResult schedulePath(PatternRewriter &rewriter,
                             const DenseSet<Block *> &path, Location loc,
                             Block *from, Block *to,
                             Block *parentCtrlBlock) const {
    /// Schedule any registered block arguments to be executed before the body
    /// of the branch.
    rewriter.setInsertionPointToEnd(parentCtrlBlock);
    auto preSeqOp = rewriter.create<calyx::SeqOp>(loc);
    rewriter.setInsertionPointToEnd(preSeqOp.getBodyBlock());
    for (auto barg :
         getState<ComponentLoweringState>().getBlockArgGroups(from, to))
      rewriter.create<calyx::EnableOp>(barg.getLoc(), barg.symName());

    return buildCFGControl(path, rewriter, parentCtrlBlock, from, to);
  }

  LogicalResult buildCFGControl(DenseSet<Block *> path,
                                PatternRewriter &rewriter,
                                mlir::Block *parentCtrlBlock,
                                mlir::Block *preBlock,
                                mlir::Block *block) const {
    if (path.count(block) != 0)
      return preBlock->getTerminator()->emitError()
             << "CFG backedge detected. Loops must be raised to 'scf.while' or "
                "'scf.for' operations.";

    rewriter.setInsertionPointToEnd(parentCtrlBlock);
    LogicalResult bbSchedResult =
        scheduleBasicBlock(rewriter, path, parentCtrlBlock, block);
    if (bbSchedResult.failed())
      return bbSchedResult;

    path.insert(block);
    auto successors = block->getSuccessors();
    auto nSuccessors = successors.size();
    if (nSuccessors > 0) {
      auto brOp = dyn_cast<BranchOpInterface>(block->getTerminator());
      assert(brOp);
      if (nSuccessors > 1) {
        /// TODO(mortbopet): we could choose to support ie. std.switch, but it
        /// would probably be easier to just require it to be lowered
        /// beforehand.
        assert(nSuccessors == 2 &&
               "only conditional branches supported for now...");
        /// Wrap each branch inside an if/else.
        auto cond = brOp->getOperand(0);
        auto condGroup = getState<ComponentLoweringState>()
                             .getEvaluatingGroup<calyx::CombGroupOp>(cond);
        auto symbolAttr = FlatSymbolRefAttr::get(
            StringAttr::get(getContext(), condGroup->getSymName()));

        auto ifOp = rewriter.create<calyx::IfOp>(
            brOp->getLoc(), cond, symbolAttr, /*initializeElseBody=*/true);
        rewriter.setInsertionPointToStart(ifOp.getThenBody());
        auto thenSeqOp = rewriter.create<calyx::SeqOp>(brOp.getLoc());
        rewriter.setInsertionPointToStart(ifOp.getElseBody());
        auto elseSeqOp = rewriter.create<calyx::SeqOp>(brOp.getLoc());

        bool trueBrSchedSuccess =
            schedulePath(rewriter, path, brOp.getLoc(), block, successors[0],
                         thenSeqOp.getBodyBlock())
                .succeeded();
        bool falseBrSchedSuccess = true;
        if (trueBrSchedSuccess) {
          falseBrSchedSuccess =
              schedulePath(rewriter, path, brOp.getLoc(), block, successors[1],
                           elseSeqOp.getBodyBlock())
                  .succeeded();
        }

        return success(trueBrSchedSuccess && falseBrSchedSuccess);
      }

      /// Schedule sequentially within the current parent control block.
      return schedulePath(rewriter, path, brOp.getLoc(), block,
                          successors.front(), parentCtrlBlock);
    }
    return success();
  }

  // Insert a Par of initGroups at Location loc. Used as helper for
  // `buildWhileCtrlOp` and `buildForCtrlOp`.
  void insertParInitGroups(
      PatternRewriter &rewriter, Location loc,
      const SmallVector<calyx::GroupInterface> &initGroups) const {
    PatternRewriter::InsertionGuard g(rewriter);
    auto parOp = rewriter.create<calyx::ParOp>(loc);
    rewriter.setInsertionPointToStart(parOp.getBodyBlock());
    for (calyx::GroupInterface group : initGroups)
      rewriter.create<calyx::EnableOp>(group.getLoc(), group.symName());
  }

  calyx::WhileOp buildWhileCtrlOp(ScfWhileOp whileOp,
                                  SmallVector<calyx::GroupInterface> initGroups,
                                  PatternRewriter &rewriter) const {
    Location loc = whileOp.getLoc();
    /// Insert while iter arg initialization group(s). Emit a
    /// parallel group to assign one or more registers all at once.
    insertParInitGroups(rewriter, loc, initGroups);

    /// Insert the while op itself.
    auto cond = whileOp.getConditionValue();
    auto condGroup = getState<ComponentLoweringState>()
                         .getEvaluatingGroup<calyx::CombGroupOp>(cond);
    auto symbolAttr = FlatSymbolRefAttr::get(
        StringAttr::get(getContext(), condGroup->getSymName()));
    return rewriter.create<calyx::WhileOp>(loc, cond, symbolAttr);
  }

  calyx::RepeatOp
  buildForCtrlOp(ScfForOp forOp,
                 SmallVector<calyx::GroupInterface> const &initGroups,
                 uint64_t bound, PatternRewriter &rewriter) const {
    Location loc = forOp.getLoc();
    // Insert for iter arg initialization group(s). Emit a
    // parallel group to assign one or more registers all at once.
    insertParInitGroups(rewriter, loc, initGroups);

    // Insert the repeatOp that corresponds to the For loop.
    return rewriter.create<calyx::RepeatOp>(loc, bound);
  }
};

/// LateSSAReplacement contains various functions for replacing SSA values that
/// were not replaced during op construction.
class LateSSAReplacement : public calyx::FuncOpPartialLoweringPattern {
  using FuncOpPartialLoweringPattern::FuncOpPartialLoweringPattern;

  LogicalResult partiallyLowerFuncToComp(FuncOp funcOp,
                                         PatternRewriter &) const override {
    funcOp.walk([&](scf::IfOp op) {
      for (auto res : getState<ComponentLoweringState>().getResultRegs(op))
        op.getOperation()->getResults()[res.first].replaceAllUsesWith(
            res.second.getOut());
    });

    funcOp.walk([&](scf::WhileOp op) {
      /// The yielded values returned from the while op will be present in the
      /// iterargs registers post execution of the loop.
      /// This is done now, as opposed to during BuildWhileGroups since if the
      /// results of the whileOp were replaced before
      /// BuildOpGroups/BuildControl, the whileOp would get dead-code
      /// eliminated.
      ScfWhileOp whileOp(op);
      for (auto res :
           getState<ComponentLoweringState>().getWhileLoopIterRegs(whileOp))
        whileOp.getOperation()->getResults()[res.first].replaceAllUsesWith(
            res.second.getOut());
    });

    funcOp.walk([&](memref::LoadOp loadOp) {
      if (calyx::singleLoadFromMemory(loadOp)) {
        /// In buildOpGroups we did not replace loadOp's results, to ensure a
        /// link between evaluating groups (which fix the input addresses of a
        /// memory op) and a readData result. Now, we may replace these SSA
        /// values with their memoryOp readData output.
        loadOp.getResult().replaceAllUsesWith(
            getState<ComponentLoweringState>()
                .getMemoryInterface(loadOp.getMemref())
                .readData());
      }
    });

    funcOp.walk([&](calyx::LoadLoweringInterface loadOp) {
      /// In buildOpGroups we did not replace loadOp's results, to ensure a
      /// link between evaluating groups (which fix the input addresses of a
      /// memory op) and a readData result. Now, we may replace these SSA
      /// values with their memoryOp readData output.
      loadOp.getResult().replaceAllUsesWith(
          getState<ComponentLoweringState>()
              .getMemoryInterface(loadOp.getMemoryValue())
              .readData());
    });

    return success();
  }
};

/// Erases FuncOp operations.
class CleanupFuncOps : public calyx::FuncOpPartialLoweringPattern {
  using FuncOpPartialLoweringPattern::FuncOpPartialLoweringPattern;

  LogicalResult matchAndRewrite(FuncOp funcOp,
                                PatternRewriter &rewriter) const override {
    rewriter.eraseOp(funcOp);
    return success();
  }

  LogicalResult
  partiallyLowerFuncToComp(FuncOp funcOp,
                           PatternRewriter &rewriter) const override {
    return success();
  }
};

} // namespace scftocalyx

namespace {

using namespace circt::scftocalyx;

//===----------------------------------------------------------------------===//
// Pass driver
//===----------------------------------------------------------------------===//
class SCFToCalyxPass : public circt::impl::SCFToCalyxBase<SCFToCalyxPass> {
public:
  SCFToCalyxPass()
      : SCFToCalyxBase<SCFToCalyxPass>(), partialPatternRes(success()) {}
  void runOnOperation() override;

  LogicalResult setTopLevelFunction(mlir::ModuleOp moduleOp,
                                    std::string &topLevelFunction) {
    if (!topLevelFunctionOpt.empty()) {
      if (SymbolTable::lookupSymbolIn(moduleOp, topLevelFunctionOpt) ==
          nullptr) {
        moduleOp.emitError() << "Top level function '" << topLevelFunctionOpt
                             << "' not found in module.";
        return failure();
      }
      topLevelFunction = topLevelFunctionOpt;
    } else {
      /// No top level function set; infer top level if the module only contains
      /// a single function, else, throw error.
      auto funcOps = moduleOp.getOps<FuncOp>();
      if (std::distance(funcOps.begin(), funcOps.end()) == 1)
        topLevelFunction = (*funcOps.begin()).getSymName().str();
      else {
        moduleOp.emitError()
            << "Module contains multiple functions, but no top level "
               "function was set. Please see --top-level-function";
        return failure();
      }
    }

    return createOptNewTopLevelFn(moduleOp, topLevelFunction);
  }

  struct LoweringPattern {
    enum class Strategy { Once, Greedy };
    RewritePatternSet pattern;
    Strategy strategy;
  };

  //// Labels the entry point of a Calyx program.
  /// Furthermore, this function performs validation on the input function,
  /// to ensure that we've implemented the capabilities necessary to convert
  /// it.
  LogicalResult labelEntryPoint(StringRef topLevelFunction) {
    // Program legalization - the partial conversion driver will not run
    // unless some pattern is provided - provide a dummy pattern.
    struct DummyPattern : public OpRewritePattern<mlir::ModuleOp> {
      using OpRewritePattern::OpRewritePattern;
      LogicalResult matchAndRewrite(mlir::ModuleOp,
                                    PatternRewriter &) const override {
        return failure();
      }
    };

    ConversionTarget target(getContext());
    target.addLegalDialect<calyx::CalyxDialect>();
    target.addLegalDialect<scf::SCFDialect>();
    target.addIllegalDialect<hw::HWDialect>();
    target.addIllegalDialect<comb::CombDialect>();

    // Only accept std operations which we've added lowerings for
    target.addIllegalDialect<FuncDialect>();
    target.addIllegalDialect<ArithDialect>();
    target.addLegalOp<AddIOp, SelectOp, SubIOp, CmpIOp, ShLIOp, ShRUIOp,
                      ShRSIOp, AndIOp, XOrIOp, OrIOp, ExtUIOp, TruncIOp,
                      CondBranchOp, BranchOp, MulIOp, DivUIOp, DivSIOp, RemUIOp,
                      RemSIOp, ReturnOp, arith::ConstantOp, IndexCastOp, FuncOp,
                      ExtSIOp, CallOp, AddFOp, MulFOp, CmpFOp>();

    RewritePatternSet legalizePatterns(&getContext());
    legalizePatterns.add<DummyPattern>(&getContext());
    DenseSet<Operation *> legalizedOps;
    if (applyPartialConversion(getOperation(), target,
                               std::move(legalizePatterns))
            .failed())
      return failure();

    // Program conversion
    return calyx::applyModuleOpConversion(getOperation(), topLevelFunction);
  }

  /// 'Once' patterns are expected to take an additional LogicalResult&
  /// argument, to forward their result state (greedyPatternRewriteDriver
  /// results are skipped for Once patterns).
  template <typename TPattern, typename... PatternArgs>
  void addOncePattern(SmallVectorImpl<LoweringPattern> &patterns,
                      PatternArgs &&...args) {
    RewritePatternSet ps(&getContext());
    ps.add<TPattern>(&getContext(), partialPatternRes, args...);
    patterns.push_back(
        LoweringPattern{std::move(ps), LoweringPattern::Strategy::Once});
  }

  template <typename TPattern, typename... PatternArgs>
  void addGreedyPattern(SmallVectorImpl<LoweringPattern> &patterns,
                        PatternArgs &&...args) {
    RewritePatternSet ps(&getContext());
    ps.add<TPattern>(&getContext(), args...);
    patterns.push_back(
        LoweringPattern{std::move(ps), LoweringPattern::Strategy::Greedy});
  }

  LogicalResult runPartialPattern(RewritePatternSet &pattern, bool runOnce) {
    assert(pattern.getNativePatterns().size() == 1 &&
           "Should only apply 1 partial lowering pattern at once");

    // During component creation, the function body is inlined into the
    // component body for further processing. However, proper control flow
    // will only be established later in the conversion process, so ensure
    // that rewriter optimizations (especially DCE) are disabled.
    GreedyRewriteConfig config;
    config.enableRegionSimplification =
        mlir::GreedySimplifyRegionLevel::Disabled;
    if (runOnce)
      config.maxIterations = 1;

    /// Can't return applyPatternsAndFoldGreedily. Root isn't
    /// necessarily erased so it will always return failed(). Instead,
    /// forward the 'succeeded' value from PartialLoweringPatternBase.
    (void)applyPatternsAndFoldGreedily(getOperation(), std::move(pattern),
                                       config);
    return partialPatternRes;
  }

private:
  LogicalResult partialPatternRes;
  std::shared_ptr<calyx::CalyxLoweringState> loweringState = nullptr;

  /// Creates a new new top-level function based on `baseName`.
  FuncOp createNewTopLevelFn(ModuleOp moduleOp, std::string &baseName) {
    std::string newName = "main";

    if (auto *existingMainOp = SymbolTable::lookupSymbolIn(moduleOp, newName)) {
      auto existingMainFunc = dyn_cast<FuncOp>(existingMainOp);
      if (existingMainFunc == nullptr) {
        moduleOp.emitError() << "Symbol 'main' exists but is not a function";
        return nullptr;
      }
      unsigned counter = 0;
      std::string newOldName = baseName;
      while (SymbolTable::lookupSymbolIn(moduleOp, newOldName))
        newOldName = llvm::join_items("_", baseName, std::to_string(++counter));
      existingMainFunc.setName(newOldName);
      if (baseName == "main")
        baseName = newOldName;
    }

    // Create the new "main" function
    OpBuilder builder(moduleOp.getContext());
    builder.setInsertionPointToStart(moduleOp.getBody());

    FunctionType funcType = builder.getFunctionType({}, {});

    if (auto newFunc =
            builder.create<FuncOp>(moduleOp.getLoc(), newName, funcType))
      return newFunc;

    return nullptr;
  }

  /// Insert a call from the newly created top-level function/`caller` to the
  /// old top-level function/`callee`; and create `memref.alloc`s inside the new
  /// top-level function for arguments with `memref` types and for the
  /// `memref.alloc`s inside `callee`.
  void insertCallFromNewTopLevel(OpBuilder &builder, FuncOp caller,
                                 FuncOp callee) {
    if (caller.getBody().empty()) {
      caller.addEntryBlock();
    }

    Block *callerEntryBlock = &caller.getBody().front();
    builder.setInsertionPointToStart(callerEntryBlock);

    // For those non-memref arguments passing to the original top-level
    // function, we need to copy them to the new top-level function.
    SmallVector<Type, 4> nonMemRefCalleeArgTypes;
    for (auto arg : callee.getArguments()) {
      if (!isa<MemRefType>(arg.getType())) {
        nonMemRefCalleeArgTypes.push_back(arg.getType());
      }
    }

    for (Type type : nonMemRefCalleeArgTypes) {
      callerEntryBlock->addArgument(type, caller.getLoc());
    }

    FunctionType callerFnType = caller.getFunctionType();
    SmallVector<Type, 4> updatedCallerArgTypes(
        caller.getFunctionType().getInputs());
    updatedCallerArgTypes.append(nonMemRefCalleeArgTypes.begin(),
                                 nonMemRefCalleeArgTypes.end());
    caller.setType(FunctionType::get(caller.getContext(), updatedCallerArgTypes,
                                     callerFnType.getResults()));

    Block *calleeFnBody = &callee.getBody().front();
    unsigned originalCalleeArgNum = callee.getArguments().size();

    SmallVector<Value, 4> extraMemRefArgs;
    SmallVector<Type, 4> extraMemRefArgTypes;
    SmallVector<Value, 4> extraMemRefOperands;
    SmallVector<Operation *, 4> opsToModify;
    for (auto &op : callee.getBody().getOps()) {
      if (isa<memref::AllocaOp, memref::AllocOp, memref::GetGlobalOp>(op))
        opsToModify.push_back(&op);
    }

    // Replace `alloc`/`getGlobal` in the original top-level with new
    // corresponding operations in the new top-level.
    builder.setInsertionPointToEnd(callerEntryBlock);
    for (auto *op : opsToModify) {
      // TODO (https://github.com/llvm/circt/issues/7764)
      Value newOpRes;
      TypeSwitch<Operation *>(op)
          .Case<memref::AllocaOp>([&](memref::AllocaOp allocaOp) {
            newOpRes = builder.create<memref::AllocaOp>(callee.getLoc(),
                                                        allocaOp.getType());
          })
          .Case<memref::AllocOp>([&](memref::AllocOp allocOp) {
            newOpRes = builder.create<memref::AllocOp>(callee.getLoc(),
                                                       allocOp.getType());
          })
          .Case<memref::GetGlobalOp>([&](memref::GetGlobalOp getGlobalOp) {
            newOpRes = builder.create<memref::GetGlobalOp>(
                caller.getLoc(), getGlobalOp.getType(), getGlobalOp.getName());
          })
          .Default([&](Operation *defaultOp) {
            llvm::report_fatal_error("Unsupported operation in TypeSwitch");
          });
      extraMemRefOperands.push_back(newOpRes);

      calleeFnBody->addArgument(newOpRes.getType(), callee.getLoc());
      BlockArgument newBodyArg = calleeFnBody->getArguments().back();
      op->getResult(0).replaceAllUsesWith(newBodyArg);
      op->erase();
      extraMemRefArgs.push_back(newBodyArg);
      extraMemRefArgTypes.push_back(newBodyArg.getType());
    }

    SmallVector<Type, 4> updatedCalleeArgTypes(
        callee.getFunctionType().getInputs());
    updatedCalleeArgTypes.append(extraMemRefArgTypes.begin(),
                                 extraMemRefArgTypes.end());
    callee.setType(FunctionType::get(callee.getContext(), updatedCalleeArgTypes,
                                     callee.getFunctionType().getResults()));

    unsigned otherArgsCount = 0;
    SmallVector<Value, 4> calleeArgFnOperands;
    builder.setInsertionPointToStart(callerEntryBlock);
    for (auto arg : callee.getArguments().take_front(originalCalleeArgNum)) {
      if (isa<MemRefType>(arg.getType())) {
        auto memrefType = cast<MemRefType>(arg.getType());
        auto allocOp =
            builder.create<memref::AllocOp>(callee.getLoc(), memrefType);
        calleeArgFnOperands.push_back(allocOp);
      } else {
        auto callerArg = callerEntryBlock->getArgument(otherArgsCount++);
        calleeArgFnOperands.push_back(callerArg);
      }
    }

    SmallVector<Value, 4> fnOperands;
    fnOperands.append(calleeArgFnOperands.begin(), calleeArgFnOperands.end());
    fnOperands.append(extraMemRefOperands.begin(), extraMemRefOperands.end());
    auto calleeName =
        SymbolRefAttr::get(builder.getContext(), callee.getSymName());
    auto resultTypes = callee.getResultTypes();

    builder.setInsertionPointToEnd(callerEntryBlock);
    builder.create<CallOp>(caller.getLoc(), calleeName, resultTypes,
                           fnOperands);
  }

  /// Conditionally creates an optional new top-level function; and inserts a
  /// call from the new top-level function to the old top-level function if we
  /// did create one
  LogicalResult createOptNewTopLevelFn(ModuleOp moduleOp,
                                       std::string &topLevelFunction) {
    auto hasMemrefArguments = [](FuncOp func) {
      return std::any_of(
          func.getArguments().begin(), func.getArguments().end(),
          [](BlockArgument arg) { return isa<MemRefType>(arg.getType()); });
    };

    /// We only create a new top-level function and call the original top-level
    /// function from the new one if the original top-level has `memref` in its
    /// argument
    auto funcOps = moduleOp.getOps<FuncOp>();
    bool hasMemrefArgsInTopLevel =
        std::any_of(funcOps.begin(), funcOps.end(), [&](auto funcOp) {
          return funcOp.getName() == topLevelFunction &&
                 hasMemrefArguments(funcOp);
        });

    if (hasMemrefArgsInTopLevel) {
      auto newTopLevelFunc = createNewTopLevelFn(moduleOp, topLevelFunction);
      if (!newTopLevelFunc)
        return failure();

      OpBuilder builder(moduleOp.getContext());
      Operation *oldTopLevelFuncOp =
          SymbolTable::lookupSymbolIn(moduleOp, topLevelFunction);
      if (auto oldTopLevelFunc = dyn_cast<FuncOp>(oldTopLevelFuncOp))
        insertCallFromNewTopLevel(builder, newTopLevelFunc, oldTopLevelFunc);
      else {
        moduleOp.emitOpError("Original top-level function not found!");
        return failure();
      }
      topLevelFunction = "main";
    }

    return success();
  }
};

void SCFToCalyxPass::runOnOperation() {
  // Clear internal state. See https://github.com/llvm/circt/issues/3235
  loweringState.reset();
  partialPatternRes = LogicalResult::failure();

  std::string topLevelFunction;
  if (failed(setTopLevelFunction(getOperation(), topLevelFunction))) {
    signalPassFailure();
    return;
  }

  /// Start conversion
  if (failed(labelEntryPoint(topLevelFunction))) {
    signalPassFailure();
    return;
  }
  loweringState = std::make_shared<calyx::CalyxLoweringState>(
      getOperation(), getAnalysisManager(), topLevelFunction);

  /// --------------------------------------------------------------------------
  /// If you are a developer, it may be helpful to add a
  /// 'getOperation()->dump()' call after the execution of each stage to
  /// view the transformations that's going on.
  /// --------------------------------------------------------------------------

  /// A mapping is maintained between a function operation and its corresponding
  /// Calyx component.
  DenseMap<FuncOp, calyx::ComponentOp> funcMap;
  SmallVector<LoweringPattern, 8> loweringPatterns;
  calyx::PatternApplicationState patternState;

  /// Creates a new Calyx component for each FuncOp in the inpurt module.
  addOncePattern<FuncOpConversion>(loweringPatterns, patternState, funcMap,
                                   *loweringState);

  /// This pass inlines scf.ExecuteRegionOp's by adding control-flow.
  addGreedyPattern<InlineExecuteRegionOpPattern>(loweringPatterns);

  addOncePattern<BuildParGroups>(loweringPatterns, patternState, funcMap,
                                 *loweringState);

  /// This pattern converts all index typed values to an i32 integer.
  addOncePattern<calyx::ConvertIndexTypes>(loweringPatterns, patternState,
                                           funcMap, *loweringState);

  /// This pattern creates registers for all basic-block arguments.
  addOncePattern<calyx::BuildBasicBlockRegs>(loweringPatterns, patternState,
                                             funcMap, *loweringState);

  addOncePattern<calyx::BuildCallInstance>(loweringPatterns, patternState,
                                           funcMap, *loweringState);

  /// This pattern creates registers for the function return values.
  addOncePattern<calyx::BuildReturnRegs>(loweringPatterns, patternState,
                                         funcMap, *loweringState);

  /// This pattern creates registers for iteration arguments of scf.while
  /// operations. Additionally, creates a group for assigning the initial
  /// value of the iteration argument registers.
  addOncePattern<BuildWhileGroups>(loweringPatterns, patternState, funcMap,
                                   *loweringState);

  /// This pattern creates registers for iteration arguments of scf.for
  /// operations. Additionally, creates a group for assigning the initial
  /// value of the iteration argument registers.
  addOncePattern<BuildForGroups>(loweringPatterns, patternState, funcMap,
                                 *loweringState);

  addOncePattern<BuildIfGroups>(loweringPatterns, patternState, funcMap,
                                *loweringState);

  /// This pattern converts operations within basic blocks to Calyx library
  /// operators. Combinational operations are assigned inside a
  /// calyx::CombGroupOp, and sequential inside calyx::GroupOps.
  /// Sequential groups are registered with the Block* of which the operation
  /// originated from. This is used during control schedule generation. By
  /// having a distinct group for each operation, groups are analogous to SSA
  /// values in the source program.
  addOncePattern<BuildOpGroups>(loweringPatterns, patternState, funcMap,
                                *loweringState, writeJsonOpt);

  /// This pattern traverses the CFG of the program and generates a control
  /// schedule based on the calyx::GroupOp's which were registered for each
  /// basic block in the source function.
  addOncePattern<BuildControl>(loweringPatterns, patternState, funcMap,
                               *loweringState);

  /// This pass recursively inlines use-def chains of combinational logic (from
  /// non-stateful groups) into groups referenced in the control schedule.
  addOncePattern<calyx::InlineCombGroups>(loweringPatterns, patternState,
                                          *loweringState);

  /// This pattern performs various SSA replacements that must be done
  /// after control generation.
  addOncePattern<LateSSAReplacement>(loweringPatterns, patternState, funcMap,
                                     *loweringState);

  /// Eliminate any unused combinational groups. This is done before
  /// calyx::RewriteMemoryAccesses to avoid inferring slice components for
  /// groups that will be removed.
  addGreedyPattern<calyx::EliminateUnusedCombGroups>(loweringPatterns);

  /// This pattern rewrites accesses to memories which are too wide due to
  /// index types being converted to a fixed-width integer type.
  addOncePattern<calyx::RewriteMemoryAccesses>(loweringPatterns, patternState,
                                               *loweringState);

  /// This pattern removes the source FuncOp which has now been converted into
  /// a Calyx component.
  addOncePattern<CleanupFuncOps>(loweringPatterns, patternState, funcMap,
                                 *loweringState);

  /// Sequentially apply each lowering pattern.
  for (auto &pat : loweringPatterns) {
    LogicalResult partialPatternRes = runPartialPattern(
        pat.pattern,
        /*runOnce=*/pat.strategy == LoweringPattern::Strategy::Once);
    if (succeeded(partialPatternRes))
      continue;
    signalPassFailure();
    return;
  }

  //===--------------------------------------------------------------------===//
  // Cleanup patterns
  //===--------------------------------------------------------------------===//
  RewritePatternSet cleanupPatterns(&getContext());
  cleanupPatterns.add<calyx::MultipleGroupDonePattern,
                      calyx::NonTerminatingGroupDonePattern>(&getContext());
  if (failed(applyPatternsAndFoldGreedily(getOperation(),
                                          std::move(cleanupPatterns)))) {
    signalPassFailure();
    return;
  }

  if (ciderSourceLocationMetadata) {
    // Debugging information for the Cider debugger.
    // Reference: https://docs.calyxir.org/debug/cider.html
    SmallVector<Attribute, 16> sourceLocations;
    getOperation()->walk([&](calyx::ComponentOp component) {
      return getCiderSourceLocationMetadata(component, sourceLocations);
    });

    MLIRContext *context = getOperation()->getContext();
    getOperation()->setAttr("calyx.metadata",
                            ArrayAttr::get(context, sourceLocations));
  }
}
} // namespace

//===----------------------------------------------------------------------===//
// Pass initialization
//===----------------------------------------------------------------------===//

std::unique_ptr<OperationPass<ModuleOp>> createSCFToCalyxPass() {
  return std::make_unique<SCFToCalyxPass>();
}

} // namespace circt<|MERGE_RESOLUTION|>--- conflicted
+++ resolved
@@ -308,15 +308,11 @@
                              scf::ParallelOp, scf::ReduceOp,
                              /// memref
                              memref::AllocOp, memref::AllocaOp, memref::LoadOp,
-<<<<<<< HEAD
-                             memref::StoreOp,
+                             memref::StoreOp, memref::GetGlobalOp,
                              /// memory interface
                              calyx::StoreLoweringInterface,
                              calyx::LoadLoweringInterface,
                              calyx::AllocLoweringInterface,
-=======
-                             memref::StoreOp, memref::GetGlobalOp,
->>>>>>> 13a3020a
                              /// standard arithmetic
                              AddIOp, SubIOp, CmpIOp, ShLIOp, ShRUIOp, ShRSIOp,
                              AndIOp, XOrIOp, OrIOp, ExtUIOp, ExtSIOp, TruncIOp,
@@ -1107,10 +1103,10 @@
   // collapsed to `memref<1xi32>` with `totalSize == 1`. While the above case is
   // a trivial fix, Calyx expects 1-dimensional memories in general:
   // https://github.com/calyxir/calyx/issues/907
-  if (!(shape.size() <= 1 || totalSize <= 1)) {
-    allocOp.emitError("input memory dimension must be empty or one.");
-    return failure();
-  }
+  // if (!(shape.size() <= 1 || totalSize <= 1)) {
+  //   allocOp.emitError("input memory dimension must be empty or one.");
+  //   return failure();
+  // }
 
   std::vector<uint64_t> flattenedVals(totalSize, 0);
   if (isa<memref::GetGlobalOp>(allocOp)) {
