--- conflicted
+++ resolved
@@ -51,7 +51,6 @@
 using namespace mlir::arith;
 using namespace mlir::cf;
 using namespace mlir::func;
-
 namespace circt {
 class ComponentLoweringStateInterface;
 namespace scftocalyx {
@@ -142,7 +141,7 @@
   scf::ParallelOp parOp;
 };
 
-/// A variant of types representing schedulable operations.
+/// A variant of types representing scheduleable operations.
 using Schedulable =
     std::variant<calyx::GroupOp, WhileSchedulable, ForSchedulable,
                  IfSchedulable, CallSchedulable, ParSchedulable>;
@@ -244,7 +243,7 @@
     return getLoopLatchGroup(std::move(op));
   }
   void setWhileLoopInitGroups(ScfWhileOp op,
-                              SmallVector<calyx::GroupOp> groups) {
+                              const SmallVector<calyx::GroupOp> &groups) {
     for (auto g : groups)
       addLoopInitGroup(std::move(op), g);
   }
@@ -277,7 +276,8 @@
   calyx::GroupOp getForLoopLatchGroup(ScfForOp op) {
     return getLoopLatchGroup(std::move(op));
   }
-  void setForLoopInitGroups(ScfForOp op, SmallVector<calyx::GroupOp> groups) {
+  void setForLoopInitGroups(ScfForOp op,
+                            const SmallVector<calyx::GroupOp> &groups) {
     for (auto g : groups)
       addLoopInitGroup(std::move(op), g);
   }
@@ -349,27 +349,6 @@
     funcOp.walk([&](Operation *_op) {
       opBuiltSuccessfully &=
           TypeSwitch<mlir::Operation *, bool>(_op)
-<<<<<<< HEAD
-              .template Case<
-                  arith::ConstantOp, ReturnOp, BranchOpInterface,
-                  /// SCF
-                  scf::YieldOp, scf::WhileOp, scf::ForOp, scf::IfOp,
-                  scf::ParallelOp, scf::ReduceOp, scf::ExecuteRegionOp,
-                  /// memref
-                  memref::AllocOp, memref::AllocaOp, memref::LoadOp,
-                  memref::StoreOp, memref::GetGlobalOp,
-                  /// memory interface
-                  calyx::StoreLoweringInterface, calyx::LoadLoweringInterface,
-                  calyx::AllocLoweringInterface,
-                  /// standard arithmetic
-                  AddIOp, SubIOp, CmpIOp, ShLIOp, ShRUIOp, ShRSIOp, AndIOp,
-                  XOrIOp, OrIOp, ExtUIOp, ExtSIOp, TruncIOp, MulIOp, DivUIOp,
-                  DivSIOp, RemUIOp, RemSIOp,
-                  /// floating point
-                  AddFOp, SubFOp, MulFOp, CmpFOp, FPToSIOp, SIToFPOp, DivFOp,
-                  /// others
-                  SelectOp, IndexCastOp, BitcastOp, CallOp>(
-=======
               .template Case<arith::ConstantOp, ReturnOp, BranchOpInterface,
                              /// SCF
                              scf::YieldOp, scf::WhileOp, scf::ForOp, scf::IfOp,
@@ -387,7 +366,6 @@
                              DivFOp, math::SqrtOp, math::AbsFOp,
                              /// others
                              SelectOp, IndexCastOp, BitcastOp, CallOp>(
->>>>>>> a04a76ed
                   [&](auto op) { return buildOp(rewriter, op).succeeded(); })
               .template Case<FuncOp, scf::ConditionOp>([&](auto) {
                 /// Skip: these special cases will be handled separately.
@@ -433,9 +411,6 @@
 private:
   mlir::Pass::Option<std::string> &writeJson;
   /// Op builder specializations.
-  calyx::StaticGroupOp createStaticGroupForOp(PatternRewriter &rewriter,
-                                              Operation *op,
-                                              uint64_t latency) const;
   LogicalResult buildOp(PatternRewriter &rewriter, scf::YieldOp yieldOp) const;
   LogicalResult buildOp(PatternRewriter &rewriter,
                         BranchOpInterface brOp) const;
@@ -477,12 +452,6 @@
                         memref::GetGlobalOp op) const;
   LogicalResult buildOp(PatternRewriter &rewriter, memref::LoadOp op) const;
   LogicalResult buildOp(PatternRewriter &rewriter, memref::StoreOp op) const;
-  LogicalResult buildOp(PatternRewriter &rewriter,
-                        calyx::LoadLoweringInterface op) const;
-  LogicalResult buildOp(PatternRewriter &rewriter,
-                        calyx::StoreLoweringInterface op) const;
-  LogicalResult buildOp(PatternRewriter &rewriter,
-                        calyx::AllocLoweringInterface op) const;
   LogicalResult buildOp(PatternRewriter &rewriter, scf::WhileOp whileOp) const;
   LogicalResult buildOp(PatternRewriter &rewriter, scf::ForOp forOp) const;
   LogicalResult buildOp(PatternRewriter &rewriter, scf::IfOp ifOp) const;
@@ -819,71 +788,6 @@
     return reg;
   };
 };
-
-calyx::StaticGroupOp
-BuildOpGroups::createStaticGroupForOp(PatternRewriter &rewriter, Operation *op,
-                                      uint64_t latency) const {
-  auto name = op->getName().getStringRef().split(".").second;
-  auto groupName = getState<ComponentLoweringState>().getUniqueName(name);
-  return calyx::createStaticGroup(
-      rewriter, getState<ComponentLoweringState>().getComponentOp(),
-      op->getLoc(), groupName, latency);
-}
-
-LogicalResult
-BuildOpGroups::buildOp(PatternRewriter &rewriter,
-                       calyx::LoadLoweringInterface loadOp) const {
-  Value memref = loadOp.getMemoryValue();
-
-  auto memoryInterface =
-      getState<ComponentLoweringState>().getMemoryInterface(memref);
-
-  auto group = createGroupForOp<calyx::GroupOp>(rewriter, loadOp);
-  rewriter.setInsertionPointToEnd(group.getBodyBlock());
-  auto &state = getState<ComponentLoweringState>();
-  std::optional<Block *> blockOpt;
-  auto res = loadOp.connectToMemInterface(rewriter, group, getComponent(),
-                                          state, blockOpt);
-  if (res.failed())
-    return failure();
-
-  if (blockOpt.has_value()) {
-    state.addBlockSchedulable(blockOpt.value(), group);
-  }
-
-  return success();
-}
-
-LogicalResult
-BuildOpGroups::buildOp(PatternRewriter &rewriter,
-                       calyx::StoreLoweringInterface storeOp) const {
-  auto memoryInterface = getState<ComponentLoweringState>().getMemoryInterface(
-      storeOp.getMemoryValue());
-  auto group = createGroupForOp<calyx::GroupOp>(rewriter, storeOp);
-
-  rewriter.setInsertionPointToEnd(group.getBodyBlock());
-  auto &state = getState<ComponentLoweringState>();
-  std::optional<Block *> blockOpt;
-  auto res = storeOp.connectToMemInterface(rewriter, group, getComponent(),
-                                           state, blockOpt);
-  if (res.failed())
-    return failure();
-
-  if (blockOpt.has_value()) {
-    state.addBlockSchedulable(blockOpt.value(), group);
-  }
-
-  return success();
-}
-
-LogicalResult
-BuildOpGroups::buildOp(PatternRewriter &rewriter,
-                       calyx::AllocLoweringInterface allocOp) const {
-  rewriter.setInsertionPointToStart(getComponent().getBodyBlock());
-  allocOp.insertMemory(rewriter, getState<ComponentLoweringState>());
-
-  return success();
-}
 
 LogicalResult BuildOpGroups::buildOp(PatternRewriter &rewriter,
                                      memref::LoadOp loadOp) const {
@@ -990,7 +894,7 @@
       storeOp.getMemref());
   auto group = createGroupForOp<calyx::GroupOp>(rewriter, storeOp);
 
-  // This is a sequential group, so register it as being schedulable for the
+  // This is a sequential group, so register it as being scheduleable for the
   // block.
   getState<ComponentLoweringState>().addBlockSchedulable(storeOp->getBlock(),
                                                          group);
@@ -1426,10 +1330,10 @@
   // collapsed to `memref<1xi32>` with `totalSize == 1`. While the above case is
   // a trivial fix, Calyx expects 1-dimensional memories in general:
   // https://github.com/calyxir/calyx/issues/907
-  // if (!(shape.size() <= 1 || totalSize <= 1)) {
-  //   allocOp.emitError("input memory dimension must be empty or one.");
-  //   return failure();
-  // }
+  if (!(shape.size() <= 1 || totalSize <= 1)) {
+    allocOp.emitError("input memory dimension must be empty or one.");
+    return failure();
+  }
 
   std::vector<uint64_t> flattenedVals(totalSize, 0);
   if (isa<memref::GetGlobalOp>(allocOp)) {
@@ -2349,15 +2253,9 @@
     for (auto &group : compBlockSchedulables) {
       rewriter.setInsertionPointToEnd(parentCtrlBlock);
       if (auto groupPtr = std::get_if<calyx::GroupOp>(&group); groupPtr) {
-<<<<<<< HEAD
-        rewriter.create<calyx::EnableOp>(groupPtr->getLoc(),
-                                         groupPtr->getSymName());
-      } else if (auto whileSchedPtr = std::get_if<WhileSchedulable>(&group);
-=======
         calyx::EnableOp::create(rewriter, groupPtr->getLoc(),
                                 groupPtr->getSymName());
-      } else if (auto whileSchedPtr = std::get_if<WhileScheduleable>(&group);
->>>>>>> a04a76ed
+      } else if (auto whileSchedPtr = std::get_if<WhileSchedulable>(&group);
                  whileSchedPtr) {
         auto &whileOp = whileSchedPtr->whileOp;
 
@@ -2382,15 +2280,9 @@
         rewriter.setInsertionPointToEnd(whileBodyOpBlock);
         calyx::GroupOp whileLatchGroup =
             getState<ComponentLoweringState>().getWhileLoopLatchGroup(whileOp);
-<<<<<<< HEAD
-        rewriter.create<calyx::EnableOp>(whileLatchGroup.getLoc(),
-                                         whileLatchGroup.getName());
-      } else if (auto *parSchedPtr = std::get_if<ParSchedulable>(&group)) {
-=======
         calyx::EnableOp::create(rewriter, whileLatchGroup.getLoc(),
                                 whileLatchGroup.getName());
-      } else if (auto *parSchedPtr = std::get_if<ParScheduleable>(&group)) {
->>>>>>> a04a76ed
+      } else if (auto *parSchedPtr = std::get_if<ParSchedulable>(&group)) {
         auto parOp = parSchedPtr->parOp;
         auto calyxParOp = calyx::ParOp::create(rewriter, parOp.getLoc());
 
@@ -2435,15 +2327,9 @@
         rewriter.setInsertionPointToEnd(forBodyOpBlock);
         calyx::GroupOp forLatchGroup =
             getState<ComponentLoweringState>().getForLoopLatchGroup(forOp);
-<<<<<<< HEAD
-        rewriter.create<calyx::EnableOp>(forLatchGroup.getLoc(),
-                                         forLatchGroup.getName());
-      } else if (auto *ifSchedPtr = std::get_if<IfSchedulable>(&group);
-=======
         calyx::EnableOp::create(rewriter, forLatchGroup.getLoc(),
                                 forLatchGroup.getName());
-      } else if (auto *ifSchedPtr = std::get_if<IfScheduleable>(&group);
->>>>>>> a04a76ed
+      } else if (auto *ifSchedPtr = std::get_if<IfSchedulable>(&group);
                  ifSchedPtr) {
         auto ifOp = ifSchedPtr->ifOp;
 
@@ -2565,7 +2451,7 @@
                                 ArrayAttr::get(rewriter.getContext(), {}),
                                 ArrayAttr::get(rewriter.getContext(), {}));
       } else
-        llvm_unreachable("Unknown schedulable");
+        llvm_unreachable("Unknown scheduleable");
     }
     return success();
   }
@@ -2586,11 +2472,7 @@
     rewriter.setInsertionPointToEnd(preSeqOp.getBodyBlock());
     for (auto barg :
          getState<ComponentLoweringState>().getBlockArgGroups(from, to))
-<<<<<<< HEAD
-      rewriter.create<calyx::EnableOp>(barg.getLoc(), barg.symName());
-=======
-      calyx::EnableOp::create(rewriter, barg.getLoc(), barg.getSymName());
->>>>>>> a04a76ed
+      calyx::EnableOp::create(rewriter, barg.getLoc(), barg.symName());
 
     return buildCFGControl(path, rewriter, parentCtrlBlock, from, to);
   }
@@ -2651,11 +2533,11 @@
         }
 
         return success(trueBrSchedSuccess && falseBrSchedSuccess);
+      } else {
+        /// Schedule sequentially within the current parent control block.
+        return schedulePath(rewriter, path, brOp.getLoc(), block,
+                            successors.front(), parentCtrlBlock);
       }
-
-      /// Schedule sequentially within the current parent control block.
-      return schedulePath(rewriter, path, brOp.getLoc(), block,
-                          successors.front(), parentCtrlBlock);
     }
     return success();
   }
@@ -2668,13 +2550,8 @@
     PatternRewriter::InsertionGuard g(rewriter);
     auto parOp = calyx::ParOp::create(rewriter, loc);
     rewriter.setInsertionPointToStart(parOp.getBodyBlock());
-<<<<<<< HEAD
     for (calyx::GroupInterface group : initGroups)
-      rewriter.create<calyx::EnableOp>(group.getLoc(), group.symName());
-=======
-    for (calyx::GroupOp group : initGroups)
-      calyx::EnableOp::create(rewriter, group.getLoc(), group.getName());
->>>>>>> a04a76ed
+      calyx::EnableOp::create(rewriter, group.getLoc(), group.symName());
   }
 
   calyx::WhileOp buildWhileCtrlOp(ScfWhileOp whileOp,
@@ -2746,17 +2623,6 @@
                 .getMemoryInterface(loadOp.getMemref())
                 .readData());
       }
-    });
-
-    funcOp.walk([&](calyx::LoadLoweringInterface loadOp) {
-      /// In buildOpGroups we did not replace loadOp's results, to ensure a
-      /// link between evaluating groups (which fix the input addresses of a
-      /// memory op) and a readData result. Now, we may replace these SSA
-      /// values with their memoryOp readData output.
-      loadOp.getResult().replaceAllUsesWith(
-          getState<ComponentLoweringState>()
-              .getMemoryInterface(loadOp.getMemoryValue())
-              .readData());
     });
 
     return success();
