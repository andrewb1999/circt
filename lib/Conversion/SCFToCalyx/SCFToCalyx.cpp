//===- SCFToCalyx.cpp - SCF to Calyx pass entry point -----------*- C++ -*-===//
//
// Part of the LLVM Project, under the Apache License v2.0 with LLVM Exceptions.
// See https://llvm.org/LICENSE.txt for license information.
// SPDX-License-Identifier: Apache-2.0 WITH LLVM-exception
//
//===----------------------------------------------------------------------===//
//
// This is the main SCF to Calyx conversion pass implementation.
//
//===----------------------------------------------------------------------===//

#include "circt/Conversion/SCFToCalyx.h"
#include "circt/Dialect/Calyx/CalyxHelpers.h"
#include "circt/Dialect/Calyx/CalyxLoweringUtils.h"
#include "circt/Dialect/Calyx/CalyxOps.h"
#include "circt/Dialect/Comb/CombOps.h"
#include "circt/Dialect/HW/HWOps.h"
#include "mlir/Conversion/LLVMCommon/ConversionTarget.h"
#include "mlir/Conversion/LLVMCommon/Pattern.h"
#include "mlir/Dialect/Arith/IR/Arith.h"
#include "mlir/Dialect/ControlFlow/IR/ControlFlowOps.h"
#include "mlir/Dialect/Func/IR/FuncOps.h"
#include "mlir/Dialect/MemRef/IR/MemRef.h"
#include "mlir/Dialect/SCF/IR/SCF.h"
#include "mlir/IR/AsmState.h"
#include "mlir/IR/Matchers.h"
#include "mlir/Pass/Pass.h"
#include "mlir/Support/LogicalResult.h"
#include "mlir/Transforms/GreedyPatternRewriteDriver.h"
#include "llvm/ADT/TypeSwitch.h"
#include "llvm/Support/LogicalResult.h"

#include <variant>

namespace circt {
#define GEN_PASS_DEF_SCFTOCALYX
#include "circt/Conversion/Passes.h.inc"
} // namespace circt

using namespace llvm;
using namespace mlir;
using namespace mlir::arith;
using namespace mlir::cf;
using namespace mlir::func;

namespace circt {
class ComponentLoweringStateInterface;
namespace scftocalyx {

//===----------------------------------------------------------------------===//
// Utility types
//===----------------------------------------------------------------------===//

class ScfWhileOp : public calyx::WhileOpInterface<scf::WhileOp> {
public:
  explicit ScfWhileOp(scf::WhileOp op)
      : calyx::WhileOpInterface<scf::WhileOp>(op) {}

  Block::BlockArgListType getBodyArgs() override {
    return getOperation().getAfterArguments();
  }

  Operation::operand_range getInits() override {
    return getOperation().getInits();
  }

  Block *getBodyBlock() override { return &getOperation().getAfter().front(); }

  Block *getConditionBlock() override {
    return &getOperation().getBefore().front();
  }

  Value getConditionValue() override {
    return getOperation().getConditionOp().getOperand(0);
  }

  std::optional<int64_t> getBound() override { return std::nullopt; }
};

class ScfForOp : public calyx::RepeatOpInterface<scf::ForOp> {
public:
  explicit ScfForOp(scf::ForOp op) : calyx::RepeatOpInterface<scf::ForOp>(op) {}

  Block::BlockArgListType getBodyArgs() override {
    return getOperation().getRegion().getArguments();
  }

  Block *getBodyBlock() override {
    return &getOperation().getRegion().getBlocks().front();
  }

  std::optional<int64_t> getBound() override {
    return constantTripCount(getOperation().getLowerBound(),
                             getOperation().getUpperBound(),
                             getOperation().getStep());
  }
  Operation::operand_range getInits() override {
    return getOperation().getInits();
  }
};

//===----------------------------------------------------------------------===//
// Lowering state classes
//===----------------------------------------------------------------------===//

struct IfScheduleable {
  scf::IfOp ifOp;
};

struct WhileSchedulable {
  /// While operation to schedule.
  ScfWhileOp whileOp;
};

struct ForScheduleable {
  /// For operation to schedule.
  ScfForOp forOp;
  /// Bound
  uint64_t bound;
};

struct CallScheduleable {
  /// Instance for invoking.
  calyx::InstanceOp instanceOp;
  // CallOp for getting the arguments.
  func::CallOp callOp;
};

/// A variant of types representing scheduleable operations.
using Scheduleable =
    std::variant<calyx::GroupOp, WhileSchedulable, ForScheduleable,
                 IfScheduleable, CallScheduleable>;

class IfLoweringStateInterface {
public:
  void setThenGroup(scf::IfOp op, calyx::GroupOp group) {
    Operation *operation = op.getOperation();
    assert(thenGroup.count(operation) == 0 &&
           "A then group was already set for this scf::IfOp!\n");
    thenGroup[operation] = group;
  }

  calyx::GroupOp getThenGroup(scf::IfOp op) {
    auto it = thenGroup.find(op.getOperation());
    assert(it != thenGroup.end() &&
           "No then group was set for this scf::IfOp!\n");
    return it->second;
  }

  void setElseGroup(scf::IfOp op, calyx::GroupOp group) {
    Operation *operation = op.getOperation();
    assert(elseGroup.count(operation) == 0 &&
           "An else group was already set for this scf::IfOp!\n");
    elseGroup[operation] = group;
  }

  calyx::GroupOp getElseGroup(scf::IfOp op) {
    auto it = elseGroup.find(op.getOperation());
    assert(it != elseGroup.end() &&
           "No else group was set for this scf::IfOp!\n");
    return it->second;
  }

  void setResultRegs(scf::IfOp op, calyx::RegisterOp reg, unsigned idx) {
    assert(resultRegs[op.getOperation()].count(idx) == 0 &&
           "A register was already registered for the given yield result.\n");
    assert(idx < op->getNumOperands());
    resultRegs[op.getOperation()][idx] = reg;
  }

  const DenseMap<unsigned, calyx::RegisterOp> &getResultRegs(scf::IfOp op) {
    return resultRegs[op.getOperation()];
  }

  calyx::RegisterOp getResultRegs(scf::IfOp op, unsigned idx) {
    auto regs = getResultRegs(op);
    auto it = regs.find(idx);
    assert(it != regs.end() && "resultReg not found");
    return it->second;
  }

private:
  DenseMap<Operation *, calyx::GroupOp> thenGroup;
  DenseMap<Operation *, calyx::GroupOp> elseGroup;
  DenseMap<Operation *, DenseMap<unsigned, calyx::RegisterOp>> resultRegs;
};

class WhileLoopLoweringStateInterface
    : calyx::LoopLoweringStateInterface<ScfWhileOp, calyx::GroupOp> {
public:
  SmallVector<calyx::GroupInterface> getWhileLoopInitGroups(ScfWhileOp op) {
    return getLoopInitGroups(std::move(op));
  }
  calyx::GroupOp buildWhileLoopIterArgAssignments(
      OpBuilder &builder, ScfWhileOp op, calyx::ComponentOp componentOp,
      Twine uniqueSuffix, MutableArrayRef<OpOperand> ops) {
    return buildLoopIterArgAssignments(builder, std::move(op), componentOp,
                                       uniqueSuffix, ops);
  }
  void addWhileLoopIterReg(ScfWhileOp op, calyx::RegisterOp reg, unsigned idx) {
    return addLoopIterReg(std::move(op), reg, idx);
  }
  const DenseMap<unsigned, calyx::RegisterOp> &
  getWhileLoopIterRegs(ScfWhileOp op) {
    return getLoopIterRegs(std::move(op));
  }
  void setWhileLoopLatchGroup(ScfWhileOp op, calyx::GroupOp group) {
    return setLoopLatchGroup(std::move(op), group);
  }
  calyx::GroupOp getWhileLoopLatchGroup(ScfWhileOp op) {
    return getLoopLatchGroup(std::move(op));
  }
  void setWhileLoopInitGroups(ScfWhileOp op,
                              SmallVector<calyx::GroupOp> groups) {
    for (auto g : groups)
      addLoopInitGroup(std::move(op), g);
  }
};

class ForLoopLoweringStateInterface
    : calyx::LoopLoweringStateInterface<ScfForOp, calyx::GroupOp> {
public:
  SmallVector<calyx::GroupInterface> getForLoopInitGroups(ScfForOp op) {
    return getLoopInitGroups(std::move(op));
  }
  calyx::GroupOp buildForLoopIterArgAssignments(
      OpBuilder &builder, ScfForOp op, calyx::ComponentOp componentOp,
      Twine uniqueSuffix, MutableArrayRef<OpOperand> ops) {
    return buildLoopIterArgAssignments(builder, std::move(op), componentOp,
                                       uniqueSuffix, ops);
  }
  void addForLoopIterReg(ScfForOp op, calyx::RegisterOp reg, unsigned idx) {
    return addLoopIterReg(std::move(op), reg, idx);
  }
  const DenseMap<unsigned, calyx::RegisterOp> &getForLoopIterRegs(ScfForOp op) {
    return getLoopIterRegs(std::move(op));
  }
  calyx::RegisterOp getForLoopIterReg(ScfForOp op, unsigned idx) {
    return getLoopIterReg(std::move(op), idx);
  }
  void setForLoopLatchGroup(ScfForOp op, calyx::GroupOp group) {
    return setLoopLatchGroup(std::move(op), group);
  }
  calyx::GroupOp getForLoopLatchGroup(ScfForOp op) {
    return getLoopLatchGroup(std::move(op));
  }
  void setForLoopInitGroups(ScfForOp op, SmallVector<calyx::GroupOp> groups) {
    for (auto g : groups)
      addLoopInitGroup(std::move(op), g);
  }
};

/// Handles the current state of lowering of a Calyx component. It is mainly
/// used as a key/value store for recording information during partial lowering,
/// which is required at later lowering passes.
class ComponentLoweringState : public calyx::ComponentLoweringStateInterface,
                               public WhileLoopLoweringStateInterface,
                               public ForLoopLoweringStateInterface,
                               public IfLoweringStateInterface,
                               public calyx::SchedulerInterface<Scheduleable> {
public:
  ComponentLoweringState(calyx::ComponentOp component)
      : calyx::ComponentLoweringStateInterface(component) {}
};

//===----------------------------------------------------------------------===//
// Conversion patterns
//===----------------------------------------------------------------------===//

/// Iterate through the operations of a source function and instantiate
/// components or primitives based on the type of the operations.
class BuildOpGroups : public calyx::FuncOpPartialLoweringPattern {
  using FuncOpPartialLoweringPattern::FuncOpPartialLoweringPattern;

  LogicalResult
  partiallyLowerFuncToComp(FuncOp funcOp,
                           PatternRewriter &rewriter) const override {
    /// We walk the operations of the funcOp to ensure that all def's have
    /// been visited before their uses.
    bool opBuiltSuccessfully = true;
    funcOp.walk([&](Operation *_op) {
      opBuiltSuccessfully &=
          TypeSwitch<mlir::Operation *, bool>(_op)
              .template Case<arith::ConstantOp, ReturnOp, BranchOpInterface,
                             /// SCF
                             scf::YieldOp, scf::WhileOp, scf::ForOp, scf::IfOp,
                             /// memref
                             memref::AllocOp, memref::AllocaOp, memref::LoadOp,
                             memref::StoreOp,
                             /// memory interface
                             calyx::StoreLoweringInterface,
                             calyx::LoadLoweringInterface,
                             calyx::AllocLoweringInterface,
                             /// standard arithmetic
                             AddIOp, SubIOp, CmpIOp, ShLIOp, ShRUIOp, ShRSIOp,
                             AndIOp, XOrIOp, OrIOp, ExtUIOp, ExtSIOp, TruncIOp,
                             MulIOp, DivUIOp, DivSIOp, RemUIOp, RemSIOp,
                             /// floating point
                             AddFOp,
                             /// others
                             SelectOp, IndexCastOp, CallOp>(
                  [&](auto op) { return buildOp(rewriter, op).succeeded(); })
              .template Case<FuncOp, scf::ConditionOp>([&](auto) {
                /// Skip: these special cases will be handled separately.
                return true;
              })
              .Default([&](auto op) {
                op->emitError() << "Unhandled operation during BuildOpGroups()";
                return false;
              });

      return opBuiltSuccessfully ? WalkResult::advance()
                                 : WalkResult::interrupt();
    });

    return success(opBuiltSuccessfully);
  }

private:
  /// Op builder specializations.
  calyx::StaticGroupOp createStaticGroupForOp(PatternRewriter &rewriter,
                                              Operation *op,
                                              uint64_t latency) const;
  LogicalResult buildOp(PatternRewriter &rewriter, scf::YieldOp yieldOp) const;
  LogicalResult buildOp(PatternRewriter &rewriter,
                        BranchOpInterface brOp) const;
  LogicalResult buildOp(PatternRewriter &rewriter,
                        arith::ConstantOp constOp) const;
  LogicalResult buildOp(PatternRewriter &rewriter, SelectOp op) const;
  LogicalResult buildOp(PatternRewriter &rewriter, AddIOp op) const;
  LogicalResult buildOp(PatternRewriter &rewriter, SubIOp op) const;
  LogicalResult buildOp(PatternRewriter &rewriter, MulIOp op) const;
  LogicalResult buildOp(PatternRewriter &rewriter, DivUIOp op) const;
  LogicalResult buildOp(PatternRewriter &rewriter, DivSIOp op) const;
  LogicalResult buildOp(PatternRewriter &rewriter, RemUIOp op) const;
  LogicalResult buildOp(PatternRewriter &rewriter, RemSIOp op) const;
  LogicalResult buildOp(PatternRewriter &rewriter, AddFOp op) const;
  LogicalResult buildOp(PatternRewriter &rewriter, ShRUIOp op) const;
  LogicalResult buildOp(PatternRewriter &rewriter, ShRSIOp op) const;
  LogicalResult buildOp(PatternRewriter &rewriter, ShLIOp op) const;
  LogicalResult buildOp(PatternRewriter &rewriter, AndIOp op) const;
  LogicalResult buildOp(PatternRewriter &rewriter, OrIOp op) const;
  LogicalResult buildOp(PatternRewriter &rewriter, XOrIOp op) const;
  LogicalResult buildOp(PatternRewriter &rewriter, CmpIOp op) const;
  LogicalResult buildOp(PatternRewriter &rewriter, TruncIOp op) const;
  LogicalResult buildOp(PatternRewriter &rewriter, ExtUIOp op) const;
  LogicalResult buildOp(PatternRewriter &rewriter, ExtSIOp op) const;
  LogicalResult buildOp(PatternRewriter &rewriter, ReturnOp op) const;
  LogicalResult buildOp(PatternRewriter &rewriter, IndexCastOp op) const;
  LogicalResult buildOp(PatternRewriter &rewriter, memref::AllocOp op) const;
  LogicalResult buildOp(PatternRewriter &rewriter, memref::AllocaOp op) const;
  LogicalResult buildOp(PatternRewriter &rewriter, memref::LoadOp op) const;
  LogicalResult buildOp(PatternRewriter &rewriter, memref::StoreOp op) const;
  LogicalResult buildOp(PatternRewriter &rewriter,
                        calyx::LoadLoweringInterface op) const;
  LogicalResult buildOp(PatternRewriter &rewriter,
                        calyx::StoreLoweringInterface op) const;
  LogicalResult buildOp(PatternRewriter &rewriter,
                        calyx::AllocLoweringInterface op) const;
  LogicalResult buildOp(PatternRewriter &rewriter, scf::WhileOp whileOp) const;
  LogicalResult buildOp(PatternRewriter &rewriter, scf::ForOp forOp) const;
  LogicalResult buildOp(PatternRewriter &rewriter, scf::IfOp ifOp) const;
  LogicalResult buildOp(PatternRewriter &rewriter, CallOp callOp) const;

  /// buildLibraryOp will build a TCalyxLibOp inside a TGroupOp based on the
  /// source operation TSrcOp.
  template <typename TGroupOp, typename TCalyxLibOp, typename TSrcOp>
  LogicalResult buildLibraryOp(PatternRewriter &rewriter, TSrcOp op,
                               TypeRange srcTypes, TypeRange dstTypes) const {
    SmallVector<Type> types;
    llvm::append_range(types, srcTypes);
    llvm::append_range(types, dstTypes);

    auto calyxOp =
        getState<ComponentLoweringState>().getNewLibraryOpInstance<TCalyxLibOp>(
            rewriter, op.getLoc(), types);

    auto directions = calyxOp.portDirections();
    SmallVector<Value, 4> opInputPorts;
    SmallVector<Value, 4> opOutputPorts;
    for (auto dir : enumerate(directions)) {
      if (dir.value() == calyx::Direction::Input)
        opInputPorts.push_back(calyxOp.getResult(dir.index()));
      else
        opOutputPorts.push_back(calyxOp.getResult(dir.index()));
    }
    assert(
        opInputPorts.size() == op->getNumOperands() &&
        opOutputPorts.size() == op->getNumResults() &&
        "Expected an equal number of in/out ports in the Calyx library op with "
        "respect to the number of operands/results of the source operation.");

    /// Create assignments to the inputs of the library op.
    auto group = createGroupForOp<TGroupOp>(rewriter, op);
    rewriter.setInsertionPointToEnd(group.getBodyBlock());
    for (auto dstOp : enumerate(opInputPorts))
      rewriter.create<calyx::AssignOp>(op.getLoc(), dstOp.value(),
                                       op->getOperand(dstOp.index()));

    /// Replace the result values of the source operator with the new operator.
    for (auto res : enumerate(opOutputPorts)) {
      getState<ComponentLoweringState>().registerEvaluatingGroup(res.value(),
                                                                 group);
      op->getResult(res.index()).replaceAllUsesWith(res.value());
    }
    return success();
  }

  /// buildLibraryOp which provides in- and output types based on the operands
  /// and results of the op argument.
  template <typename TGroupOp, typename TCalyxLibOp, typename TSrcOp>
  LogicalResult buildLibraryOp(PatternRewriter &rewriter, TSrcOp op) const {
    return buildLibraryOp<TGroupOp, TCalyxLibOp, TSrcOp>(
        rewriter, op, op.getOperandTypes(), op->getResultTypes());
  }

  /// Creates a group named by the basic block which the input op resides in.
  template <typename TGroupOp>
  TGroupOp createGroupForOp(PatternRewriter &rewriter, Operation *op) const {
    Block *block = op->getBlock();
    auto groupName = getState<ComponentLoweringState>().getUniqueName(
        loweringState().blockName(block));
    return calyx::createGroup<TGroupOp>(
        rewriter, getState<ComponentLoweringState>().getComponentOp(),
        op->getLoc(), groupName);
  }

  /// buildLibraryBinaryPipeOp will build a TCalyxLibBinaryPipeOp, to
  /// deal with MulIOp, DivUIOp and RemUIOp.
  template <typename TOpType, typename TSrcOp>
  LogicalResult buildLibraryBinaryPipeOp(PatternRewriter &rewriter, TSrcOp op,
                                         TOpType opPipe, Value out) const {
    StringRef opName = TSrcOp::getOperationName().split(".").second;
    Location loc = op.getLoc();
    Type width = op.getResult().getType();
    // Pass the result from the Operation to the Calyx primitive.
    op.getResult().replaceAllUsesWith(out);
    auto reg = createRegister(
        op.getLoc(), rewriter, getComponent(), width.getIntOrFloatBitWidth(),
        getState<ComponentLoweringState>().getUniqueName(opName));
    // Operation pipelines are not combinational, so a GroupOp is required.
    auto group = createGroupForOp<calyx::GroupOp>(rewriter, op);
    OpBuilder builder(group->getRegion(0));
    getState<ComponentLoweringState>().addBlockSchedulable(op->getBlock(),
                                                           group);

    rewriter.setInsertionPointToEnd(group.getBodyBlock());
    rewriter.create<calyx::AssignOp>(loc, opPipe.getLeft(), op.getLhs());
    rewriter.create<calyx::AssignOp>(loc, opPipe.getRight(), op.getRhs());
    // Write the output to this register.
    rewriter.create<calyx::AssignOp>(loc, reg.getIn(), out);
    // The write enable port is high when the pipeline is done.
    rewriter.create<calyx::AssignOp>(loc, reg.getWriteEn(), opPipe.getDone());
    // Set pipelineOp to high as long as its done signal is not high.
    // This prevents the pipelineOP from executing for the cycle that we write
    // to register. To get !(pipelineOp.done) we do 1 xor pipelineOp.done
    hw::ConstantOp c1 = createConstant(loc, rewriter, getComponent(), 1, 1);
    rewriter.create<calyx::AssignOp>(
        loc, opPipe.getGo(), c1,
        comb::createOrFoldNot(group.getLoc(), opPipe.getDone(), builder));
    // The group is done when the register write is complete.
    rewriter.create<calyx::GroupDoneOp>(loc, reg.getDone());

    if (isa<calyx::AddFNOp>(opPipe)) {
      auto opFN = cast<calyx::AddFNOp>(opPipe);
      hw::ConstantOp subOp;
      if (isa<arith::AddFOp>(op)) {
        subOp = createConstant(loc, rewriter, getComponent(), /*width=*/1,
                               /*subtract=*/0);
      } else {
        subOp = createConstant(loc, rewriter, getComponent(), /*width=*/1,
                               /*subtract=*/1);
      }
      rewriter.create<calyx::AssignOp>(loc, opFN.getSubOp(), subOp);
    }

    // Register the values for the pipeline.
    getState<ComponentLoweringState>().registerEvaluatingGroup(out, group);
    getState<ComponentLoweringState>().registerEvaluatingGroup(opPipe.getLeft(),
                                                               group);
    getState<ComponentLoweringState>().registerEvaluatingGroup(
        opPipe.getRight(), group);

    return success();
  }

  /// Creates assignments within the provided group to the address ports of the
  /// memoryOp based on the provided addressValues.
  void assignAddressPorts(PatternRewriter &rewriter, Location loc,
                          calyx::GroupInterface group,
                          calyx::MemoryInterface memoryInterface,
                          Operation::operand_range addressValues) const {
    IRRewriter::InsertionGuard guard(rewriter);
    rewriter.setInsertionPointToEnd(group.getBody());
    auto addrPorts = memoryInterface.addrPorts();
    if (addressValues.empty()) {
      assert(
          addrPorts.size() == 1 &&
          "We expected a 1 dimensional memory of size 1 because there were no "
          "address assignment values");
      // Assign to address 1'd0 in memory.
      rewriter.create<calyx::AssignOp>(
          loc, addrPorts[0],
          createConstant(loc, rewriter, getComponent(), 1, 0));
    } else {
      assert(addrPorts.size() == addressValues.size() &&
             "Mismatch between number of address ports of the provided memory "
             "and address assignment values");
      for (auto address : enumerate(addressValues))
        rewriter.create<calyx::AssignOp>(loc, addrPorts[address.index()],
                                         address.value());
    }
  }
};

calyx::StaticGroupOp
BuildOpGroups::createStaticGroupForOp(PatternRewriter &rewriter, Operation *op,
                                      uint64_t latency) const {
  auto name = op->getName().getStringRef().split(".").second;
  auto groupName = getState<ComponentLoweringState>().getUniqueName(name);
  return calyx::createStaticGroup(
      rewriter, getState<ComponentLoweringState>().getComponentOp(),
      op->getLoc(), groupName, latency);
}

LogicalResult
BuildOpGroups::buildOp(PatternRewriter &rewriter,
                       calyx::LoadLoweringInterface loadOp) const {
  Value memref = loadOp.getMemoryValue();

  auto memoryInterface =
      getState<ComponentLoweringState>().getMemoryInterface(memref);

  auto group = createGroupForOp<calyx::GroupOp>(rewriter, loadOp);
  rewriter.setInsertionPointToEnd(group.getBodyBlock());
  auto &state = getState<ComponentLoweringState>();
  std::optional<Block *> blockOpt;
  auto res = loadOp.connectToMemInterface(rewriter, group, getComponent(),
                                          state, blockOpt);
  if (res.failed())
    return failure();

  if (blockOpt.has_value()) {
    state.addBlockSchedulable(blockOpt.value(), group);
  }

  return success();
}

LogicalResult
BuildOpGroups::buildOp(PatternRewriter &rewriter,
                       calyx::StoreLoweringInterface storeOp) const {
  auto memoryInterface = getState<ComponentLoweringState>().getMemoryInterface(
      storeOp.getMemoryValue());
  auto group = createGroupForOp<calyx::GroupOp>(rewriter, storeOp);

  rewriter.setInsertionPointToEnd(group.getBodyBlock());
  auto &state = getState<ComponentLoweringState>();
  std::optional<Block *> blockOpt;
  auto res = storeOp.connectToMemInterface(rewriter, group, getComponent(),
                                           state, blockOpt);
  if (res.failed())
    return failure();

  if (blockOpt.has_value()) {
    state.addBlockSchedulable(blockOpt.value(), group);
  }

  return success();
}

LogicalResult
BuildOpGroups::buildOp(PatternRewriter &rewriter,
                       calyx::AllocLoweringInterface allocOp) const {
  rewriter.setInsertionPointToStart(getComponent().getBodyBlock());
  allocOp.insertMemory(rewriter, getState<ComponentLoweringState>());

  return success();
}

LogicalResult BuildOpGroups::buildOp(PatternRewriter &rewriter,
                                     memref::LoadOp loadOp) const {
  Value memref = loadOp.getMemref();
  auto memoryInterface =
      getState<ComponentLoweringState>().getMemoryInterface(memref);
  auto group = createGroupForOp<calyx::GroupOp>(rewriter, loadOp);
  assignAddressPorts(rewriter, loadOp.getLoc(), group, memoryInterface,
                     loadOp.getIndices());

  rewriter.setInsertionPointToEnd(group.getBodyBlock());

  bool needReg = true;
  Value res;
  Value regWriteEn =
      createConstant(loadOp.getLoc(), rewriter, getComponent(), 1, 1);
  if (memoryInterface.readEnOpt().has_value()) {
    auto oneI1 =
        calyx::createConstant(loadOp.getLoc(), rewriter, getComponent(), 1, 1);
    rewriter.create<calyx::AssignOp>(loadOp.getLoc(), memoryInterface.readEn(),
                                     oneI1);
    regWriteEn = memoryInterface.done();
    if (calyx::noStoresToMemory(memref) &&
        calyx::singleLoadFromMemory(memref)) {
      // Single load from memory; we do not need to write the output to a
      // register. The readData value will be held until readEn is asserted
      // again
      needReg = false;
      rewriter.create<calyx::GroupDoneOp>(loadOp.getLoc(),
                                          memoryInterface.done());
      // We refrain from replacing the loadOp result with
      // memoryInterface.readData, since multiple loadOp's need to be converted
      // to a single memory's ReadData. If this replacement is done now, we lose
      // the link between which SSA memref::LoadOp values map to which groups
      // for loading a value from the Calyx memory. At this point of lowering,
      // we keep the memref::LoadOp SSA value, and do value replacement _after_
      // control has been generated (see LateSSAReplacement). This is *vital*
      // for things such as calyx::InlineCombGroups to be able to properly track
      // which memory assignment groups belong to which accesses.
      res = loadOp.getResult();
    }
  } else if (memoryInterface.contentEnOpt().has_value()) {
    auto oneI1 =
        calyx::createConstant(loadOp.getLoc(), rewriter, getComponent(), 1, 1);
    auto zeroI1 =
        calyx::createConstant(loadOp.getLoc(), rewriter, getComponent(), 1, 0);
    rewriter.create<calyx::AssignOp>(loadOp.getLoc(),
                                     memoryInterface.contentEn(), oneI1);
    rewriter.create<calyx::AssignOp>(loadOp.getLoc(), memoryInterface.writeEn(),
                                     zeroI1);
    regWriteEn = memoryInterface.done();
    if (calyx::noStoresToMemory(memref) &&
        calyx::singleLoadFromMemory(memref)) {
      // Single load from memory; we do not need to write the output to a
      // register. The readData value will be held until contentEn is asserted
      // again
      needReg = false;
      rewriter.create<calyx::GroupDoneOp>(loadOp.getLoc(),
                                          memoryInterface.done());
      // We refrain from replacing the loadOp result with
      // memoryInterface.readData, since multiple loadOp's need to be converted
      // to a single memory's ReadData. If this replacement is done now, we lose
      // the link between which SSA memref::LoadOp values map to which groups
      // for loading a value from the Calyx memory. At this point of lowering,
      // we keep the memref::LoadOp SSA value, and do value replacement _after_
      // control has been generated (see LateSSAReplacement). This is *vital*
      // for things such as calyx::InlineCombGroups to be able to properly track
      // which memory assignment groups belong to which accesses.
      res = loadOp.getResult();
    }
  }

  if (needReg) {
    // Multiple loads from the same memory; In this case, we _may_ have a
    // structural hazard in the design we generate. To get around this, we
    // conservatively place a register in front of each load operation, and
    // replace all uses of the loaded value with the register output. Reading
    // for sequential memories will cause a read to take at least 2 cycles,
    // but it will usually be better because combinational reads on memories
    // can significantly decrease the maximum achievable frequency.
    auto reg = createRegister(
        loadOp.getLoc(), rewriter, getComponent(),
        loadOp.getMemRefType().getElementTypeBitWidth(),
        getState<ComponentLoweringState>().getUniqueName("load"));
    rewriter.setInsertionPointToEnd(group.getBodyBlock());
    rewriter.create<calyx::AssignOp>(loadOp.getLoc(), reg.getIn(),
                                     memoryInterface.readData());
    rewriter.create<calyx::AssignOp>(loadOp.getLoc(), reg.getWriteEn(),
                                     regWriteEn);
    rewriter.create<calyx::GroupDoneOp>(loadOp.getLoc(), reg.getDone());
    loadOp.getResult().replaceAllUsesWith(reg.getOut());
    res = reg.getOut();
  }

  getState<ComponentLoweringState>().registerEvaluatingGroup(res, group);
  getState<ComponentLoweringState>().addBlockSchedulable(loadOp->getBlock(),
                                                         group);
  return success();
}

LogicalResult BuildOpGroups::buildOp(PatternRewriter &rewriter,
                                     memref::StoreOp storeOp) const {
  auto memoryInterface = getState<ComponentLoweringState>().getMemoryInterface(
      storeOp.getMemref());
  auto group = createGroupForOp<calyx::GroupOp>(rewriter, storeOp);

  // This is a sequential group, so register it as being scheduleable for the
  // block.
  getState<ComponentLoweringState>().addBlockSchedulable(storeOp->getBlock(),
                                                         group);
  assignAddressPorts(rewriter, storeOp.getLoc(), group, memoryInterface,
                     storeOp.getIndices());
  rewriter.setInsertionPointToEnd(group.getBodyBlock());
  rewriter.create<calyx::AssignOp>(
      storeOp.getLoc(), memoryInterface.writeData(), storeOp.getValueToStore());
  rewriter.create<calyx::AssignOp>(
      storeOp.getLoc(), memoryInterface.writeEn(),
      createConstant(storeOp.getLoc(), rewriter, getComponent(), 1, 1));
  if (memoryInterface.contentEnOpt().has_value()) {
    // If memory has content enable, it must be asserted when writing
    rewriter.create<calyx::AssignOp>(
        storeOp.getLoc(), memoryInterface.contentEn(),
        createConstant(storeOp.getLoc(), rewriter, getComponent(), 1, 1));
  }
  rewriter.create<calyx::GroupDoneOp>(storeOp.getLoc(), memoryInterface.done());

  return success();
}

LogicalResult BuildOpGroups::buildOp(PatternRewriter &rewriter,
                                     MulIOp mul) const {
  Location loc = mul.getLoc();
  Type width = mul.getResult().getType(), one = rewriter.getI1Type();
  auto mulPipe =
      getState<ComponentLoweringState>()
          .getNewLibraryOpInstance<calyx::SeqMultLibOp>(
              rewriter, loc, {one, one, one, width, width, width, one});
  return buildLibraryBinaryPipeOp<calyx::SeqMultLibOp>(
      rewriter, mul, mulPipe,
      /*out=*/mulPipe.getOut());
}

LogicalResult BuildOpGroups::buildOp(PatternRewriter &rewriter,
                                     DivUIOp div) const {
  Location loc = div.getLoc();
  Type width = div.getResult().getType(), one = rewriter.getI1Type();
  auto divPipe =
      getState<ComponentLoweringState>()
          .getNewLibraryOpInstance<calyx::SeqDivULibOp>(
              rewriter, loc, {one, one, one, width, width, width, one});
  return buildLibraryBinaryPipeOp<calyx::SeqDivULibOp>(
      rewriter, div, divPipe,
      /*out=*/divPipe.getOut());
}

LogicalResult BuildOpGroups::buildOp(PatternRewriter &rewriter,
                                     DivSIOp div) const {
  Location loc = div.getLoc();
  Type width = div.getResult().getType(), one = rewriter.getI1Type();
  auto divPipe =
      getState<ComponentLoweringState>()
          .getNewLibraryOpInstance<calyx::SeqDivSLibOp>(
              rewriter, loc, {one, one, one, width, width, width, one});
  return buildLibraryBinaryPipeOp<calyx::SeqDivSLibOp>(
      rewriter, div, divPipe,
      /*out=*/divPipe.getOut());
}

LogicalResult BuildOpGroups::buildOp(PatternRewriter &rewriter,
                                     RemUIOp rem) const {
  Location loc = rem.getLoc();
  Type width = rem.getResult().getType(), one = rewriter.getI1Type();
  auto remPipe =
      getState<ComponentLoweringState>()
          .getNewLibraryOpInstance<calyx::SeqRemULibOp>(
              rewriter, loc, {one, one, one, width, width, width, one});
  return buildLibraryBinaryPipeOp<calyx::SeqRemULibOp>(
      rewriter, rem, remPipe,
      /*out=*/remPipe.getOut());
}

LogicalResult BuildOpGroups::buildOp(PatternRewriter &rewriter,
                                     RemSIOp rem) const {
  Location loc = rem.getLoc();
  Type width = rem.getResult().getType(), one = rewriter.getI1Type();
  auto remPipe =
      getState<ComponentLoweringState>()
          .getNewLibraryOpInstance<calyx::SeqRemSLibOp>(
              rewriter, loc, {one, one, one, width, width, width, one});
  return buildLibraryBinaryPipeOp<calyx::SeqRemSLibOp>(
      rewriter, rem, remPipe,
      /*out=*/remPipe.getOut());
}

LogicalResult BuildOpGroups::buildOp(PatternRewriter &rewriter,
                                     AddFOp addf) const {
  Location loc = addf.getLoc();
  IntegerType one = rewriter.getI1Type(), three = rewriter.getIntegerType(3),
              five = rewriter.getIntegerType(5),
              width = rewriter.getIntegerType(
                  addf.getType().getIntOrFloatBitWidth());
  auto addFN =
      getState<ComponentLoweringState>()
          .getNewLibraryOpInstance<calyx::AddFNOp>(
              rewriter, loc,
              {one, one, one, one, one, width, width, three, width, five, one});
  return buildLibraryBinaryPipeOp<calyx::AddFNOp>(rewriter, addf, addFN,
                                                  addFN.getOut());
}

template <typename TAllocOp>
static LogicalResult buildAllocOp(ComponentLoweringState &componentState,
                                  PatternRewriter &rewriter, TAllocOp allocOp) {
  rewriter.setInsertionPointToStart(
      componentState.getComponentOp().getBodyBlock());
  MemRefType memtype = allocOp.getType();
  SmallVector<int64_t> addrSizes;
  SmallVector<int64_t> sizes;
  for (int64_t dim : memtype.getShape()) {
    sizes.push_back(dim);
    addrSizes.push_back(calyx::handleZeroWidth(dim));
  }
  // If memref has no size (e.g., memref<i32>) create a 1 dimensional memory of
  // size 1.
  if (sizes.empty() && addrSizes.empty()) {
    sizes.push_back(1);
    addrSizes.push_back(1);
  }
  auto memoryOp = rewriter.create<calyx::SeqMemoryOp>(
      allocOp.getLoc(), componentState.getUniqueName("mem"),
      memtype.getElementType().getIntOrFloatBitWidth(), sizes, addrSizes);

  // Externalize memories conditionally (only in the top-level component because
  // Calyx compiler requires it as a well-formness check).
  memoryOp->setAttr("external",
                    IntegerAttr::get(rewriter.getI1Type(), llvm::APInt(1, 1)));
  componentState.registerMemoryInterface(allocOp.getResult(),
                                         calyx::MemoryInterface(memoryOp));
  return success();
}

LogicalResult BuildOpGroups::buildOp(PatternRewriter &rewriter,
                                     memref::AllocOp allocOp) const {
  return buildAllocOp(getState<ComponentLoweringState>(), rewriter, allocOp);
}

LogicalResult BuildOpGroups::buildOp(PatternRewriter &rewriter,
                                     memref::AllocaOp allocOp) const {
  return buildAllocOp(getState<ComponentLoweringState>(), rewriter, allocOp);
}

LogicalResult BuildOpGroups::buildOp(PatternRewriter &rewriter,
                                     scf::YieldOp yieldOp) const {
  if (yieldOp.getOperands().empty()) {
    // If yield operands are empty, we assume we have a for loop.
    auto forOp = dyn_cast<scf::ForOp>(yieldOp->getParentOp());
    assert(forOp && "Empty yieldOps should only be located within ForOps");
    ScfForOp forOpInterface(forOp);

    // Get the ForLoop's Induction Register.
    auto inductionReg =
        getState<ComponentLoweringState>().getForLoopIterReg(forOpInterface, 0);

    Type regWidth = inductionReg.getOut().getType();
    // Adder should have same width as the inductionReg.
    SmallVector<Type> types(3, regWidth);
    auto addOp = getState<ComponentLoweringState>()
                     .getNewLibraryOpInstance<calyx::AddLibOp>(
                         rewriter, forOp.getLoc(), types);

    auto directions = addOp.portDirections();
    // For an add operation, we expect two input ports and one output port
    SmallVector<Value, 2> opInputPorts;
    Value opOutputPort;
    for (auto dir : enumerate(directions)) {
      switch (dir.value()) {
      case calyx::Direction::Input: {
        opInputPorts.push_back(addOp.getResult(dir.index()));
        break;
      }
      case calyx::Direction::Output: {
        opOutputPort = addOp.getResult(dir.index());
        break;
      }
      }
    }

    // "Latch Group" increments inductionReg by forLoop's step value.
    calyx::ComponentOp componentOp =
        getState<ComponentLoweringState>().getComponentOp();
    SmallVector<StringRef, 4> groupIdentifier = {
        "incr", getState<ComponentLoweringState>().getUniqueName(forOp),
        "induction", "var"};
    auto groupOp = calyx::createGroup<calyx::GroupOp>(
        rewriter, componentOp, forOp.getLoc(),
        llvm::join(groupIdentifier, "_"));
    rewriter.setInsertionPointToEnd(groupOp.getBodyBlock());

    // Assign inductionReg.out to the left port of the adder.
    Value leftOp = opInputPorts.front();
    rewriter.create<calyx::AssignOp>(forOp.getLoc(), leftOp,
                                     inductionReg.getOut());
    // Assign forOp.getConstantStep to the right port of the adder.
    Value rightOp = opInputPorts.back();
    rewriter.create<calyx::AssignOp>(
        forOp.getLoc(), rightOp,
        createConstant(forOp->getLoc(), rewriter, componentOp,
                       regWidth.getIntOrFloatBitWidth(),
                       forOp.getConstantStep().value().getSExtValue()));
    // Assign adder's output port to inductionReg.
    buildAssignmentsForRegisterWrite(rewriter, groupOp, componentOp,
                                     inductionReg, opOutputPort);
    // Set group as For Loop's "latch" group.
    getState<ComponentLoweringState>().setForLoopLatchGroup(forOpInterface,
                                                            groupOp);
    getState<ComponentLoweringState>().registerEvaluatingGroup(opOutputPort,
                                                               groupOp);
    return success();
  }
  // If yieldOp for a for loop is not empty, then we do not transform for loop.
  if (dyn_cast<scf::ForOp>(yieldOp->getParentOp())) {
    return yieldOp.getOperation()->emitError()
           << "Currently do not support non-empty yield operations inside for "
              "loops. Run --scf-for-to-while before running --scf-to-calyx.";
  }

  if (auto whileOp = dyn_cast<scf::WhileOp>(yieldOp->getParentOp())) {
    ScfWhileOp whileOpInterface(whileOp);

    auto assignGroup =
        getState<ComponentLoweringState>().buildWhileLoopIterArgAssignments(
            rewriter, whileOpInterface,
            getState<ComponentLoweringState>().getComponentOp(),
            getState<ComponentLoweringState>().getUniqueName(whileOp) +
                "_latch",
            yieldOp->getOpOperands());
    getState<ComponentLoweringState>().setWhileLoopLatchGroup(whileOpInterface,
                                                              assignGroup);
    return success();
  }

  if (auto ifOp = dyn_cast<scf::IfOp>(yieldOp->getParentOp())) {
    auto resultRegs = getState<ComponentLoweringState>().getResultRegs(ifOp);

    if (yieldOp->getParentRegion() == &ifOp.getThenRegion()) {
      auto thenGroup = getState<ComponentLoweringState>().getThenGroup(ifOp);
      for (auto op : enumerate(yieldOp.getOperands())) {
        auto resultReg =
            getState<ComponentLoweringState>().getResultRegs(ifOp, op.index());
        buildAssignmentsForRegisterWrite(
            rewriter, thenGroup,
            getState<ComponentLoweringState>().getComponentOp(), resultReg,
            op.value());
        getState<ComponentLoweringState>().registerEvaluatingGroup(
            ifOp.getResult(op.index()), thenGroup);
      }
    }

    if (!ifOp.getElseRegion().empty() &&
        (yieldOp->getParentRegion() == &ifOp.getElseRegion())) {
      auto elseGroup = getState<ComponentLoweringState>().getElseGroup(ifOp);
      for (auto op : enumerate(yieldOp.getOperands())) {
        auto resultReg =
            getState<ComponentLoweringState>().getResultRegs(ifOp, op.index());
        buildAssignmentsForRegisterWrite(
            rewriter, elseGroup,
            getState<ComponentLoweringState>().getComponentOp(), resultReg,
            op.value());
        getState<ComponentLoweringState>().registerEvaluatingGroup(
            ifOp.getResult(op.index()), elseGroup);
      }
    }
  }

  return success();
  return success();
}

LogicalResult BuildOpGroups::buildOp(PatternRewriter &rewriter,
                                     BranchOpInterface brOp) const {
  /// Branch argument passing group creation
  /// Branch operands are passed through registers. In BuildBasicBlockRegs we
  /// created registers for all branch arguments of each block. We now
  /// create groups for assigning values to these registers.
  Block *srcBlock = brOp->getBlock();
  for (auto succBlock : enumerate(brOp->getSuccessors())) {
    auto succOperands = brOp.getSuccessorOperands(succBlock.index());
    if (succOperands.empty())
      continue;
    // Create operand passing group
    std::string groupName = loweringState().blockName(srcBlock) + "_to_" +
                            loweringState().blockName(succBlock.value());
    auto groupOp = calyx::createGroup<calyx::GroupOp>(rewriter, getComponent(),
                                                      brOp.getLoc(), groupName);
    // Fetch block argument registers associated with the basic block
    auto dstBlockArgRegs =
        getState<ComponentLoweringState>().getBlockArgRegs(succBlock.value());
    // Create register assignment for each block argument
    for (auto arg : enumerate(succOperands.getForwardedOperands())) {
      auto reg = dstBlockArgRegs[arg.index()];
      calyx::buildAssignmentsForRegisterWrite(
          rewriter, groupOp,
          getState<ComponentLoweringState>().getComponentOp(), reg,
          arg.value());
    }
    /// Register the group as a block argument group, to be executed
    /// when entering the successor block from this block (srcBlock).
    getState<ComponentLoweringState>().addBlockArgGroup(
        srcBlock, succBlock.value(), groupOp);
  }
  return success();
}

/// For each return statement, we create a new group for assigning to the
/// previously created return value registers.
LogicalResult BuildOpGroups::buildOp(PatternRewriter &rewriter,
                                     ReturnOp retOp) const {
  if (retOp.getNumOperands() == 0)
    return success();

  std::string groupName =
      getState<ComponentLoweringState>().getUniqueName("ret_assign");
  auto groupOp = calyx::createGroup<calyx::GroupOp>(rewriter, getComponent(),
                                                    retOp.getLoc(), groupName);
  for (auto op : enumerate(retOp.getOperands())) {
    auto reg = getState<ComponentLoweringState>().getReturnReg(op.index());
    calyx::buildAssignmentsForRegisterWrite(
        rewriter, groupOp, getState<ComponentLoweringState>().getComponentOp(),
        reg, op.value());
  }
  /// Schedule group for execution for when executing the return op block.
  getState<ComponentLoweringState>().addBlockSchedulable(retOp->getBlock(),
                                                         groupOp);
  return success();
}

LogicalResult BuildOpGroups::buildOp(PatternRewriter &rewriter,
                                     arith::ConstantOp constOp) const {
  if (isa<IntegerType>(constOp.getType())) {
    /// Move constant operations to the compOp body as hw::ConstantOp's.
    APInt value;
    calyx::matchConstantOp(constOp, value);
    auto hwConstOp =
        rewriter.replaceOpWithNewOp<hw::ConstantOp>(constOp, value);
    hwConstOp->moveAfter(getComponent().getBodyBlock(),
                         getComponent().getBodyBlock()->begin());
  } else {
    std::string name = getState<ComponentLoweringState>().getUniqueName("cst");
    auto floatAttr = cast<FloatAttr>(constOp.getValueAttr());
    auto intType =
        rewriter.getIntegerType(floatAttr.getType().getIntOrFloatBitWidth());
    auto calyxConstOp = rewriter.create<calyx::ConstantOp>(
        constOp.getLoc(), name, floatAttr, intType);
    calyxConstOp->moveAfter(getComponent().getBodyBlock(),
                            getComponent().getBodyBlock()->begin());
    rewriter.replaceAllUsesWith(constOp, calyxConstOp.getOut());
  }

  return success();
}

LogicalResult BuildOpGroups::buildOp(PatternRewriter &rewriter,
                                     AddIOp op) const {
  return buildLibraryOp<calyx::CombGroupOp, calyx::AddLibOp>(rewriter, op);
}
LogicalResult BuildOpGroups::buildOp(PatternRewriter &rewriter,
                                     SubIOp op) const {
  return buildLibraryOp<calyx::CombGroupOp, calyx::SubLibOp>(rewriter, op);
}
LogicalResult BuildOpGroups::buildOp(PatternRewriter &rewriter,
                                     ShRUIOp op) const {
  return buildLibraryOp<calyx::CombGroupOp, calyx::RshLibOp>(rewriter, op);
}
LogicalResult BuildOpGroups::buildOp(PatternRewriter &rewriter,
                                     ShRSIOp op) const {
  return buildLibraryOp<calyx::CombGroupOp, calyx::SrshLibOp>(rewriter, op);
}
LogicalResult BuildOpGroups::buildOp(PatternRewriter &rewriter,
                                     ShLIOp op) const {
  return buildLibraryOp<calyx::CombGroupOp, calyx::LshLibOp>(rewriter, op);
}
LogicalResult BuildOpGroups::buildOp(PatternRewriter &rewriter,
                                     AndIOp op) const {
  return buildLibraryOp<calyx::CombGroupOp, calyx::AndLibOp>(rewriter, op);
}
LogicalResult BuildOpGroups::buildOp(PatternRewriter &rewriter,
                                     OrIOp op) const {
  return buildLibraryOp<calyx::CombGroupOp, calyx::OrLibOp>(rewriter, op);
}
LogicalResult BuildOpGroups::buildOp(PatternRewriter &rewriter,
                                     XOrIOp op) const {
  return buildLibraryOp<calyx::CombGroupOp, calyx::XorLibOp>(rewriter, op);
}
LogicalResult BuildOpGroups::buildOp(PatternRewriter &rewriter,
                                     SelectOp op) const {
  return buildLibraryOp<calyx::CombGroupOp, calyx::MuxLibOp>(rewriter, op);
}

LogicalResult BuildOpGroups::buildOp(PatternRewriter &rewriter,
                                     CmpIOp op) const {
  switch (op.getPredicate()) {
  case CmpIPredicate::eq:
    return buildLibraryOp<calyx::CombGroupOp, calyx::EqLibOp>(rewriter, op);
  case CmpIPredicate::ne:
    return buildLibraryOp<calyx::CombGroupOp, calyx::NeqLibOp>(rewriter, op);
  case CmpIPredicate::uge:
    return buildLibraryOp<calyx::CombGroupOp, calyx::GeLibOp>(rewriter, op);
  case CmpIPredicate::ult:
    return buildLibraryOp<calyx::CombGroupOp, calyx::LtLibOp>(rewriter, op);
  case CmpIPredicate::ugt:
    return buildLibraryOp<calyx::CombGroupOp, calyx::GtLibOp>(rewriter, op);
  case CmpIPredicate::ule:
    return buildLibraryOp<calyx::CombGroupOp, calyx::LeLibOp>(rewriter, op);
  case CmpIPredicate::sge:
    return buildLibraryOp<calyx::CombGroupOp, calyx::SgeLibOp>(rewriter, op);
  case CmpIPredicate::slt:
    return buildLibraryOp<calyx::CombGroupOp, calyx::SltLibOp>(rewriter, op);
  case CmpIPredicate::sgt:
    return buildLibraryOp<calyx::CombGroupOp, calyx::SgtLibOp>(rewriter, op);
  case CmpIPredicate::sle:
    return buildLibraryOp<calyx::CombGroupOp, calyx::SleLibOp>(rewriter, op);
  }
  llvm_unreachable("unsupported comparison predicate");
}
LogicalResult BuildOpGroups::buildOp(PatternRewriter &rewriter,
                                     TruncIOp op) const {
  return buildLibraryOp<calyx::CombGroupOp, calyx::SliceLibOp>(
      rewriter, op, {op.getOperand().getType()}, {op.getType()});
}
LogicalResult BuildOpGroups::buildOp(PatternRewriter &rewriter,
                                     ExtUIOp op) const {
  return buildLibraryOp<calyx::CombGroupOp, calyx::PadLibOp>(
      rewriter, op, {op.getOperand().getType()}, {op.getType()});
}

LogicalResult BuildOpGroups::buildOp(PatternRewriter &rewriter,
                                     ExtSIOp op) const {
  return buildLibraryOp<calyx::CombGroupOp, calyx::ExtSILibOp>(
      rewriter, op, {op.getOperand().getType()}, {op.getType()});
}

LogicalResult BuildOpGroups::buildOp(PatternRewriter &rewriter,
                                     IndexCastOp op) const {
  Type sourceType = calyx::convIndexType(rewriter, op.getOperand().getType());
  Type targetType = calyx::convIndexType(rewriter, op.getResult().getType());
  unsigned targetBits = targetType.getIntOrFloatBitWidth();
  unsigned sourceBits = sourceType.getIntOrFloatBitWidth();
  LogicalResult res = success();

  if (targetBits == sourceBits) {
    /// Drop the index cast and replace uses of the target value with the source
    /// value.
    op.getResult().replaceAllUsesWith(op.getOperand());
  } else {
    /// pad/slice the source operand.
    if (sourceBits > targetBits)
      res = buildLibraryOp<calyx::CombGroupOp, calyx::SliceLibOp>(
          rewriter, op, {sourceType}, {targetType});
    else
      res = buildLibraryOp<calyx::CombGroupOp, calyx::PadLibOp>(
          rewriter, op, {sourceType}, {targetType});
  }
  rewriter.eraseOp(op);
  return res;
}

LogicalResult BuildOpGroups::buildOp(PatternRewriter &rewriter,
                                     scf::WhileOp whileOp) const {
  // Only need to add the whileOp to the BlockSchedulables scheduler interface.
  // Everything else was handled in the `BuildWhileGroups` pattern.
  ScfWhileOp scfWhileOp(whileOp);
  getState<ComponentLoweringState>().addBlockSchedulable(
      whileOp.getOperation()->getBlock(), WhileSchedulable{scfWhileOp});
  return success();
}

LogicalResult BuildOpGroups::buildOp(PatternRewriter &rewriter,
                                     scf::ForOp forOp) const {
  // Only need to add the forOp to the BlockSchedulables scheduler interface.
  // Everything else was handled in the `BuildForGroups` pattern.
  ScfForOp scfForOp(forOp);
  // If we cannot compute the trip count of the for loop, then we should
  // emit an error saying to use --scf-for-to-while
  std::optional<uint64_t> bound = scfForOp.getBound();
  if (!bound.has_value()) {
    return scfForOp.getOperation()->emitError()
           << "Loop bound not statically known. Should "
              "transform into while loop using `--scf-for-to-while` before "
              "running --lower-scf-to-calyx.";
  }
  getState<ComponentLoweringState>().addBlockSchedulable(
      forOp.getOperation()->getBlock(), ForScheduleable{
                                            scfForOp,
                                            bound.value(),
                                        });
  return success();
}

LogicalResult BuildOpGroups::buildOp(PatternRewriter &rewriter,
                                     scf::IfOp ifOp) const {
  getState<ComponentLoweringState>().addBlockSchedulable(
      ifOp.getOperation()->getBlock(), IfScheduleable{ifOp});
  return success();
}

LogicalResult BuildOpGroups::buildOp(PatternRewriter &rewriter,
                                     CallOp callOp) const {
  std::string instanceName = calyx::getInstanceName(callOp);
  calyx::InstanceOp instanceOp =
      getState<ComponentLoweringState>().getInstance(instanceName);
  SmallVector<Value, 4> outputPorts;
  auto portInfos = instanceOp.getReferencedComponent().getPortInfo();
  for (auto [idx, portInfo] : enumerate(portInfos)) {
    if (portInfo.direction == calyx::Direction::Output)
      outputPorts.push_back(instanceOp.getResult(idx));
  }

  // Replacing a CallOp results in the out port of the instance.
  for (auto [idx, result] : llvm::enumerate(callOp.getResults()))
    rewriter.replaceAllUsesWith(result, outputPorts[idx]);

  // CallScheduleanle requires an instance, while CallOp can be used to get the
  // input ports.
  getState<ComponentLoweringState>().addBlockSchedulable(
      callOp.getOperation()->getBlock(), CallScheduleable{instanceOp, callOp});
  return success();
}

/// Inlines Calyx ExecuteRegionOp operations within their parent blocks.
/// An execution region op (ERO) is inlined by:
///  i  : add a sink basic block for all yield operations inside the
///       ERO to jump to
///  ii : Rewrite scf.yield calls inside the ERO to branch to the sink block
///  iii: inline the ERO region
/// TODO(#1850) evaluate the usefulness of this lowering pattern.
class InlineExecuteRegionOpPattern
    : public OpRewritePattern<scf::ExecuteRegionOp> {
  using OpRewritePattern::OpRewritePattern;

  LogicalResult matchAndRewrite(scf::ExecuteRegionOp execOp,
                                PatternRewriter &rewriter) const override {
    /// Determine type of "yield" operations inside the ERO.
    TypeRange yieldTypes = execOp.getResultTypes();

    /// Create sink basic block and rewrite uses of yield results to sink block
    /// arguments.
    rewriter.setInsertionPointAfter(execOp);
    auto *sinkBlock = rewriter.splitBlock(
        execOp->getBlock(),
        execOp.getOperation()->getIterator()->getNextNode()->getIterator());
    sinkBlock->addArguments(
        yieldTypes,
        SmallVector<Location, 4>(yieldTypes.size(), rewriter.getUnknownLoc()));
    for (auto res : enumerate(execOp.getResults()))
      res.value().replaceAllUsesWith(sinkBlock->getArgument(res.index()));

    /// Rewrite yield calls as branches.
    for (auto yieldOp :
         make_early_inc_range(execOp.getRegion().getOps<scf::YieldOp>())) {
      rewriter.setInsertionPointAfter(yieldOp);
      rewriter.replaceOpWithNewOp<BranchOp>(yieldOp, sinkBlock,
                                            yieldOp.getOperands());
    }

    /// Inline the regionOp.
    auto *preBlock = execOp->getBlock();
    auto *execOpEntryBlock = &execOp.getRegion().front();
    auto *postBlock = execOp->getBlock()->splitBlock(execOp);
    rewriter.inlineRegionBefore(execOp.getRegion(), postBlock);
    rewriter.mergeBlocks(postBlock, preBlock);
    rewriter.eraseOp(execOp);

    /// Finally, erase the unused entry block of the execOp region.
    rewriter.mergeBlocks(execOpEntryBlock, preBlock);

    return success();
  }
};

/// Creates a new Calyx component for each FuncOp in the program.
struct FuncOpConversion : public calyx::FuncOpPartialLoweringPattern {
  using FuncOpPartialLoweringPattern::FuncOpPartialLoweringPattern;

  LogicalResult
  partiallyLowerFuncToComp(FuncOp funcOp,
                           PatternRewriter &rewriter) const override {
    /// Maintain a mapping between funcOp input arguments and the port index
    /// which the argument will eventually map to.
    DenseMap<Value, unsigned> funcOpArgRewrites;

    /// Maintain a mapping between funcOp output indexes and the component
    /// output port index which the return value will eventually map to.
    DenseMap<unsigned, unsigned> funcOpResultMapping;

    /// Maintain a mapping between an external memory argument (identified by a
    /// memref) and eventual component input- and output port indices that will
    /// map to the memory ports. The pair denotes the start index of the memory
    /// ports in the in- and output ports of the component. Ports are expected
    /// to be ordered in the same manner as they are added by
    /// calyx::appendPortsForExternalMemref.
    DenseMap<Value, std::pair<unsigned, unsigned>> extMemoryCompPortIndices;

    /// Create I/O ports. Maintain separate in/out port vectors to determine
    /// which port index each function argument will eventually map to.
    SmallVector<calyx::PortInfo> inPorts, outPorts;
    FunctionType funcType = funcOp.getFunctionType();
    for (auto arg : enumerate(funcOp.getArguments())) {
<<<<<<< HEAD
      if (arg.value().getType().isa<MemRefType>()) {
        /// External memories
        auto memName =
            "ext_mem" + std::to_string(extMemoryCompPortIndices.size());
        extMemoryCompPortIndices[arg.value()] = {inPorts.size(),
                                                 outPorts.size()};
        calyx::appendPortsForExternalMemref(rewriter, memName, arg.value(),
                                            extMemCounter++, inPorts, outPorts);
      } else {
=======
      if (!isa<MemRefType>(arg.value().getType())) {
>>>>>>> db2adf84
        /// Single-port arguments
        std::string inName;
        if (auto portNameAttr = funcOp.getArgAttrOfType<StringAttr>(
                arg.index(), scfToCalyx::sPortNameAttr))
          inName = portNameAttr.str();
        else
          inName = "in" + std::to_string(arg.index());
        funcOpArgRewrites[arg.value()] = inPorts.size();
        inPorts.push_back(calyx::PortInfo{
            rewriter.getStringAttr(inName),
            calyx::convIndexType(rewriter, arg.value().getType()),
            calyx::Direction::Input,
            DictionaryAttr::get(rewriter.getContext(), {})});
      }
    }
    for (auto res : enumerate(funcType.getResults())) {
      std::string resName;
      if (auto portNameAttr = funcOp.getResultAttrOfType<StringAttr>(
              res.index(), scfToCalyx::sPortNameAttr))
        resName = portNameAttr.str();
      else
        resName = "out" + std::to_string(res.index());
      funcOpResultMapping[res.index()] = outPorts.size();

      outPorts.push_back(calyx::PortInfo{
          rewriter.getStringAttr(resName),
          calyx::convIndexType(rewriter, res.value()), calyx::Direction::Output,
          DictionaryAttr::get(rewriter.getContext(), {})});
    }

    /// We've now recorded all necessary indices. Merge in- and output ports
    /// and add the required mandatory component ports.
    auto ports = inPorts;
    llvm::append_range(ports, outPorts);
    calyx::addMandatoryComponentPorts(rewriter, ports);

    /// Create a calyx::ComponentOp corresponding to the to-be-lowered function.
    auto compOp = rewriter.create<calyx::ComponentOp>(
        funcOp.getLoc(), rewriter.getStringAttr(funcOp.getSymName()), ports);

    std::string funcName = "func_" + funcOp.getSymName().str();
    rewriter.modifyOpInPlace(funcOp, [&]() { funcOp.setSymName(funcName); });

    /// Mark this component as the toplevel if it's the top-level function of
    /// the module.
    if (compOp.getName() == loweringState().getTopLevelFunction())
      compOp->setAttr("toplevel", rewriter.getUnitAttr());

    /// Store the function-to-component mapping.
    functionMapping[funcOp] = compOp;
    auto *compState = loweringState().getState<ComponentLoweringState>(compOp);
    compState->setFuncOpResultMapping(funcOpResultMapping);

    unsigned extMemCounter = 0;
    for (auto arg : enumerate(funcOp.getArguments())) {
      if (isa<MemRefType>(arg.value().getType())) {
        std::string memName =
            llvm::join_items("_", "arg_mem", std::to_string(extMemCounter++));

        rewriter.setInsertionPointToStart(compOp.getBodyBlock());
        MemRefType memtype = cast<MemRefType>(arg.value().getType());
        SmallVector<int64_t> addrSizes;
        SmallVector<int64_t> sizes;
        for (int64_t dim : memtype.getShape()) {
          sizes.push_back(dim);
          addrSizes.push_back(calyx::handleZeroWidth(dim));
        }
        if (sizes.empty() && addrSizes.empty()) {
          sizes.push_back(1);
          addrSizes.push_back(1);
        }
        auto memOp = rewriter.create<calyx::SeqMemoryOp>(
            funcOp.getLoc(), memName,
            memtype.getElementType().getIntOrFloatBitWidth(), sizes, addrSizes);
        // we don't set the memory to "external", which implies it's a reference

        compState->registerMemoryInterface(arg.value(),
                                           calyx::MemoryInterface(memOp));
      }
    }

    /// Rewrite funcOp SSA argument values to the CompOp arguments.
    for (auto &mapping : funcOpArgRewrites)
      mapping.getFirst().replaceAllUsesWith(
          compOp.getArgument(mapping.getSecond()));

<<<<<<< HEAD
    /// Register external memories
    for (auto extMemPortIndices : extMemoryCompPortIndices) {
      /// Create a mapping for the in- and output ports using the Calyx memory
      /// port structure.
      calyx::MemoryPortsImpl extMemPorts;
      unsigned inPortsIt = extMemPortIndices.getSecond().first;
      unsigned outPortsIt = extMemPortIndices.getSecond().second +
                            compOp.getInputPortInfo().size();
      extMemPorts.readData = compOp.getArgument(inPortsIt++);
      extMemPorts.done = compOp.getArgument(inPortsIt);
      extMemPorts.writeData = compOp.getArgument(outPortsIt++);
      unsigned nAddresses = extMemPortIndices.getFirst()
                                .getType()
                                .cast<MemRefType>()
                                .getShape()
                                .size();
      for (unsigned j = 0; j < nAddresses; ++j)
        extMemPorts.addrPorts.push_back(compOp.getArgument(outPortsIt++));
      extMemPorts.writeEn = compOp.getArgument(outPortsIt);

      /// Register the external memory ports as a memory interface within the
      /// component.
      compState->registerMemoryInterface(extMemPortIndices.getFirst(),
                                         calyx::MemoryInterface(extMemPorts));
    }

=======
>>>>>>> db2adf84
    return success();
  }
};

/// In BuildWhileGroups, a register is created for each iteration argumenet of
/// the while op. These registers are then written to on the while op
/// terminating yield operation alongside before executing the whileOp in the
/// schedule, to set the initial values of the argument registers.
class BuildWhileGroups : public calyx::FuncOpPartialLoweringPattern {
  using FuncOpPartialLoweringPattern::FuncOpPartialLoweringPattern;

  LogicalResult
  partiallyLowerFuncToComp(FuncOp funcOp,
                           PatternRewriter &rewriter) const override {
    LogicalResult res = success();
    funcOp.walk([&](Operation *op) {
      // Only work on ops that support the ScfWhileOp.
      if (!isa<scf::WhileOp>(op))
        return WalkResult::advance();

      auto scfWhileOp = cast<scf::WhileOp>(op);
      ScfWhileOp whileOp(scfWhileOp);

      getState<ComponentLoweringState>().setUniqueName(whileOp.getOperation(),
                                                       "while");

      /// Check for do-while loops.
      /// TODO(mortbopet) can we support these? for now, do not support loops
      /// where iterargs are changed in the 'before' region. scf.WhileOp also
      /// has support for different types of iter_args and return args which we
      /// also do not support; iter_args and while return values are placed in
      /// the same registers.
      for (auto barg :
           enumerate(scfWhileOp.getBefore().front().getArguments())) {
        auto condOp = scfWhileOp.getConditionOp().getArgs()[barg.index()];
        if (barg.value() != condOp) {
          res = whileOp.getOperation()->emitError()
                << loweringState().irName(barg.value())
                << " != " << loweringState().irName(condOp)
                << "do-while loops not supported; expected iter-args to "
                   "remain untransformed in the 'before' region of the "
                   "scf.while op.";
          return WalkResult::interrupt();
        }
      }

      /// Create iteration argument registers.
      /// The iteration argument registers will be referenced:
      /// - In the "before" part of the while loop, calculating the conditional,
      /// - In the "after" part of the while loop,
      /// - Outside the while loop, rewriting the while loop return values.
      for (auto arg : enumerate(whileOp.getBodyArgs())) {
        std::string name = getState<ComponentLoweringState>()
                               .getUniqueName(whileOp.getOperation())
                               .str() +
                           "_arg" + std::to_string(arg.index());
        auto reg =
            createRegister(arg.value().getLoc(), rewriter, getComponent(),
                           arg.value().getType().getIntOrFloatBitWidth(), name);
        getState<ComponentLoweringState>().addWhileLoopIterReg(whileOp, reg,
                                                               arg.index());
        arg.value().replaceAllUsesWith(reg.getOut());

        /// Also replace uses in the "before" region of the while loop
        whileOp.getConditionBlock()
            ->getArgument(arg.index())
            .replaceAllUsesWith(reg.getOut());
      }

      /// Create iter args initial value assignment group(s), one per register.
      auto numOperands = whileOp.getOperation()->getNumOperands();
      SmallVector<calyx::GroupOp> initGroups;
      for (size_t i = 0; i < numOperands; ++i) {
        auto initGroupOp =
            getState<ComponentLoweringState>().buildWhileLoopIterArgAssignments(
                rewriter, whileOp,
                getState<ComponentLoweringState>().getComponentOp(),
                getState<ComponentLoweringState>().getUniqueName(
                    whileOp.getOperation()) +
                    "_init_" + std::to_string(i),
                whileOp.getOperation()->getOpOperand(i));
        initGroups.push_back(initGroupOp);
      }

      getState<ComponentLoweringState>().setWhileLoopInitGroups(whileOp,
                                                                initGroups);

      return WalkResult::advance();
    });
    return res;
  }
};

/// In BuildForGroups, a register is created for the iteration argument of
/// the for op. This register is then initialized to the lowerBound of the for
/// loop in a group that executes the for loop.
class BuildForGroups : public calyx::FuncOpPartialLoweringPattern {
  using FuncOpPartialLoweringPattern::FuncOpPartialLoweringPattern;

  LogicalResult
  partiallyLowerFuncToComp(FuncOp funcOp,
                           PatternRewriter &rewriter) const override {
    LogicalResult res = success();
    funcOp.walk([&](Operation *op) {
      // Only work on ops that support the ScfForOp.
      if (!isa<scf::ForOp>(op))
        return WalkResult::advance();

      auto scfForOp = cast<scf::ForOp>(op);
      ScfForOp forOp(scfForOp);

      getState<ComponentLoweringState>().setUniqueName(forOp.getOperation(),
                                                       "for");

      // Create a register for the InductionVar, and set that Register as the
      // only IterReg for the For Loop
      auto inductionVar = forOp.getOperation().getInductionVar();
      SmallVector<std::string, 3> inductionVarIdentifiers = {
          getState<ComponentLoweringState>()
              .getUniqueName(forOp.getOperation())
              .str(),
          "induction", "var"};
      std::string name = llvm::join(inductionVarIdentifiers, "_");
      auto reg =
          createRegister(inductionVar.getLoc(), rewriter, getComponent(),
                         inductionVar.getType().getIntOrFloatBitWidth(), name);
      getState<ComponentLoweringState>().addForLoopIterReg(forOp, reg, 0);
      inductionVar.replaceAllUsesWith(reg.getOut());

      // Create InitGroup that sets the InductionVar to LowerBound
      calyx::ComponentOp componentOp =
          getState<ComponentLoweringState>().getComponentOp();
      SmallVector<calyx::GroupOp> initGroups;
      SmallVector<std::string, 4> groupIdentifiers = {
          "init",
          getState<ComponentLoweringState>()
              .getUniqueName(forOp.getOperation())
              .str(),
          "induction", "var"};
      std::string groupName = llvm::join(groupIdentifiers, "_");
      auto groupOp = calyx::createGroup<calyx::GroupOp>(
          rewriter, componentOp, forOp.getLoc(), groupName);
      buildAssignmentsForRegisterWrite(rewriter, groupOp, componentOp, reg,
                                       forOp.getOperation().getLowerBound());
      initGroups.push_back(groupOp);
      getState<ComponentLoweringState>().setForLoopInitGroups(forOp,
                                                              initGroups);

      return WalkResult::advance();
    });
    return res;
  }
};

class BuildIfGroups : public calyx::FuncOpPartialLoweringPattern {
  using FuncOpPartialLoweringPattern::FuncOpPartialLoweringPattern;

  LogicalResult
  partiallyLowerFuncToComp(FuncOp funcOp,
                           PatternRewriter &rewriter) const override {
    LogicalResult res = success();
    funcOp.walk([&](Operation *op) {
      if (!isa<scf::IfOp>(op))
        return WalkResult::advance();

      auto scfIfOp = cast<scf::IfOp>(op);

      calyx::ComponentOp componentOp =
          getState<ComponentLoweringState>().getComponentOp();

      std::string thenGroupName =
          getState<ComponentLoweringState>().getUniqueName("then_br");
      auto thenGroupOp = calyx::createGroup<calyx::GroupOp>(
          rewriter, componentOp, scfIfOp.getLoc(), thenGroupName);
      getState<ComponentLoweringState>().setThenGroup(scfIfOp, thenGroupOp);

      if (!scfIfOp.getElseRegion().empty()) {
        std::string elseGroupName =
            getState<ComponentLoweringState>().getUniqueName("else_br");
        auto elseGroupOp = calyx::createGroup<calyx::GroupOp>(
            rewriter, componentOp, scfIfOp.getLoc(), elseGroupName);
        getState<ComponentLoweringState>().setElseGroup(scfIfOp, elseGroupOp);
      }

      for (auto ifOpRes : scfIfOp.getResults()) {
        auto reg = createRegister(
            scfIfOp.getLoc(), rewriter, getComponent(),
            ifOpRes.getType().getIntOrFloatBitWidth(),
            getState<ComponentLoweringState>().getUniqueName("if_res"));
        getState<ComponentLoweringState>().setResultRegs(
            scfIfOp, reg, ifOpRes.getResultNumber());
      }

      return WalkResult::advance();
    });
    return res;
  }
};

/// Builds a control schedule by traversing the CFG of the function and
/// associating this with the previously created groups.
/// For simplicity, the generated control flow is expanded for all possible
/// paths in the input DAG. This elaborated control flow is later reduced in
/// the runControlFlowSimplification passes.
class BuildControl : public calyx::FuncOpPartialLoweringPattern {
  using FuncOpPartialLoweringPattern::FuncOpPartialLoweringPattern;

  LogicalResult
  partiallyLowerFuncToComp(FuncOp funcOp,
                           PatternRewriter &rewriter) const override {
    auto *entryBlock = &funcOp.getBlocks().front();
    rewriter.setInsertionPointToStart(
        getComponent().getControlOp().getBodyBlock());
    auto topLevelSeqOp = rewriter.create<calyx::SeqOp>(funcOp.getLoc());
    DenseSet<Block *> path;
    return buildCFGControl(path, rewriter, topLevelSeqOp.getBodyBlock(),
                           nullptr, entryBlock);
  }

private:
  /// Sequentially schedules the groups that registered themselves with
  /// 'block'.
  LogicalResult scheduleBasicBlock(PatternRewriter &rewriter,
                                   const DenseSet<Block *> &path,
                                   mlir::Block *parentCtrlBlock,
                                   mlir::Block *block) const {
    auto compBlockSchedulables =
        getState<ComponentLoweringState>().getBlockSchedulables(block);
    auto loc = block->front().getLoc();

    if (compBlockSchedulables.size() > 1) {
      auto seqOp = rewriter.create<calyx::SeqOp>(loc);
      parentCtrlBlock = seqOp.getBodyBlock();
    }

    for (auto &group : compBlockSchedulables) {
      rewriter.setInsertionPointToEnd(parentCtrlBlock);
      if (auto groupPtr = std::get_if<calyx::GroupOp>(&group); groupPtr) {
        rewriter.create<calyx::EnableOp>(groupPtr->getLoc(),
                                         groupPtr->getSymName());
      } else if (auto whileSchedPtr = std::get_if<WhileSchedulable>(&group);
                 whileSchedPtr) {
        auto &whileOp = whileSchedPtr->whileOp;

        auto whileCtrlOp = buildWhileCtrlOp(
            whileOp,
            getState<ComponentLoweringState>().getWhileLoopInitGroups(whileOp),
            rewriter);
        rewriter.setInsertionPointToEnd(whileCtrlOp.getBodyBlock());
        auto whileBodyOp =
            rewriter.create<calyx::SeqOp>(whileOp.getOperation()->getLoc());
        auto *whileBodyOpBlock = whileBodyOp.getBodyBlock();

        /// Only schedule the 'after' block. The 'before' block is
        /// implicitly scheduled when evaluating the while condition.
        LogicalResult res = buildCFGControl(path, rewriter, whileBodyOpBlock,
                                            block, whileOp.getBodyBlock());

        // Insert loop-latch at the end of the while group
        rewriter.setInsertionPointToEnd(whileBodyOpBlock);
        calyx::GroupOp whileLatchGroup =
            getState<ComponentLoweringState>().getWhileLoopLatchGroup(whileOp);
        rewriter.create<calyx::EnableOp>(whileLatchGroup.getLoc(),
                                         whileLatchGroup.getName());

        if (res.failed())
          return res;
      } else if (auto *forSchedPtr = std::get_if<ForScheduleable>(&group);
                 forSchedPtr) {
        auto forOp = forSchedPtr->forOp;

        auto forCtrlOp = buildForCtrlOp(
            forOp,
            getState<ComponentLoweringState>().getForLoopInitGroups(forOp),
            forSchedPtr->bound, rewriter);
        rewriter.setInsertionPointToEnd(forCtrlOp.getBodyBlock());
        auto forBodyOp =
            rewriter.create<calyx::SeqOp>(forOp.getOperation()->getLoc());
        auto *forBodyOpBlock = forBodyOp.getBodyBlock();

        // Schedule the body of the for loop.
        LogicalResult res = buildCFGControl(path, rewriter, forBodyOpBlock,
                                            block, forOp.getBodyBlock());

        // Insert loop-latch at the end of the while group.
        rewriter.setInsertionPointToEnd(forBodyOpBlock);
        calyx::GroupOp forLatchGroup =
            getState<ComponentLoweringState>().getForLoopLatchGroup(forOp);
        rewriter.create<calyx::EnableOp>(forLatchGroup.getLoc(),
                                         forLatchGroup.getName());
        if (res.failed())
          return res;
      } else if (auto *ifSchedPtr = std::get_if<IfScheduleable>(&group);
                 ifSchedPtr) {
        auto ifOp = ifSchedPtr->ifOp;

        Location loc = ifOp->getLoc();

        auto cond = ifOp.getCondition();
        auto condGroup = getState<ComponentLoweringState>()
                             .getEvaluatingGroup<calyx::CombGroupOp>(cond);

        auto symbolAttr = FlatSymbolRefAttr::get(
            StringAttr::get(getContext(), condGroup->getSymName()));

        bool initElse = !ifOp.getElseRegion().empty();
        auto ifCtrlOp = rewriter.create<calyx::IfOp>(
            loc, cond, symbolAttr, /*initializeElseBody=*/initElse);

        rewriter.setInsertionPointToEnd(ifCtrlOp.getBodyBlock());

        auto thenSeqOp =
            rewriter.create<calyx::SeqOp>(ifOp.getThenRegion().getLoc());
        auto *thenSeqOpBlock = thenSeqOp.getBodyBlock();

        auto *thenBlock = &ifOp.getThenRegion().front();
        LogicalResult res = buildCFGControl(path, rewriter, thenSeqOpBlock,
                                            /*preBlock=*/block, thenBlock);
        if (res.failed())
          return res;

        rewriter.setInsertionPointToEnd(thenSeqOpBlock);
        calyx::GroupOp thenGroup =
            getState<ComponentLoweringState>().getThenGroup(ifOp);
        rewriter.create<calyx::EnableOp>(thenGroup.getLoc(),
                                         thenGroup.getName());

        if (!ifOp.getElseRegion().empty()) {
          rewriter.setInsertionPointToEnd(ifCtrlOp.getElseBody());

          auto elseSeqOp =
              rewriter.create<calyx::SeqOp>(ifOp.getElseRegion().getLoc());
          auto *elseSeqOpBlock = elseSeqOp.getBodyBlock();

          auto *elseBlock = &ifOp.getElseRegion().front();
          res = buildCFGControl(path, rewriter, elseSeqOpBlock,
                                /*preBlock=*/block, elseBlock);
          if (res.failed())
            return res;

          rewriter.setInsertionPointToEnd(elseSeqOpBlock);
          calyx::GroupOp elseGroup =
              getState<ComponentLoweringState>().getElseGroup(ifOp);
          rewriter.create<calyx::EnableOp>(elseGroup.getLoc(),
                                           elseGroup.getName());
        }
      } else if (auto *callSchedPtr = std::get_if<CallScheduleable>(&group)) {
        auto instanceOp = callSchedPtr->instanceOp;
        OpBuilder::InsertionGuard g(rewriter);
        auto callBody = rewriter.create<calyx::SeqOp>(instanceOp.getLoc());
        rewriter.setInsertionPointToStart(callBody.getBodyBlock());
        std::string initGroupName = "init_" + instanceOp.getSymName().str();
        rewriter.create<calyx::EnableOp>(instanceOp.getLoc(), initGroupName);

        auto callee = callSchedPtr->callOp.getCallee();
        auto *calleeOp = SymbolTable::lookupNearestSymbolFrom(
            callSchedPtr->callOp.getOperation()->getParentOp(),
            StringAttr::get(rewriter.getContext(), "func_" + callee.str()));
        FuncOp calleeFunc = dyn_cast_or_null<FuncOp>(calleeOp);

        auto instanceOpComp =
            llvm::cast<calyx::ComponentOp>(instanceOp.getReferencedComponent());
        auto *instanceOpLoweringState =
            loweringState().getState(instanceOpComp);

        SmallVector<Value, 4> instancePorts;
        SmallVector<Value, 4> inputPorts;
        SmallVector<Attribute, 4> refCells;
        for (auto operandEnum : enumerate(callSchedPtr->callOp.getOperands())) {
          auto operand = operandEnum.value();
          auto index = operandEnum.index();
          if (!isa<MemRefType>(operand.getType())) {
            inputPorts.push_back(operand);
            continue;
          }

          auto memOpName = getState<ComponentLoweringState>()
                               .getMemoryInterface(operand)
                               .memName();
          auto memOpNameAttr =
              SymbolRefAttr::get(rewriter.getContext(), memOpName);
          Value argI = calleeFunc.getArgument(index);
          if (isa<MemRefType>(argI.getType())) {
            NamedAttrList namedAttrList;
            namedAttrList.append(
                rewriter.getStringAttr(
                    instanceOpLoweringState->getMemoryInterface(argI)
                        .memName()),
                memOpNameAttr);
            refCells.push_back(
                DictionaryAttr::get(rewriter.getContext(), namedAttrList));
          }
        }
        llvm::copy(instanceOp.getResults().take_front(inputPorts.size()),
                   std::back_inserter(instancePorts));

        ArrayAttr refCellsAttr =
            ArrayAttr::get(rewriter.getContext(), refCells);

        rewriter.create<calyx::InvokeOp>(
            instanceOp.getLoc(), instanceOp.getSymName(), instancePorts,
            inputPorts, refCellsAttr, ArrayAttr::get(rewriter.getContext(), {}),
            ArrayAttr::get(rewriter.getContext(), {}));
      } else
        llvm_unreachable("Unknown scheduleable");
    }
    return success();
  }

  /// Schedules a block by inserting a branch argument assignment block (if any)
  /// before recursing into the scheduling of the block innards.
  /// Blocks 'from' and 'to' refer to blocks in the source program.
  /// parentCtrlBlock refers to the control block wherein control operations are
  /// to be inserted.
  LogicalResult schedulePath(PatternRewriter &rewriter,
                             const DenseSet<Block *> &path, Location loc,
                             Block *from, Block *to,
                             Block *parentCtrlBlock) const {
    /// Schedule any registered block arguments to be executed before the body
    /// of the branch.
    rewriter.setInsertionPointToEnd(parentCtrlBlock);
    auto preSeqOp = rewriter.create<calyx::SeqOp>(loc);
    rewriter.setInsertionPointToEnd(preSeqOp.getBodyBlock());
    for (auto barg :
         getState<ComponentLoweringState>().getBlockArgGroups(from, to))
      rewriter.create<calyx::EnableOp>(barg.getLoc(), barg.symName());

    return buildCFGControl(path, rewriter, parentCtrlBlock, from, to);
  }

  LogicalResult buildCFGControl(DenseSet<Block *> path,
                                PatternRewriter &rewriter,
                                mlir::Block *parentCtrlBlock,
                                mlir::Block *preBlock,
                                mlir::Block *block) const {
    if (path.count(block) != 0)
      return preBlock->getTerminator()->emitError()
             << "CFG backedge detected. Loops must be raised to 'scf.while' or "
                "'scf.for' operations.";

    rewriter.setInsertionPointToEnd(parentCtrlBlock);
    LogicalResult bbSchedResult =
        scheduleBasicBlock(rewriter, path, parentCtrlBlock, block);
    if (bbSchedResult.failed())
      return bbSchedResult;

    path.insert(block);
    auto successors = block->getSuccessors();
    auto nSuccessors = successors.size();
    if (nSuccessors > 0) {
      auto brOp = dyn_cast<BranchOpInterface>(block->getTerminator());
      assert(brOp);
      if (nSuccessors > 1) {
        /// TODO(mortbopet): we could choose to support ie. std.switch, but it
        /// would probably be easier to just require it to be lowered
        /// beforehand.
        assert(nSuccessors == 2 &&
               "only conditional branches supported for now...");
        /// Wrap each branch inside an if/else.
        auto cond = brOp->getOperand(0);
        auto condGroup = getState<ComponentLoweringState>()
                             .getEvaluatingGroup<calyx::CombGroupOp>(cond);
        auto symbolAttr = FlatSymbolRefAttr::get(
            StringAttr::get(getContext(), condGroup->getSymName()));

        auto ifOp = rewriter.create<calyx::IfOp>(
            brOp->getLoc(), cond, symbolAttr, /*initializeElseBody=*/true);
        rewriter.setInsertionPointToStart(ifOp.getThenBody());
        auto thenSeqOp = rewriter.create<calyx::SeqOp>(brOp.getLoc());
        rewriter.setInsertionPointToStart(ifOp.getElseBody());
        auto elseSeqOp = rewriter.create<calyx::SeqOp>(brOp.getLoc());

        bool trueBrSchedSuccess =
            schedulePath(rewriter, path, brOp.getLoc(), block, successors[0],
                         thenSeqOp.getBodyBlock())
                .succeeded();
        bool falseBrSchedSuccess = true;
        if (trueBrSchedSuccess) {
          falseBrSchedSuccess =
              schedulePath(rewriter, path, brOp.getLoc(), block, successors[1],
                           elseSeqOp.getBodyBlock())
                  .succeeded();
        }

        return success(trueBrSchedSuccess && falseBrSchedSuccess);
      }

      /// Schedule sequentially within the current parent control block.
      return schedulePath(rewriter, path, brOp.getLoc(), block,
                          successors.front(), parentCtrlBlock);
    }
    return success();
  }

  // Insert a Par of initGroups at Location loc. Used as helper for
  // `buildWhileCtrlOp` and `buildForCtrlOp`.
  void insertParInitGroups(
      PatternRewriter &rewriter, Location loc,
      const SmallVector<calyx::GroupInterface> &initGroups) const {
    PatternRewriter::InsertionGuard g(rewriter);
    auto parOp = rewriter.create<calyx::ParOp>(loc);
    rewriter.setInsertionPointToStart(parOp.getBodyBlock());
    for (calyx::GroupInterface group : initGroups)
      rewriter.create<calyx::EnableOp>(group.getLoc(), group.symName());
  }

  calyx::WhileOp buildWhileCtrlOp(ScfWhileOp whileOp,
                                  SmallVector<calyx::GroupInterface> initGroups,
                                  PatternRewriter &rewriter) const {
    Location loc = whileOp.getLoc();
    /// Insert while iter arg initialization group(s). Emit a
    /// parallel group to assign one or more registers all at once.
    insertParInitGroups(rewriter, loc, initGroups);

    /// Insert the while op itself.
    auto cond = whileOp.getConditionValue();
    auto condGroup = getState<ComponentLoweringState>()
                         .getEvaluatingGroup<calyx::CombGroupOp>(cond);
    auto symbolAttr = FlatSymbolRefAttr::get(
        StringAttr::get(getContext(), condGroup->getSymName()));
    return rewriter.create<calyx::WhileOp>(loc, cond, symbolAttr);
  }

  calyx::RepeatOp
  buildForCtrlOp(ScfForOp forOp,
                 SmallVector<calyx::GroupInterface> const &initGroups,
                 uint64_t bound, PatternRewriter &rewriter) const {
    Location loc = forOp.getLoc();
    // Insert for iter arg initialization group(s). Emit a
    // parallel group to assign one or more registers all at once.
    insertParInitGroups(rewriter, loc, initGroups);

    // Insert the repeatOp that corresponds to the For loop.
    return rewriter.create<calyx::RepeatOp>(loc, bound);
  }
};

/// LateSSAReplacement contains various functions for replacing SSA values that
/// were not replaced during op construction.
class LateSSAReplacement : public calyx::FuncOpPartialLoweringPattern {
  using FuncOpPartialLoweringPattern::FuncOpPartialLoweringPattern;

  LogicalResult partiallyLowerFuncToComp(FuncOp funcOp,
                                         PatternRewriter &) const override {
    funcOp.walk([&](scf::IfOp op) {
      for (auto res : getState<ComponentLoweringState>().getResultRegs(op))
        op.getOperation()->getResults()[res.first].replaceAllUsesWith(
            res.second.getOut());
    });

    funcOp.walk([&](scf::WhileOp op) {
      /// The yielded values returned from the while op will be present in the
      /// iterargs registers post execution of the loop.
      /// This is done now, as opposed to during BuildWhileGroups since if the
      /// results of the whileOp were replaced before
      /// BuildOpGroups/BuildControl, the whileOp would get dead-code
      /// eliminated.
      ScfWhileOp whileOp(op);
      for (auto res :
           getState<ComponentLoweringState>().getWhileLoopIterRegs(whileOp))
        whileOp.getOperation()->getResults()[res.first].replaceAllUsesWith(
            res.second.getOut());
    });

    funcOp.walk([&](memref::LoadOp loadOp) {
      if (calyx::singleLoadFromMemory(loadOp)) {
        /// In buildOpGroups we did not replace loadOp's results, to ensure a
        /// link between evaluating groups (which fix the input addresses of a
        /// memory op) and a readData result. Now, we may replace these SSA
        /// values with their memoryOp readData output.
        loadOp.getResult().replaceAllUsesWith(
            getState<ComponentLoweringState>()
                .getMemoryInterface(loadOp.getMemref())
                .readData());
      }
    });

    funcOp.walk([&](calyx::LoadLoweringInterface loadOp) {
      /// In buildOpGroups we did not replace loadOp's results, to ensure a
      /// link between evaluating groups (which fix the input addresses of a
      /// memory op) and a readData result. Now, we may replace these SSA
      /// values with their memoryOp readData output.
      loadOp.getResult().replaceAllUsesWith(
          getState<ComponentLoweringState>()
              .getMemoryInterface(loadOp.getMemoryValue())
              .readData());
    });

    return success();
  }
};

/// Erases FuncOp operations.
class CleanupFuncOps : public calyx::FuncOpPartialLoweringPattern {
  using FuncOpPartialLoweringPattern::FuncOpPartialLoweringPattern;

  LogicalResult matchAndRewrite(FuncOp funcOp,
                                PatternRewriter &rewriter) const override {
    rewriter.eraseOp(funcOp);
    return success();
  }

  LogicalResult
  partiallyLowerFuncToComp(FuncOp funcOp,
                           PatternRewriter &rewriter) const override {
    return success();
  }
};

//===----------------------------------------------------------------------===//
// Pass driver
//===----------------------------------------------------------------------===//
class SCFToCalyxPass : public circt::impl::SCFToCalyxBase<SCFToCalyxPass> {
public:
  SCFToCalyxPass()
      : SCFToCalyxBase<SCFToCalyxPass>(), partialPatternRes(success()) {}
  void runOnOperation() override;

  LogicalResult setTopLevelFunction(mlir::ModuleOp moduleOp,
                                    std::string &topLevelFunction) {
    if (!topLevelFunctionOpt.empty()) {
      if (SymbolTable::lookupSymbolIn(moduleOp, topLevelFunctionOpt) ==
          nullptr) {
        moduleOp.emitError() << "Top level function '" << topLevelFunctionOpt
                             << "' not found in module.";
        return failure();
      }
      topLevelFunction = topLevelFunctionOpt;
    } else {
      /// No top level function set; infer top level if the module only contains
      /// a single function, else, throw error.
      auto funcOps = moduleOp.getOps<FuncOp>();
      if (std::distance(funcOps.begin(), funcOps.end()) == 1)
        topLevelFunction = (*funcOps.begin()).getSymName().str();
      else {
        moduleOp.emitError()
            << "Module contains multiple functions, but no top level "
               "function was set. Please see --top-level-function";
        return failure();
      }
    }

    return createOptNewTopLevelFn(moduleOp, topLevelFunction);
  }

  struct LoweringPattern {
    enum class Strategy { Once, Greedy };
    RewritePatternSet pattern;
    Strategy strategy;
  };

  //// Labels the entry point of a Calyx program.
  /// Furthermore, this function performs validation on the input function,
  /// to ensure that we've implemented the capabilities necessary to convert
  /// it.
  LogicalResult labelEntryPoint(StringRef topLevelFunction) {
    // Program legalization - the partial conversion driver will not run
    // unless some pattern is provided - provide a dummy pattern.
    struct DummyPattern : public OpRewritePattern<mlir::ModuleOp> {
      using OpRewritePattern::OpRewritePattern;
      LogicalResult matchAndRewrite(mlir::ModuleOp,
                                    PatternRewriter &) const override {
        return failure();
      }
    };

    ConversionTarget target(getContext());
    target.addLegalDialect<calyx::CalyxDialect>();
    target.addLegalDialect<scf::SCFDialect>();
    target.addIllegalDialect<hw::HWDialect>();
    target.addIllegalDialect<comb::CombDialect>();

    // Only accept std operations which we've added lowerings for
    target.addIllegalDialect<FuncDialect>();
    target.addIllegalDialect<ArithDialect>();
    target.addLegalOp<AddIOp, SelectOp, SubIOp, CmpIOp, ShLIOp, ShRUIOp,
                      ShRSIOp, AndIOp, XOrIOp, OrIOp, ExtUIOp, TruncIOp,
                      CondBranchOp, BranchOp, MulIOp, DivUIOp, DivSIOp, RemUIOp,
                      RemSIOp, ReturnOp, arith::ConstantOp, IndexCastOp, FuncOp,
                      ExtSIOp, CallOp, AddFOp>();

    RewritePatternSet legalizePatterns(&getContext());
    legalizePatterns.add<DummyPattern>(&getContext());
    DenseSet<Operation *> legalizedOps;
    if (applyPartialConversion(getOperation(), target,
                               std::move(legalizePatterns))
            .failed())
      return failure();

    // Program conversion
    return calyx::applyModuleOpConversion(getOperation(), topLevelFunction);
  }

  /// 'Once' patterns are expected to take an additional LogicalResult&
  /// argument, to forward their result state (greedyPatternRewriteDriver
  /// results are skipped for Once patterns).
  template <typename TPattern, typename... PatternArgs>
  void addOncePattern(SmallVectorImpl<LoweringPattern> &patterns,
                      PatternArgs &&...args) {
    RewritePatternSet ps(&getContext());
    ps.add<TPattern>(&getContext(), partialPatternRes, args...);
    patterns.push_back(
        LoweringPattern{std::move(ps), LoweringPattern::Strategy::Once});
  }

  template <typename TPattern, typename... PatternArgs>
  void addGreedyPattern(SmallVectorImpl<LoweringPattern> &patterns,
                        PatternArgs &&...args) {
    RewritePatternSet ps(&getContext());
    ps.add<TPattern>(&getContext(), args...);
    patterns.push_back(
        LoweringPattern{std::move(ps), LoweringPattern::Strategy::Greedy});
  }

  LogicalResult runPartialPattern(RewritePatternSet &pattern, bool runOnce) {
    assert(pattern.getNativePatterns().size() == 1 &&
           "Should only apply 1 partial lowering pattern at once");

    // During component creation, the function body is inlined into the
    // component body for further processing. However, proper control flow
    // will only be established later in the conversion process, so ensure
    // that rewriter optimizations (especially DCE) are disabled.
    GreedyRewriteConfig config;
    config.enableRegionSimplification = mlir::GreedySimplifyRegionLevel::Disabled;
    if (runOnce)
      config.maxIterations = 1;

    /// Can't return applyPatternsAndFoldGreedily. Root isn't
    /// necessarily erased so it will always return failed(). Instead,
    /// forward the 'succeeded' value from PartialLoweringPatternBase.
    (void)applyPatternsAndFoldGreedily(getOperation(), std::move(pattern),
                                       config);
    return partialPatternRes;
  }

private:
  LogicalResult partialPatternRes;
  std::shared_ptr<calyx::CalyxLoweringState> loweringState = nullptr;

  /// Creates a new new top-level function based on `baseName`.
  FuncOp createNewTopLevelFn(ModuleOp moduleOp, std::string &baseName) {
    std::string newName = "main";

    if (auto *existingMainOp = SymbolTable::lookupSymbolIn(moduleOp, newName)) {
      auto existingMainFunc = dyn_cast<FuncOp>(existingMainOp);
      if (existingMainFunc == nullptr) {
        moduleOp.emitError() << "Symbol 'main' exists but is not a function";
        return nullptr;
      }
      unsigned counter = 0;
      std::string newOldName = baseName;
      while (SymbolTable::lookupSymbolIn(moduleOp, newOldName))
        newOldName = llvm::join_items("_", baseName, std::to_string(++counter));
      existingMainFunc.setName(newOldName);
      if (baseName == "main")
        baseName = newOldName;
    }

    // Create the new "main" function
    OpBuilder builder(moduleOp.getContext());
    builder.setInsertionPointToStart(moduleOp.getBody());

    FunctionType funcType = builder.getFunctionType({}, {});

    if (auto newFunc =
            builder.create<FuncOp>(moduleOp.getLoc(), newName, funcType))
      return newFunc;

    return nullptr;
  }

  /// Insert a call from the newly created top-level function/`caller` to the
  /// old top-level function/`callee`; and create `memref.alloc`s inside the new
  /// top-level function for arguments with `memref` types and for the
  /// `memref.alloc`s inside `callee`.
  void insertCallFromNewTopLevel(OpBuilder &builder, FuncOp caller,
                                 FuncOp callee) {
    if (caller.getBody().empty()) {
      caller.addEntryBlock();
    }

    Block *callerEntryBlock = &caller.getBody().front();
    builder.setInsertionPointToStart(callerEntryBlock);

    // For those non-memref arguments passing to the original top-level
    // function, we need to copy them to the new top-level function.
    SmallVector<Type, 4> nonMemRefCalleeArgTypes;
    for (auto arg : callee.getArguments()) {
      if (!isa<MemRefType>(arg.getType())) {
        nonMemRefCalleeArgTypes.push_back(arg.getType());
      }
    }

    for (Type type : nonMemRefCalleeArgTypes) {
      callerEntryBlock->addArgument(type, caller.getLoc());
    }

    FunctionType callerFnType = caller.getFunctionType();
    SmallVector<Type, 4> updatedCallerArgTypes(
        caller.getFunctionType().getInputs());
    updatedCallerArgTypes.append(nonMemRefCalleeArgTypes.begin(),
                                 nonMemRefCalleeArgTypes.end());
    caller.setType(FunctionType::get(caller.getContext(), updatedCallerArgTypes,
                                     callerFnType.getResults()));

    Block *calleeFnBody = &callee.getBody().front();
    unsigned originalCalleeArgNum = callee.getArguments().size();

    SmallVector<Value, 4> extraMemRefArgs;
    SmallVector<Type, 4> extraMemRefArgTypes;
    SmallVector<Value, 4> extraMemRefOperands;
    SmallVector<Operation *, 4> opsToModify;
    for (auto &op : callee.getBody().getOps()) {
      if (isa<memref::AllocaOp, memref::AllocOp, memref::GetGlobalOp>(op))
        opsToModify.push_back(&op);
    }

    // Replace `alloc`/`getGlobal` in the original top-level with new
    // corresponding operations in the new top-level.
    builder.setInsertionPointToEnd(callerEntryBlock);
    for (auto *op : opsToModify) {
      // TODO (https://github.com/llvm/circt/issues/7764)
      Value newOpRes;
      TypeSwitch<Operation *>(op)
          .Case<memref::AllocaOp>([&](memref::AllocaOp allocaOp) {
            newOpRes = builder.create<memref::AllocaOp>(callee.getLoc(),
                                                        allocaOp.getType());
          })
          .Case<memref::AllocOp>([&](memref::AllocOp allocOp) {
            newOpRes = builder.create<memref::AllocOp>(callee.getLoc(),
                                                       allocOp.getType());
          })
          .Case<memref::GetGlobalOp>([&](memref::GetGlobalOp getGlobalOp) {
            newOpRes = builder.create<memref::GetGlobalOp>(
                caller.getLoc(), getGlobalOp.getType(), getGlobalOp.getName());
          })
          .Default([&](Operation *defaultOp) {
            llvm::report_fatal_error("Unsupported operation in TypeSwitch");
          });
      extraMemRefOperands.push_back(newOpRes);

      calleeFnBody->addArgument(newOpRes.getType(), callee.getLoc());
      BlockArgument newBodyArg = calleeFnBody->getArguments().back();
      op->getResult(0).replaceAllUsesWith(newBodyArg);
      op->erase();
      extraMemRefArgs.push_back(newBodyArg);
      extraMemRefArgTypes.push_back(newBodyArg.getType());
    }

    SmallVector<Type, 4> updatedCalleeArgTypes(
        callee.getFunctionType().getInputs());
    updatedCalleeArgTypes.append(extraMemRefArgTypes.begin(),
                                 extraMemRefArgTypes.end());
    callee.setType(FunctionType::get(callee.getContext(), updatedCalleeArgTypes,
                                     callee.getFunctionType().getResults()));

    unsigned otherArgsCount = 0;
    SmallVector<Value, 4> calleeArgFnOperands;
    builder.setInsertionPointToStart(callerEntryBlock);
    for (auto arg : callee.getArguments().take_front(originalCalleeArgNum)) {
      if (isa<MemRefType>(arg.getType())) {
        auto memrefType = cast<MemRefType>(arg.getType());
        auto allocOp =
            builder.create<memref::AllocOp>(callee.getLoc(), memrefType);
        calleeArgFnOperands.push_back(allocOp);
      } else {
        auto callerArg = callerEntryBlock->getArgument(otherArgsCount++);
        calleeArgFnOperands.push_back(callerArg);
      }
    }

    SmallVector<Value, 4> fnOperands;
    fnOperands.append(calleeArgFnOperands.begin(), calleeArgFnOperands.end());
    fnOperands.append(extraMemRefOperands.begin(), extraMemRefOperands.end());
    auto calleeName =
        SymbolRefAttr::get(builder.getContext(), callee.getSymName());
    auto resultTypes = callee.getResultTypes();

    builder.setInsertionPointToEnd(callerEntryBlock);
    builder.create<CallOp>(caller.getLoc(), calleeName, resultTypes,
                           fnOperands);
  }

  /// Conditionally creates an optional new top-level function; and inserts a
  /// call from the new top-level function to the old top-level function if we
  /// did create one
  LogicalResult createOptNewTopLevelFn(ModuleOp moduleOp,
                                       std::string &topLevelFunction) {
    auto hasMemrefArguments = [](FuncOp func) {
      return std::any_of(
          func.getArguments().begin(), func.getArguments().end(),
          [](BlockArgument arg) { return isa<MemRefType>(arg.getType()); });
    };

    /// We only create a new top-level function and call the original top-level
    /// function from the new one if the original top-level has `memref` in its
    /// argument
    auto funcOps = moduleOp.getOps<FuncOp>();
    bool hasMemrefArgsInTopLevel =
        std::any_of(funcOps.begin(), funcOps.end(), [&](auto funcOp) {
          return funcOp.getName() == topLevelFunction &&
                 hasMemrefArguments(funcOp);
        });

    if (hasMemrefArgsInTopLevel) {
      auto newTopLevelFunc = createNewTopLevelFn(moduleOp, topLevelFunction);
      if (!newTopLevelFunc)
        return failure();

      OpBuilder builder(moduleOp.getContext());
      Operation *oldTopLevelFuncOp =
          SymbolTable::lookupSymbolIn(moduleOp, topLevelFunction);
      if (auto oldTopLevelFunc = dyn_cast<FuncOp>(oldTopLevelFuncOp))
        insertCallFromNewTopLevel(builder, newTopLevelFunc, oldTopLevelFunc);
      else {
        moduleOp.emitOpError("Original top-level function not found!");
        return failure();
      }
      topLevelFunction = "main";
    }

    return success();
  }
};

void SCFToCalyxPass::runOnOperation() {
  // Clear internal state. See https://github.com/llvm/circt/issues/3235
  loweringState.reset();
  partialPatternRes = LogicalResult::failure();

  std::string topLevelFunction;
  if (failed(setTopLevelFunction(getOperation(), topLevelFunction))) {
    signalPassFailure();
    return;
  }

  /// Start conversion
  if (failed(labelEntryPoint(topLevelFunction))) {
    signalPassFailure();
    return;
  }
  loweringState = std::make_shared<calyx::CalyxLoweringState>(getOperation(),
                                                              topLevelFunction);

  /// --------------------------------------------------------------------------
  /// If you are a developer, it may be helpful to add a
  /// 'getOperation()->dump()' call after the execution of each stage to
  /// view the transformations that's going on.
  /// --------------------------------------------------------------------------

  /// A mapping is maintained between a function operation and its corresponding
  /// Calyx component.
  DenseMap<FuncOp, calyx::ComponentOp> funcMap;
  SmallVector<LoweringPattern, 8> loweringPatterns;
  calyx::PatternApplicationState patternState;

  /// Creates a new Calyx component for each FuncOp in the inpurt module.
  addOncePattern<FuncOpConversion>(loweringPatterns, patternState, funcMap,
                                   *loweringState);

  /// This pass inlines scf.ExecuteRegionOp's by adding control-flow.
  addGreedyPattern<InlineExecuteRegionOpPattern>(loweringPatterns);

  /// This pattern converts all index typed values to an i32 integer.
  addOncePattern<calyx::ConvertIndexTypes>(loweringPatterns, patternState,
                                           funcMap, *loweringState);

  /// This pattern creates registers for all basic-block arguments.
  addOncePattern<calyx::BuildBasicBlockRegs>(loweringPatterns, patternState,
                                             funcMap, *loweringState);

  addOncePattern<calyx::BuildCallInstance>(loweringPatterns, patternState,
                                           funcMap, *loweringState);

  /// This pattern creates registers for the function return values.
  addOncePattern<calyx::BuildReturnRegs>(loweringPatterns, patternState,
                                         funcMap, *loweringState);

  /// This pattern creates registers for iteration arguments of scf.while
  /// operations. Additionally, creates a group for assigning the initial
  /// value of the iteration argument registers.
  addOncePattern<BuildWhileGroups>(loweringPatterns, patternState, funcMap,
                                   *loweringState);

  /// This pattern creates registers for iteration arguments of scf.for
  /// operations. Additionally, creates a group for assigning the initial
  /// value of the iteration argument registers.
  addOncePattern<BuildForGroups>(loweringPatterns, patternState, funcMap,
                                 *loweringState);

  /// This pattern converts operations within basic blocks to Calyx library
  /// operators. Combinational operations are assigned inside a
  /// calyx::CombGroupOp, and sequential inside calyx::GroupOps.
  /// Sequential groups are registered with the Block* of which the operation
  /// originated from. This is used during control schedule generation. By
  /// having a distinct group for each operation, groups are analogous to SSA
  /// values in the source program.
  addOncePattern<BuildOpGroups>(loweringPatterns, patternState, funcMap,
                                *loweringState);

  /// This pattern traverses the CFG of the program and generates a control
  /// schedule based on the calyx::GroupOp's which were registered for each
  /// basic block in the source function.
  addOncePattern<BuildControl>(loweringPatterns, patternState, funcMap,
                               *loweringState);

  /// This pass recursively inlines use-def chains of combinational logic (from
  /// non-stateful groups) into groups referenced in the control schedule.
  addOncePattern<calyx::InlineCombGroups>(loweringPatterns, patternState,
                                          *loweringState);

  /// This pattern performs various SSA replacements that must be done
  /// after control generation.
  addOncePattern<LateSSAReplacement>(loweringPatterns, patternState, funcMap,
                                     *loweringState);

  /// Eliminate any unused combinational groups. This is done before
  /// calyx::RewriteMemoryAccesses to avoid inferring slice components for
  /// groups that will be removed.
  addGreedyPattern<calyx::EliminateUnusedCombGroups>(loweringPatterns);

  /// This pattern rewrites accesses to memories which are too wide due to
  /// index types being converted to a fixed-width integer type.
  addOncePattern<calyx::RewriteMemoryAccesses>(loweringPatterns, patternState,
                                               *loweringState);

  /// This pattern removes the source FuncOp which has now been converted into
  /// a Calyx component.
  addOncePattern<CleanupFuncOps>(loweringPatterns, patternState, funcMap,
                                 *loweringState);

  /// Sequentially apply each lowering pattern.
  for (auto &pat : loweringPatterns) {
    LogicalResult partialPatternRes = runPartialPattern(
        pat.pattern,
        /*runOnce=*/pat.strategy == LoweringPattern::Strategy::Once);
    if (succeeded(partialPatternRes))
      continue;
    signalPassFailure();
    return;
  }

  //===----------------------------------------------------------------------===//
  // Cleanup patterns
  //===----------------------------------------------------------------------===//
  RewritePatternSet cleanupPatterns(&getContext());
  cleanupPatterns.add<calyx::MultipleGroupDonePattern,
                      calyx::NonTerminatingGroupDonePattern>(&getContext());
  if (failed(applyPatternsAndFoldGreedily(getOperation(),
                                          std::move(cleanupPatterns)))) {
    signalPassFailure();
    return;
  }

  if (ciderSourceLocationMetadata) {
    // Debugging information for the Cider debugger.
    // Reference: https://docs.calyxir.org/debug/cider.html
    SmallVector<Attribute, 16> sourceLocations;
    getOperation()->walk([&](calyx::ComponentOp component) {
      return getCiderSourceLocationMetadata(component, sourceLocations);
    });

    MLIRContext *context = getOperation()->getContext();
    getOperation()->setAttr("calyx.metadata",
                            ArrayAttr::get(context, sourceLocations));
  }
}

} // namespace scftocalyx

//===----------------------------------------------------------------------===//
// Pass initialization
//===----------------------------------------------------------------------===//

std::unique_ptr<OperationPass<ModuleOp>> createSCFToCalyxPass() {
  return std::make_unique<scftocalyx::SCFToCalyxPass>();
}

} // namespace circt<|MERGE_RESOLUTION|>--- conflicted
+++ resolved
@@ -1285,19 +1285,7 @@
     SmallVector<calyx::PortInfo> inPorts, outPorts;
     FunctionType funcType = funcOp.getFunctionType();
     for (auto arg : enumerate(funcOp.getArguments())) {
-<<<<<<< HEAD
-      if (arg.value().getType().isa<MemRefType>()) {
-        /// External memories
-        auto memName =
-            "ext_mem" + std::to_string(extMemoryCompPortIndices.size());
-        extMemoryCompPortIndices[arg.value()] = {inPorts.size(),
-                                                 outPorts.size()};
-        calyx::appendPortsForExternalMemref(rewriter, memName, arg.value(),
-                                            extMemCounter++, inPorts, outPorts);
-      } else {
-=======
       if (!isa<MemRefType>(arg.value().getType())) {
->>>>>>> db2adf84
         /// Single-port arguments
         std::string inName;
         if (auto portNameAttr = funcOp.getArgAttrOfType<StringAttr>(
@@ -1384,35 +1372,6 @@
       mapping.getFirst().replaceAllUsesWith(
           compOp.getArgument(mapping.getSecond()));
 
-<<<<<<< HEAD
-    /// Register external memories
-    for (auto extMemPortIndices : extMemoryCompPortIndices) {
-      /// Create a mapping for the in- and output ports using the Calyx memory
-      /// port structure.
-      calyx::MemoryPortsImpl extMemPorts;
-      unsigned inPortsIt = extMemPortIndices.getSecond().first;
-      unsigned outPortsIt = extMemPortIndices.getSecond().second +
-                            compOp.getInputPortInfo().size();
-      extMemPorts.readData = compOp.getArgument(inPortsIt++);
-      extMemPorts.done = compOp.getArgument(inPortsIt);
-      extMemPorts.writeData = compOp.getArgument(outPortsIt++);
-      unsigned nAddresses = extMemPortIndices.getFirst()
-                                .getType()
-                                .cast<MemRefType>()
-                                .getShape()
-                                .size();
-      for (unsigned j = 0; j < nAddresses; ++j)
-        extMemPorts.addrPorts.push_back(compOp.getArgument(outPortsIt++));
-      extMemPorts.writeEn = compOp.getArgument(outPortsIt);
-
-      /// Register the external memory ports as a memory interface within the
-      /// component.
-      compState->registerMemoryInterface(extMemPortIndices.getFirst(),
-                                         calyx::MemoryInterface(extMemPorts));
-    }
-
-=======
->>>>>>> db2adf84
     return success();
   }
 };
