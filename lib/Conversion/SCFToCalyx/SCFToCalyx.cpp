//===- SCFToCalyx.cpp - SCF to Calyx pass entry point -----------*- C++ -*-===//
//
// Part of the LLVM Project, under the Apache License v2.0 with LLVM Exceptions.
// See https://llvm.org/LICENSE.txt for license information.
// SPDX-License-Identifier: Apache-2.0 WITH LLVM-exception
//
//===----------------------------------------------------------------------===//
//
// This is the main SCF to Calyx conversion pass implementation.
//
//===----------------------------------------------------------------------===//

#include "circt/Conversion/SCFToCalyx.h"
#include "circt/Dialect/Calyx/CalyxHelpers.h"
#include "circt/Dialect/Calyx/CalyxLoweringUtils.h"
#include "circt/Dialect/Calyx/CalyxOps.h"
#include "circt/Dialect/Comb/CombOps.h"
#include "circt/Dialect/HW/HWOps.h"
#include "mlir/Conversion/LLVMCommon/ConversionTarget.h"
#include "mlir/Conversion/LLVMCommon/Pattern.h"
#include "mlir/Dialect/Arith/IR/Arith.h"
#include "mlir/Dialect/ControlFlow/IR/ControlFlowOps.h"
#include "mlir/Dialect/Func/IR/FuncOps.h"
#include "mlir/Dialect/MemRef/IR/MemRef.h"
#include "mlir/Dialect/SCF/IR/SCF.h"
#include "mlir/IR/AsmState.h"
#include "mlir/IR/Matchers.h"
#include "mlir/Pass/Pass.h"
#include "mlir/Support/LogicalResult.h"
#include "mlir/Transforms/GreedyPatternRewriteDriver.h"
#include "llvm/ADT/TypeSwitch.h"
#include "llvm/Support/LogicalResult.h"
#include "llvm/Support/raw_os_ostream.h"
#include "llvm/Support/raw_ostream.h"
#include <algorithm>
#include <filesystem>
#include <fstream>

#include <locale>
#include <numeric>
#include <variant>

namespace circt {
#define GEN_PASS_DEF_SCFTOCALYX
#include "circt/Conversion/Passes.h.inc"
} // namespace circt

using namespace llvm;
using namespace mlir;
using namespace mlir::arith;
using namespace mlir::cf;
using namespace mlir::func;

namespace circt {
class ComponentLoweringStateInterface;
namespace scftocalyx {

//===----------------------------------------------------------------------===//
// Utility types
//===----------------------------------------------------------------------===//

class ScfWhileOp : public calyx::WhileOpInterface<scf::WhileOp> {
public:
  explicit ScfWhileOp(scf::WhileOp op)
      : calyx::WhileOpInterface<scf::WhileOp>(op) {}

  Block::BlockArgListType getBodyArgs() override {
    return getOperation().getAfterArguments();
  }

  Operation::operand_range getInits() override {
    return getOperation().getInits();
  }

  Block *getBodyBlock() override { return &getOperation().getAfter().front(); }

  Block *getConditionBlock() override {
    return &getOperation().getBefore().front();
  }

  Value getConditionValue() override {
    return getOperation().getConditionOp().getOperand(0);
  }

  std::optional<int64_t> getBound() override { return std::nullopt; }
};

class ScfForOp : public calyx::RepeatOpInterface<scf::ForOp> {
public:
  explicit ScfForOp(scf::ForOp op) : calyx::RepeatOpInterface<scf::ForOp>(op) {}

  Block::BlockArgListType getBodyArgs() override {
    return getOperation().getRegion().getArguments();
  }

  Block *getBodyBlock() override {
    return &getOperation().getRegion().getBlocks().front();
  }

  std::optional<int64_t> getBound() override {
    return constantTripCount(getOperation().getLowerBound(),
                             getOperation().getUpperBound(),
                             getOperation().getStep());
  }
  Operation::operand_range getInits() override {
    return getOperation().getInits();
  }
};

//===----------------------------------------------------------------------===//
// Lowering state classes
//===----------------------------------------------------------------------===//

struct IfSchedulable {
  scf::IfOp ifOp;
};

struct WhileSchedulable {
  /// While operation to schedule.
  ScfWhileOp whileOp;
};

struct ForSchedulable {
  /// For operation to schedule.
  ScfForOp forOp;
  /// Bound
  uint64_t bound;
};

struct CallSchedulable {
  /// Instance for invoking.
  calyx::InstanceOp instanceOp;
  // CallOp for getting the arguments.
  func::CallOp callOp;
};

struct ParSchedulable {
  /// Parallel operation to schedule.
  scf::ParallelOp parOp;
};

/// A variant of types representing schedulable operations.
using Schedulable =
    std::variant<calyx::GroupOp, WhileSchedulable, ForSchedulable,
                 IfSchedulable, CallSchedulable, ParSchedulable>;

class IfLoweringStateInterface {
public:
  void setThenGroup(scf::IfOp op, calyx::GroupOp group) {
    Operation *operation = op.getOperation();
    assert(thenGroup.count(operation) == 0 &&
           "A then group was already set for this scf::IfOp!\n");
    thenGroup[operation] = group;
  }

  calyx::GroupOp getThenGroup(scf::IfOp op) {
    auto it = thenGroup.find(op.getOperation());
    assert(it != thenGroup.end() &&
           "No then group was set for this scf::IfOp!\n");
    return it->second;
  }

  void setElseGroup(scf::IfOp op, calyx::GroupOp group) {
    Operation *operation = op.getOperation();
    assert(elseGroup.count(operation) == 0 &&
           "An else group was already set for this scf::IfOp!\n");
    elseGroup[operation] = group;
  }

  calyx::GroupOp getElseGroup(scf::IfOp op) {
    auto it = elseGroup.find(op.getOperation());
    assert(it != elseGroup.end() &&
           "No else group was set for this scf::IfOp!\n");
    return it->second;
  }

  void setResultRegs(scf::IfOp op, calyx::RegisterOp reg, unsigned idx) {
    assert(resultRegs[op.getOperation()].count(idx) == 0 &&
           "A register was already registered for the given yield result.\n");
    assert(idx < op->getNumOperands());
    resultRegs[op.getOperation()][idx] = reg;
  }

  const DenseMap<unsigned, calyx::RegisterOp> &getResultRegs(scf::IfOp op) {
    return resultRegs[op.getOperation()];
  }

  calyx::RegisterOp getResultRegs(scf::IfOp op, unsigned idx) {
    auto regs = getResultRegs(op);
    auto it = regs.find(idx);
    assert(it != regs.end() && "resultReg not found");
    return it->second;
  }

private:
  DenseMap<Operation *, calyx::GroupOp> thenGroup;
  DenseMap<Operation *, calyx::GroupOp> elseGroup;
  DenseMap<Operation *, DenseMap<unsigned, calyx::RegisterOp>> resultRegs;
};

class WhileLoopLoweringStateInterface
    : calyx::LoopLoweringStateInterface<ScfWhileOp, calyx::GroupOp> {
public:
  SmallVector<calyx::GroupInterface> getWhileLoopInitGroups(ScfWhileOp op) {
    return getLoopInitGroups(std::move(op));
  }
  calyx::GroupOp buildWhileLoopIterArgAssignments(
      OpBuilder &builder, ScfWhileOp op, calyx::ComponentOp componentOp,
      Twine uniqueSuffix, MutableArrayRef<OpOperand> ops) {
    return buildLoopIterArgAssignments(builder, std::move(op), componentOp,
                                       uniqueSuffix, ops);
  }
  void addWhileLoopIterReg(ScfWhileOp op, calyx::RegisterOp reg, unsigned idx) {
    return addLoopIterReg(std::move(op), reg, idx);
  }
  const DenseMap<unsigned, calyx::RegisterOp> &
  getWhileLoopIterRegs(ScfWhileOp op) {
    return getLoopIterRegs(std::move(op));
  }
  void setWhileLoopLatchGroup(ScfWhileOp op, calyx::GroupOp group) {
    return setLoopLatchGroup(std::move(op), group);
  }
  calyx::GroupOp getWhileLoopLatchGroup(ScfWhileOp op) {
    return getLoopLatchGroup(std::move(op));
  }
  void setWhileLoopInitGroups(ScfWhileOp op,
                              SmallVector<calyx::GroupOp> groups) {
    for (auto g : groups)
      addLoopInitGroup(std::move(op), g);
  }
};

class ForLoopLoweringStateInterface
    : calyx::LoopLoweringStateInterface<ScfForOp, calyx::GroupOp> {
public:
  SmallVector<calyx::GroupInterface> getForLoopInitGroups(ScfForOp op) {
    return getLoopInitGroups(std::move(op));
  }
  calyx::GroupOp buildForLoopIterArgAssignments(
      OpBuilder &builder, ScfForOp op, calyx::ComponentOp componentOp,
      Twine uniqueSuffix, MutableArrayRef<OpOperand> ops) {
    return buildLoopIterArgAssignments(builder, std::move(op), componentOp,
                                       uniqueSuffix, ops);
  }
  void addForLoopIterReg(ScfForOp op, calyx::RegisterOp reg, unsigned idx) {
    return addLoopIterReg(std::move(op), reg, idx);
  }
  const DenseMap<unsigned, calyx::RegisterOp> &getForLoopIterRegs(ScfForOp op) {
    return getLoopIterRegs(std::move(op));
  }
  calyx::RegisterOp getForLoopIterReg(ScfForOp op, unsigned idx) {
    return getLoopIterReg(std::move(op), idx);
  }
  void setForLoopLatchGroup(ScfForOp op, calyx::GroupOp group) {
    return setLoopLatchGroup(std::move(op), group);
  }
  calyx::GroupOp getForLoopLatchGroup(ScfForOp op) {
    return getLoopLatchGroup(std::move(op));
  }
  void setForLoopInitGroups(ScfForOp op, SmallVector<calyx::GroupOp> groups) {
    for (auto g : groups)
      addLoopInitGroup(std::move(op), g);
  }
};

/// Handles the current state of lowering of a Calyx component. It is mainly
/// used as a key/value store for recording information during partial lowering,
/// which is required at later lowering passes.
class ComponentLoweringState : public calyx::ComponentLoweringStateInterface,
                               public WhileLoopLoweringStateInterface,
                               public ForLoopLoweringStateInterface,
                               public IfLoweringStateInterface,
                               public calyx::SchedulerInterface<Schedulable> {
public:
  ComponentLoweringState(calyx::ComponentOp component)
      : calyx::ComponentLoweringStateInterface(component) {}
};

//===----------------------------------------------------------------------===//
// Conversion patterns
//===----------------------------------------------------------------------===//

/// Iterate through the operations of a source function and instantiate
/// components or primitives based on the type of the operations.
class BuildOpGroups : public calyx::FuncOpPartialLoweringPattern {
public:
  BuildOpGroups(MLIRContext *context, LogicalResult &resRef,
                calyx::PatternApplicationState &patternState,
                DenseMap<mlir::func::FuncOp, calyx::ComponentOp> &map,
                calyx::CalyxLoweringState &state,
                mlir::Pass::Option<std::string> &writeJsonOpt)
      : FuncOpPartialLoweringPattern(context, resRef, patternState, map, state),
        writeJson(writeJsonOpt) {}
  using FuncOpPartialLoweringPattern::FuncOpPartialLoweringPattern;

  LogicalResult
  partiallyLowerFuncToComp(FuncOp funcOp,
                           PatternRewriter &rewriter) const override {
    /// We walk the operations of the funcOp to ensure that all def's have
    /// been visited before their uses.
    bool opBuiltSuccessfully = true;
    funcOp.walk([&](Operation *_op) {
      opBuiltSuccessfully &=
          TypeSwitch<mlir::Operation *, bool>(_op)
              .template Case<arith::ConstantOp, ReturnOp, BranchOpInterface,
                             /// SCF
                             scf::YieldOp, scf::WhileOp, scf::ForOp, scf::IfOp,
                             scf::ParallelOp, scf::ReduceOp,
                             scf::ExecuteRegionOp,
                             /// memref
                             memref::AllocOp, memref::AllocaOp, memref::LoadOp,
                             memref::StoreOp, memref::GetGlobalOp,
                             /// memory interface
                             calyx::StoreLoweringInterface,
                             calyx::LoadLoweringInterface,
                             calyx::AllocLoweringInterface,
                             /// standard arithmetic
                             AddIOp, SubIOp, CmpIOp, ShLIOp, ShRUIOp, ShRSIOp,
                             AndIOp, XOrIOp, OrIOp, ExtUIOp, ExtSIOp, TruncIOp,
                             MulIOp, DivUIOp, DivSIOp, RemUIOp, RemSIOp,
                             /// floating point
                             AddFOp, MulFOp, CmpFOp,
                             /// others
                             SelectOp, IndexCastOp, CallOp>(
                  [&](auto op) { return buildOp(rewriter, op).succeeded(); })
              .template Case<FuncOp, scf::ConditionOp>([&](auto) {
                /// Skip: these special cases will be handled separately.
                return true;
              })
              .Default([&](auto op) {
                op->emitError() << "Unhandled operation during BuildOpGroups()";
                return false;
              });

      return opBuiltSuccessfully ? WalkResult::advance()
                                 : WalkResult::interrupt();
    });

    if (!writeJson.empty()) {
      if (auto fileLoc = dyn_cast<mlir::FileLineColLoc>(funcOp->getLoc())) {
        std::string filename = fileLoc.getFilename().str();
        std::filesystem::path path(filename);
        std::string jsonFileName = writeJson.getValue() + ".json";
        auto outFileName = path.parent_path().append(jsonFileName);
        std::ofstream outFile(outFileName);

        if (!outFile.is_open()) {
          llvm::errs() << "Unable to open file: " << outFileName.string()
                       << " for writing\n";
          return failure();
        }
        llvm::raw_os_ostream llvmOut(outFile);
        llvm::json::OStream jsonOS(llvmOut, /*IndentSize=*/2);
        jsonOS.value(getState<ComponentLoweringState>().getExtMemData());
        jsonOS.flush();
        outFile.close();
      }
    }

    return success(opBuiltSuccessfully);
  }

private:
  mlir::Pass::Option<std::string> &writeJson;
  /// Op builder specializations.
  calyx::StaticGroupOp createStaticGroupForOp(PatternRewriter &rewriter,
                                              Operation *op,
                                              uint64_t latency) const;
  LogicalResult buildOp(PatternRewriter &rewriter, scf::YieldOp yieldOp) const;
  LogicalResult buildOp(PatternRewriter &rewriter,
                        BranchOpInterface brOp) const;
  LogicalResult buildOp(PatternRewriter &rewriter,
                        arith::ConstantOp constOp) const;
  LogicalResult buildOp(PatternRewriter &rewriter, SelectOp op) const;
  LogicalResult buildOp(PatternRewriter &rewriter, AddIOp op) const;
  LogicalResult buildOp(PatternRewriter &rewriter, SubIOp op) const;
  LogicalResult buildOp(PatternRewriter &rewriter, MulIOp op) const;
  LogicalResult buildOp(PatternRewriter &rewriter, DivUIOp op) const;
  LogicalResult buildOp(PatternRewriter &rewriter, DivSIOp op) const;
  LogicalResult buildOp(PatternRewriter &rewriter, RemUIOp op) const;
  LogicalResult buildOp(PatternRewriter &rewriter, RemSIOp op) const;
  LogicalResult buildOp(PatternRewriter &rewriter, AddFOp op) const;
  LogicalResult buildOp(PatternRewriter &rewriter, MulFOp op) const;
  LogicalResult buildOp(PatternRewriter &rewriter, CmpFOp op) const;
  LogicalResult buildOp(PatternRewriter &rewriter, ShRUIOp op) const;
  LogicalResult buildOp(PatternRewriter &rewriter, ShRSIOp op) const;
  LogicalResult buildOp(PatternRewriter &rewriter, ShLIOp op) const;
  LogicalResult buildOp(PatternRewriter &rewriter, AndIOp op) const;
  LogicalResult buildOp(PatternRewriter &rewriter, OrIOp op) const;
  LogicalResult buildOp(PatternRewriter &rewriter, XOrIOp op) const;
  LogicalResult buildOp(PatternRewriter &rewriter, CmpIOp op) const;
  LogicalResult buildOp(PatternRewriter &rewriter, TruncIOp op) const;
  LogicalResult buildOp(PatternRewriter &rewriter, ExtUIOp op) const;
  LogicalResult buildOp(PatternRewriter &rewriter, ExtSIOp op) const;
  LogicalResult buildOp(PatternRewriter &rewriter, ReturnOp op) const;
  LogicalResult buildOp(PatternRewriter &rewriter, IndexCastOp op) const;
  LogicalResult buildOp(PatternRewriter &rewriter, memref::AllocOp op) const;
  LogicalResult buildOp(PatternRewriter &rewriter, memref::AllocaOp op) const;
  LogicalResult buildOp(PatternRewriter &rewriter,
                        memref::GetGlobalOp op) const;
  LogicalResult buildOp(PatternRewriter &rewriter, memref::LoadOp op) const;
  LogicalResult buildOp(PatternRewriter &rewriter, memref::StoreOp op) const;
  LogicalResult buildOp(PatternRewriter &rewriter,
                        calyx::LoadLoweringInterface op) const;
  LogicalResult buildOp(PatternRewriter &rewriter,
                        calyx::StoreLoweringInterface op) const;
  LogicalResult buildOp(PatternRewriter &rewriter,
                        calyx::AllocLoweringInterface op) const;
  LogicalResult buildOp(PatternRewriter &rewriter, scf::WhileOp whileOp) const;
  LogicalResult buildOp(PatternRewriter &rewriter, scf::ForOp forOp) const;
  LogicalResult buildOp(PatternRewriter &rewriter, scf::IfOp ifOp) const;
  LogicalResult buildOp(PatternRewriter &rewriter,
                        scf::ReduceOp reduceOp) const;
  LogicalResult buildOp(PatternRewriter &rewriter,
                        scf::ParallelOp parallelOp) const;
  LogicalResult buildOp(PatternRewriter &rewriter,
                        scf::ExecuteRegionOp executeRegionOp) const;
  LogicalResult buildOp(PatternRewriter &rewriter, CallOp callOp) const;

  /// buildLibraryOp will build a TCalyxLibOp inside a TGroupOp based on the
  /// source operation TSrcOp.
  template <typename TGroupOp, typename TCalyxLibOp, typename TSrcOp>
  LogicalResult buildLibraryOp(PatternRewriter &rewriter, TSrcOp op,
                               TypeRange srcTypes, TypeRange dstTypes) const {
    SmallVector<Type> types;
    for (Type srcType : srcTypes)
      types.push_back(calyx::toBitVector(srcType));
    for (Type dstType : dstTypes)
      types.push_back(calyx::toBitVector(dstType));

    auto calyxOp =
        getState<ComponentLoweringState>().getNewLibraryOpInstance<TCalyxLibOp>(
            rewriter, op.getLoc(), types);

    auto directions = calyxOp.portDirections();
    SmallVector<Value, 4> opInputPorts;
    SmallVector<Value, 4> opOutputPorts;
    for (auto dir : enumerate(directions)) {
      if (dir.value() == calyx::Direction::Input)
        opInputPorts.push_back(calyxOp.getResult(dir.index()));
      else
        opOutputPorts.push_back(calyxOp.getResult(dir.index()));
    }
    assert(
        opInputPorts.size() == op->getNumOperands() &&
        opOutputPorts.size() == op->getNumResults() &&
        "Expected an equal number of in/out ports in the Calyx library op with "
        "respect to the number of operands/results of the source operation.");

    /// Create assignments to the inputs of the library op.
    auto group = createGroupForOp<TGroupOp>(rewriter, op);
    rewriter.setInsertionPointToEnd(group.getBodyBlock());
    for (auto dstOp : enumerate(opInputPorts))
      rewriter.create<calyx::AssignOp>(op.getLoc(), dstOp.value(),
                                       op->getOperand(dstOp.index()));

    /// Replace the result values of the source operator with the new operator.
    for (auto res : enumerate(opOutputPorts)) {
      getState<ComponentLoweringState>().registerEvaluatingGroup(res.value(),
                                                                 group);
      op->getResult(res.index()).replaceAllUsesWith(res.value());
    }
    return success();
  }

  /// buildLibraryOp which provides in- and output types based on the operands
  /// and results of the op argument.
  template <typename TGroupOp, typename TCalyxLibOp, typename TSrcOp>
  LogicalResult buildLibraryOp(PatternRewriter &rewriter, TSrcOp op) const {
    return buildLibraryOp<TGroupOp, TCalyxLibOp, TSrcOp>(
        rewriter, op, op.getOperandTypes(), op->getResultTypes());
  }

  /// Creates a group named by the basic block which the input op resides in.
  template <typename TGroupOp>
  TGroupOp createGroupForOp(PatternRewriter &rewriter, Operation *op) const {
    Block *block = op->getBlock();
    auto groupName = getState<ComponentLoweringState>().getUniqueName(
        loweringState().blockName(block));
    return calyx::createGroup<TGroupOp>(
        rewriter, getState<ComponentLoweringState>().getComponentOp(),
        op->getLoc(), groupName);
  }

  /// buildLibraryBinaryPipeOp will build a TCalyxLibBinaryPipeOp, to
  /// deal with MulIOp, DivUIOp and RemUIOp.
  template <typename TOpType, typename TSrcOp>
  LogicalResult buildLibraryBinaryPipeOp(PatternRewriter &rewriter, TSrcOp op,
                                         TOpType opPipe, Value out) const {
    StringRef opName = TSrcOp::getOperationName().split(".").second;
    Location loc = op.getLoc();
    Type width = op.getResult().getType();
    auto reg = createRegister(
        op.getLoc(), rewriter, getComponent(), width.getIntOrFloatBitWidth(),
        getState<ComponentLoweringState>().getUniqueName(opName));
    // Operation pipelines are not combinational, so a GroupOp is required.
    auto group = createGroupForOp<calyx::GroupOp>(rewriter, op);
    OpBuilder builder(group->getRegion(0));
    getState<ComponentLoweringState>().addBlockSchedulable(op->getBlock(),
                                                           group);

    rewriter.setInsertionPointToEnd(group.getBodyBlock());
    rewriter.create<calyx::AssignOp>(loc, opPipe.getLeft(), op.getLhs());
    rewriter.create<calyx::AssignOp>(loc, opPipe.getRight(), op.getRhs());
    // Write the output to this register.
    rewriter.create<calyx::AssignOp>(loc, reg.getIn(), out);
    // The write enable port is high when the pipeline is done.
    rewriter.create<calyx::AssignOp>(loc, reg.getWriteEn(), opPipe.getDone());
    // Set pipelineOp to high as long as its done signal is not high.
    // This prevents the pipelineOP from executing for the cycle that we write
    // to register. To get !(pipelineOp.done) we do 1 xor pipelineOp.done
    hw::ConstantOp c1 = createConstant(loc, rewriter, getComponent(), 1, 1);
    rewriter.create<calyx::AssignOp>(
        loc, opPipe.getGo(), c1,
        comb::createOrFoldNot(group.getLoc(), opPipe.getDone(), builder));
    // The group is done when the register write is complete.
    rewriter.create<calyx::GroupDoneOp>(loc, reg.getDone());

    // Pass the result from the source operation to register holding the resullt
    // from the Calyx primitive.
    op.getResult().replaceAllUsesWith(reg.getOut());

    if (isa<calyx::AddFOpIEEE754>(opPipe)) {
      auto opFOp = cast<calyx::AddFOpIEEE754>(opPipe);
      hw::ConstantOp subOp;
      if (isa<arith::AddFOp>(op)) {
        subOp = createConstant(loc, rewriter, getComponent(), /*width=*/1,
                               /*subtract=*/0);
      } else {
        subOp = createConstant(loc, rewriter, getComponent(), /*width=*/1,
                               /*subtract=*/1);
      }
      rewriter.create<calyx::AssignOp>(loc, opFOp.getSubOp(), subOp);
    }

    // Register the values for the pipeline.
    getState<ComponentLoweringState>().registerEvaluatingGroup(out, group);
    getState<ComponentLoweringState>().registerEvaluatingGroup(opPipe.getLeft(),
                                                               group);
    getState<ComponentLoweringState>().registerEvaluatingGroup(
        opPipe.getRight(), group);

    return success();
  }

  /// Creates assignments within the provided group to the address ports of the
  /// memoryOp based on the provided addressValues.
  void assignAddressPorts(PatternRewriter &rewriter, Location loc,
                          calyx::GroupInterface group,
                          calyx::MemoryInterface memoryInterface,
                          Operation::operand_range addressValues) const {
    IRRewriter::InsertionGuard guard(rewriter);
    rewriter.setInsertionPointToEnd(group.getBody());
    auto addrPorts = memoryInterface.addrPorts();
    if (addressValues.empty()) {
      assert(
          addrPorts.size() == 1 &&
          "We expected a 1 dimensional memory of size 1 because there were no "
          "address assignment values");
      // Assign to address 1'd0 in memory.
      rewriter.create<calyx::AssignOp>(
          loc, addrPorts[0],
          createConstant(loc, rewriter, getComponent(), 1, 0));
    } else {
      assert(addrPorts.size() == addressValues.size() &&
             "Mismatch between number of address ports of the provided memory "
             "and address assignment values");
      for (auto address : enumerate(addressValues))
        rewriter.create<calyx::AssignOp>(loc, addrPorts[address.index()],
                                         address.value());
    }
  }

  calyx::RegisterOp createSignalRegister(PatternRewriter &rewriter,
                                         Value signal, bool invert,
                                         StringRef nameSuffix,
                                         calyx::CompareFOpIEEE754 calyxCmpFOp,
                                         calyx::GroupOp group) const {
    Location loc = calyxCmpFOp.getLoc();
    IntegerType one = rewriter.getI1Type();
    auto component = getComponent();
    OpBuilder builder(group->getRegion(0));
    auto reg = createRegister(
        loc, rewriter, component, 1,
        getState<ComponentLoweringState>().getUniqueName(nameSuffix));
    rewriter.create<calyx::AssignOp>(loc, reg.getWriteEn(),
                                     calyxCmpFOp.getDone());
    if (invert) {
      auto notLibOp = getState<ComponentLoweringState>()
                          .getNewLibraryOpInstance<calyx::NotLibOp>(
                              rewriter, loc, {one, one});
      rewriter.create<calyx::AssignOp>(loc, notLibOp.getIn(), signal);
      rewriter.create<calyx::AssignOp>(loc, reg.getIn(), notLibOp.getOut());
      getState<ComponentLoweringState>().registerEvaluatingGroup(
          notLibOp.getOut(), group);
    } else
      rewriter.create<calyx::AssignOp>(loc, reg.getIn(), signal);
    return reg;
  };
};

calyx::StaticGroupOp
BuildOpGroups::createStaticGroupForOp(PatternRewriter &rewriter, Operation *op,
                                      uint64_t latency) const {
  auto name = op->getName().getStringRef().split(".").second;
  auto groupName = getState<ComponentLoweringState>().getUniqueName(name);
  return calyx::createStaticGroup(
      rewriter, getState<ComponentLoweringState>().getComponentOp(),
      op->getLoc(), groupName, latency);
}

LogicalResult
BuildOpGroups::buildOp(PatternRewriter &rewriter,
                       calyx::LoadLoweringInterface loadOp) const {
  Value memref = loadOp.getMemoryValue();

  auto memoryInterface =
      getState<ComponentLoweringState>().getMemoryInterface(memref);

  auto group = createGroupForOp<calyx::GroupOp>(rewriter, loadOp);
  rewriter.setInsertionPointToEnd(group.getBodyBlock());
  auto &state = getState<ComponentLoweringState>();
  std::optional<Block *> blockOpt;
  auto res = loadOp.connectToMemInterface(rewriter, group, getComponent(),
                                          state, blockOpt);
  if (res.failed())
    return failure();

  if (blockOpt.has_value()) {
    state.addBlockSchedulable(blockOpt.value(), group);
  }

  return success();
}

LogicalResult
BuildOpGroups::buildOp(PatternRewriter &rewriter,
                       calyx::StoreLoweringInterface storeOp) const {
  auto memoryInterface = getState<ComponentLoweringState>().getMemoryInterface(
      storeOp.getMemoryValue());
  auto group = createGroupForOp<calyx::GroupOp>(rewriter, storeOp);

  rewriter.setInsertionPointToEnd(group.getBodyBlock());
  auto &state = getState<ComponentLoweringState>();
  std::optional<Block *> blockOpt;
  auto res = storeOp.connectToMemInterface(rewriter, group, getComponent(),
                                           state, blockOpt);
  if (res.failed())
    return failure();

  if (blockOpt.has_value()) {
    state.addBlockSchedulable(blockOpt.value(), group);
  }

  return success();
}

LogicalResult
BuildOpGroups::buildOp(PatternRewriter &rewriter,
                       calyx::AllocLoweringInterface allocOp) const {
  rewriter.setInsertionPointToStart(getComponent().getBodyBlock());
  allocOp.insertMemory(rewriter, getState<ComponentLoweringState>());

  return success();
}

LogicalResult BuildOpGroups::buildOp(PatternRewriter &rewriter,
                                     memref::LoadOp loadOp) const {
  Value memref = loadOp.getMemref();
  auto memoryInterface =
      getState<ComponentLoweringState>().getMemoryInterface(memref);
  auto group = createGroupForOp<calyx::GroupOp>(rewriter, loadOp);
  assignAddressPorts(rewriter, loadOp.getLoc(), group, memoryInterface,
                     loadOp.getIndices());

  rewriter.setInsertionPointToEnd(group.getBodyBlock());

  bool needReg = true;
  Value res;
  Value regWriteEn =
      createConstant(loadOp.getLoc(), rewriter, getComponent(), 1, 1);
  if (memoryInterface.readEnOpt().has_value()) {
    auto oneI1 =
        calyx::createConstant(loadOp.getLoc(), rewriter, getComponent(), 1, 1);
    rewriter.create<calyx::AssignOp>(loadOp.getLoc(), memoryInterface.readEn(),
                                     oneI1);
    regWriteEn = memoryInterface.done();
    if (calyx::noStoresToMemory(memref) &&
        calyx::singleLoadFromMemory(memref)) {
      // Single load from memory; we do not need to write the output to a
      // register. The readData value will be held until readEn is asserted
      // again
      needReg = false;
      rewriter.create<calyx::GroupDoneOp>(loadOp.getLoc(),
                                          memoryInterface.done());
      // We refrain from replacing the loadOp result with
      // memoryInterface.readData, since multiple loadOp's need to be converted
      // to a single memory's ReadData. If this replacement is done now, we lose
      // the link between which SSA memref::LoadOp values map to which groups
      // for loading a value from the Calyx memory. At this point of lowering,
      // we keep the memref::LoadOp SSA value, and do value replacement _after_
      // control has been generated (see LateSSAReplacement). This is *vital*
      // for things such as calyx::InlineCombGroups to be able to properly track
      // which memory assignment groups belong to which accesses.
      res = loadOp.getResult();
    }
  } else if (memoryInterface.contentEnOpt().has_value()) {
    auto oneI1 =
        calyx::createConstant(loadOp.getLoc(), rewriter, getComponent(), 1, 1);
    auto zeroI1 =
        calyx::createConstant(loadOp.getLoc(), rewriter, getComponent(), 1, 0);
    rewriter.create<calyx::AssignOp>(loadOp.getLoc(),
                                     memoryInterface.contentEn(), oneI1);
    rewriter.create<calyx::AssignOp>(loadOp.getLoc(), memoryInterface.writeEn(),
                                     zeroI1);
    regWriteEn = memoryInterface.done();
    if (calyx::noStoresToMemory(memref) &&
        calyx::singleLoadFromMemory(memref)) {
      // Single load from memory; we do not need to write the output to a
      // register. The readData value will be held until contentEn is asserted
      // again
      needReg = false;
      rewriter.create<calyx::GroupDoneOp>(loadOp.getLoc(),
                                          memoryInterface.done());
      // We refrain from replacing the loadOp result with
      // memoryInterface.readData, since multiple loadOp's need to be converted
      // to a single memory's ReadData. If this replacement is done now, we lose
      // the link between which SSA memref::LoadOp values map to which groups
      // for loading a value from the Calyx memory. At this point of lowering,
      // we keep the memref::LoadOp SSA value, and do value replacement _after_
      // control has been generated (see LateSSAReplacement). This is *vital*
      // for things such as calyx::InlineCombGroups to be able to properly track
      // which memory assignment groups belong to which accesses.
      res = loadOp.getResult();
    }
  }

  if (needReg) {
    // Multiple loads from the same memory; In this case, we _may_ have a
    // structural hazard in the design we generate. To get around this, we
    // conservatively place a register in front of each load operation, and
    // replace all uses of the loaded value with the register output. Reading
    // for sequential memories will cause a read to take at least 2 cycles,
    // but it will usually be better because combinational reads on memories
    // can significantly decrease the maximum achievable frequency.
    auto reg = createRegister(
        loadOp.getLoc(), rewriter, getComponent(),
        loadOp.getMemRefType().getElementTypeBitWidth(),
        getState<ComponentLoweringState>().getUniqueName("load"));
    rewriter.setInsertionPointToEnd(group.getBodyBlock());
    rewriter.create<calyx::AssignOp>(loadOp.getLoc(), reg.getIn(),
                                     memoryInterface.readData());
    rewriter.create<calyx::AssignOp>(loadOp.getLoc(), reg.getWriteEn(),
                                     regWriteEn);
    rewriter.create<calyx::GroupDoneOp>(loadOp.getLoc(), reg.getDone());
    loadOp.getResult().replaceAllUsesWith(reg.getOut());
    res = reg.getOut();
  }

  getState<ComponentLoweringState>().registerEvaluatingGroup(res, group);
  getState<ComponentLoweringState>().addBlockSchedulable(loadOp->getBlock(),
                                                         group);
  return success();
}

LogicalResult BuildOpGroups::buildOp(PatternRewriter &rewriter,
                                     memref::StoreOp storeOp) const {
  auto memoryInterface = getState<ComponentLoweringState>().getMemoryInterface(
      storeOp.getMemref());
  auto group = createGroupForOp<calyx::GroupOp>(rewriter, storeOp);

  // This is a sequential group, so register it as being schedulable for the
  // block.
  getState<ComponentLoweringState>().addBlockSchedulable(storeOp->getBlock(),
                                                         group);
  assignAddressPorts(rewriter, storeOp.getLoc(), group, memoryInterface,
                     storeOp.getIndices());
  rewriter.setInsertionPointToEnd(group.getBodyBlock());
  rewriter.create<calyx::AssignOp>(
      storeOp.getLoc(), memoryInterface.writeData(), storeOp.getValueToStore());
  rewriter.create<calyx::AssignOp>(
      storeOp.getLoc(), memoryInterface.writeEn(),
      createConstant(storeOp.getLoc(), rewriter, getComponent(), 1, 1));
  if (memoryInterface.contentEnOpt().has_value()) {
    // If memory has content enable, it must be asserted when writing
    rewriter.create<calyx::AssignOp>(
        storeOp.getLoc(), memoryInterface.contentEn(),
        createConstant(storeOp.getLoc(), rewriter, getComponent(), 1, 1));
  }
  rewriter.create<calyx::GroupDoneOp>(storeOp.getLoc(), memoryInterface.done());

  return success();
}

LogicalResult BuildOpGroups::buildOp(PatternRewriter &rewriter,
                                     MulIOp mul) const {
  Location loc = mul.getLoc();
  Type width = mul.getResult().getType(), one = rewriter.getI1Type();
  auto mulPipe =
      getState<ComponentLoweringState>()
          .getNewLibraryOpInstance<calyx::SeqMultLibOp>(
              rewriter, loc, {one, one, one, width, width, width, one});
  return buildLibraryBinaryPipeOp<calyx::SeqMultLibOp>(
      rewriter, mul, mulPipe,
      /*out=*/mulPipe.getOut());
}

LogicalResult BuildOpGroups::buildOp(PatternRewriter &rewriter,
                                     DivUIOp div) const {
  Location loc = div.getLoc();
  Type width = div.getResult().getType(), one = rewriter.getI1Type();
  auto divPipe =
      getState<ComponentLoweringState>()
          .getNewLibraryOpInstance<calyx::SeqDivULibOp>(
              rewriter, loc, {one, one, one, width, width, width, one});
  return buildLibraryBinaryPipeOp<calyx::SeqDivULibOp>(
      rewriter, div, divPipe,
      /*out=*/divPipe.getOut());
}

LogicalResult BuildOpGroups::buildOp(PatternRewriter &rewriter,
                                     DivSIOp div) const {
  Location loc = div.getLoc();
  Type width = div.getResult().getType(), one = rewriter.getI1Type();
  auto divPipe =
      getState<ComponentLoweringState>()
          .getNewLibraryOpInstance<calyx::SeqDivSLibOp>(
              rewriter, loc, {one, one, one, width, width, width, one});
  return buildLibraryBinaryPipeOp<calyx::SeqDivSLibOp>(
      rewriter, div, divPipe,
      /*out=*/divPipe.getOut());
}

LogicalResult BuildOpGroups::buildOp(PatternRewriter &rewriter,
                                     RemUIOp rem) const {
  Location loc = rem.getLoc();
  Type width = rem.getResult().getType(), one = rewriter.getI1Type();
  auto remPipe =
      getState<ComponentLoweringState>()
          .getNewLibraryOpInstance<calyx::SeqRemULibOp>(
              rewriter, loc, {one, one, one, width, width, width, one});
  return buildLibraryBinaryPipeOp<calyx::SeqRemULibOp>(
      rewriter, rem, remPipe,
      /*out=*/remPipe.getOut());
}

LogicalResult BuildOpGroups::buildOp(PatternRewriter &rewriter,
                                     RemSIOp rem) const {
  Location loc = rem.getLoc();
  Type width = rem.getResult().getType(), one = rewriter.getI1Type();
  auto remPipe =
      getState<ComponentLoweringState>()
          .getNewLibraryOpInstance<calyx::SeqRemSLibOp>(
              rewriter, loc, {one, one, one, width, width, width, one});
  return buildLibraryBinaryPipeOp<calyx::SeqRemSLibOp>(
      rewriter, rem, remPipe,
      /*out=*/remPipe.getOut());
}

LogicalResult BuildOpGroups::buildOp(PatternRewriter &rewriter,
                                     AddFOp addf) const {
  Location loc = addf.getLoc();
  IntegerType one = rewriter.getI1Type(), three = rewriter.getIntegerType(3),
              five = rewriter.getIntegerType(5),
              width = rewriter.getIntegerType(
                  addf.getType().getIntOrFloatBitWidth());
  auto addFOp =
      getState<ComponentLoweringState>()
          .getNewLibraryOpInstance<calyx::AddFOpIEEE754>(
              rewriter, loc,
              {one, one, one, one, one, width, width, three, width, five, one});
  return buildLibraryBinaryPipeOp<calyx::AddFOpIEEE754>(rewriter, addf, addFOp,
                                                        addFOp.getOut());
}

LogicalResult BuildOpGroups::buildOp(PatternRewriter &rewriter,
                                     MulFOp mulf) const {
  Location loc = mulf.getLoc();
  IntegerType one = rewriter.getI1Type(), three = rewriter.getIntegerType(3),
              five = rewriter.getIntegerType(5),
              width = rewriter.getIntegerType(
                  mulf.getType().getIntOrFloatBitWidth());
  auto mulFOp =
      getState<ComponentLoweringState>()
          .getNewLibraryOpInstance<calyx::MulFOpIEEE754>(
              rewriter, loc,
              {one, one, one, one, width, width, three, width, five, one});
  return buildLibraryBinaryPipeOp<calyx::MulFOpIEEE754>(rewriter, mulf, mulFOp,
                                                        mulFOp.getOut());
}

LogicalResult BuildOpGroups::buildOp(PatternRewriter &rewriter,
                                     CmpFOp cmpf) const {
  Location loc = cmpf.getLoc();
  IntegerType one = rewriter.getI1Type(), five = rewriter.getIntegerType(5),
              width = rewriter.getIntegerType(
                  cmpf.getLhs().getType().getIntOrFloatBitWidth());
  auto calyxCmpFOp = getState<ComponentLoweringState>()
                         .getNewLibraryOpInstance<calyx::CompareFOpIEEE754>(
                             rewriter, loc,
                             {one, one, one, width, width, one, one, one, one,
                              one, five, one});
  hw::ConstantOp c0 = createConstant(loc, rewriter, getComponent(), 1, 0);
  hw::ConstantOp c1 = createConstant(loc, rewriter, getComponent(), 1, 1);
  rewriter.setInsertionPointToStart(getComponent().getBodyBlock());

  using calyx::PredicateInfo;
  using CombLogic = PredicateInfo::CombLogic;
  using Port = PredicateInfo::InputPorts::Port;
  PredicateInfo info = calyx::getPredicateInfo(cmpf.getPredicate());
  if (info.logic == CombLogic::None) {
    if (cmpf.getPredicate() == CmpFPredicate::AlwaysTrue) {
      cmpf.getResult().replaceAllUsesWith(c1);
      return success();
    }

    if (cmpf.getPredicate() == CmpFPredicate::AlwaysFalse) {
      cmpf.getResult().replaceAllUsesWith(c0);
      return success();
    }
  }

  // General case
  StringRef opName = cmpf.getOperationName().split(".").second;
  auto reg =
      createRegister(loc, rewriter, getComponent(), 1,
                     getState<ComponentLoweringState>().getUniqueName(opName));

  // Operation pipelines are not combinational, so a GroupOp is required.
  auto group = createGroupForOp<calyx::GroupOp>(rewriter, cmpf);
  OpBuilder builder(group->getRegion(0));
  getState<ComponentLoweringState>().addBlockSchedulable(cmpf->getBlock(),
                                                          group);

  rewriter.setInsertionPointToEnd(group.getBodyBlock());
  rewriter.create<calyx::AssignOp>(loc, calyxCmpFOp.getLeft(), cmpf.getLhs());
  rewriter.create<calyx::AssignOp>(loc, calyxCmpFOp.getRight(), cmpf.getRhs());

  bool signalingFlag = false;
  switch (cmpf.getPredicate()) {
  case CmpFPredicate::UGT:
  case CmpFPredicate::UGE:
  case CmpFPredicate::ULT:
  case CmpFPredicate::ULE:
  case CmpFPredicate::OGT:
  case CmpFPredicate::OGE:
  case CmpFPredicate::OLT:
  case CmpFPredicate::OLE:
    signalingFlag = true;
    break;
  case CmpFPredicate::UEQ:
  case CmpFPredicate::UNE:
  case CmpFPredicate::OEQ:
  case CmpFPredicate::ONE:
  case CmpFPredicate::UNO:
  case CmpFPredicate::ORD:
  case CmpFPredicate::AlwaysTrue:
  case CmpFPredicate::AlwaysFalse:
    signalingFlag = false;
    break;
  }

  // The IEEE Standard mandates that equality comparisons ordinarily are quiet,
  // while inequality comparisons ordinarily are signaling.
  rewriter.create<calyx::AssignOp>(loc, calyxCmpFOp.getSignaling(),
                                   signalingFlag ? c1 : c0);

  // Prepare signals and create registers
  SmallVector<calyx::RegisterOp> inputRegs;
  for (const auto &input : info.inputPorts) {
    Value signal;
    switch (input.port) {
    case Port::Eq: {
      signal = calyxCmpFOp.getEq();
      break;
    }
    case Port::Gt: {
      signal = calyxCmpFOp.getGt();
      break;
    }
    case Port::Lt: {
      signal = calyxCmpFOp.getLt();
      break;
    }
    case Port::Unordered: {
      signal = calyxCmpFOp.getUnordered();
      break;
    }
    }
    std::string nameSuffix =
        (input.port == PredicateInfo::InputPorts::Port::Unordered)
            ? "unordered_port"
            : "compare_port";
    auto signalReg = createSignalRegister(rewriter, signal, input.invert,
                                          nameSuffix, calyxCmpFOp, group);
    inputRegs.push_back(signalReg);
  }

  // Create the output logical operation
  Value outputValue, doneValue;
  switch (info.logic) {
  case CombLogic::None: {
    // it's guaranteed to be either ORD or UNO
    outputValue = inputRegs[0].getOut();
    doneValue = inputRegs[0].getDone();
    break;
  }
  case CombLogic::And: {
    auto outputLibOp = getState<ComponentLoweringState>()
                           .getNewLibraryOpInstance<calyx::AndLibOp>(
                               rewriter, loc, {one, one, one});
    rewriter.create<calyx::AssignOp>(loc, outputLibOp.getLeft(),
                                     inputRegs[0].getOut());
    rewriter.create<calyx::AssignOp>(loc, outputLibOp.getRight(),
                                     inputRegs[1].getOut());

    outputValue = outputLibOp.getOut();
    break;
  }
  case CombLogic::Or: {
    auto outputLibOp = getState<ComponentLoweringState>()
                           .getNewLibraryOpInstance<calyx::OrLibOp>(
                               rewriter, loc, {one, one, one});
    rewriter.create<calyx::AssignOp>(loc, outputLibOp.getLeft(),
                                     inputRegs[0].getOut());
    rewriter.create<calyx::AssignOp>(loc, outputLibOp.getRight(),
                                     inputRegs[1].getOut());

    outputValue = outputLibOp.getOut();
    break;
  }
  }

  if (info.logic != CombLogic::None) {
    auto doneLibOp = getState<ComponentLoweringState>()
                         .getNewLibraryOpInstance<calyx::AndLibOp>(
                             rewriter, loc, {one, one, one});
    rewriter.create<calyx::AssignOp>(loc, doneLibOp.getLeft(),
                                     inputRegs[0].getDone());
    rewriter.create<calyx::AssignOp>(loc, doneLibOp.getRight(),
                                     inputRegs[1].getDone());
    doneValue = doneLibOp.getOut();
  }

  // Write to the output register
  rewriter.create<calyx::AssignOp>(loc, reg.getIn(), outputValue);
  rewriter.create<calyx::AssignOp>(loc, reg.getWriteEn(), doneValue);

  // Set the go and done signal
  rewriter.create<calyx::AssignOp>(
      loc, calyxCmpFOp.getGo(), c1,
      comb::createOrFoldNot(loc, calyxCmpFOp.getDone(), builder));
  rewriter.create<calyx::GroupDoneOp>(loc, reg.getDone());

  cmpf.getResult().replaceAllUsesWith(reg.getOut());

  // Register evaluating groups
  getState<ComponentLoweringState>().registerEvaluatingGroup(outputValue,
                                                             group);
  getState<ComponentLoweringState>().registerEvaluatingGroup(doneValue, group);
  getState<ComponentLoweringState>().registerEvaluatingGroup(
      calyxCmpFOp.getLeft(), group);
  getState<ComponentLoweringState>().registerEvaluatingGroup(
      calyxCmpFOp.getRight(), group);

  return success();
}

template <typename TAllocOp>
static LogicalResult buildAllocOp(ComponentLoweringState &componentState,
                                  PatternRewriter &rewriter, TAllocOp allocOp) {
  rewriter.setInsertionPointToStart(
      componentState.getComponentOp().getBodyBlock());
  MemRefType memtype = allocOp.getType();
  SmallVector<int64_t> addrSizes;
  SmallVector<int64_t> sizes;
  for (int64_t dim : memtype.getShape()) {
    sizes.push_back(dim);
    addrSizes.push_back(calyx::handleZeroWidth(dim));
  }
  // If memref has no size (e.g., memref<i32>) create a 1 dimensional memory of
  // size 1.
  if (sizes.empty() && addrSizes.empty()) {
    sizes.push_back(1);
    addrSizes.push_back(1);
  }
  auto memoryOp = rewriter.create<calyx::SeqMemoryOp>(
      allocOp.getLoc(), componentState.getUniqueName("mem"),
      memtype.getElementType().getIntOrFloatBitWidth(), sizes, addrSizes);

  // Externalize memories conditionally (only in the top-level component because
  // Calyx compiler requires it as a well-formness check).
  memoryOp->setAttr("external",
                    IntegerAttr::get(rewriter.getI1Type(), llvm::APInt(1, 1)));
  componentState.registerMemoryInterface(allocOp.getResult(),
                                         calyx::MemoryInterface(memoryOp));

  unsigned elmTyBitWidth = memtype.getElementTypeBitWidth();
  assert(elmTyBitWidth <= 64 && "element bitwidth should not exceed 64");
  bool isFloat = !memtype.getElementType().isInteger();

  auto shape = allocOp.getType().getShape();
  int totalSize =
      std::reduce(shape.begin(), shape.end(), 1, std::multiplies<int>());
  // The `totalSize <= 1` check is a hack to:
  // https://github.com/llvm/circt/pull/2661, where a multi-dimensional memory
  // whose size in some dimension equals 1, e.g. memref<1x1x1x1xi32>, will be
  // collapsed to `memref<1xi32>` with `totalSize == 1`. While the above case is
  // a trivial fix, Calyx expects 1-dimensional memories in general:
  // https://github.com/calyxir/calyx/issues/907
  // if (!(shape.size() <= 1 || totalSize <= 1)) {
  //   allocOp.emitError("input memory dimension must be empty or one.");
  //   return failure();
  // }

  std::vector<uint64_t> flattenedVals(totalSize, 0);
  if (isa<memref::GetGlobalOp>(allocOp)) {
    auto getGlobalOp = cast<memref::GetGlobalOp>(allocOp);
    auto *symbolTableOp =
        getGlobalOp->template getParentWithTrait<mlir::OpTrait::SymbolTable>();
    auto globalOp = dyn_cast_or_null<memref::GlobalOp>(
        SymbolTable::lookupSymbolIn(symbolTableOp, getGlobalOp.getNameAttr()));
    // Flatten the values in the attribute
    auto cstAttr = llvm::dyn_cast_or_null<DenseElementsAttr>(
        globalOp.getConstantInitValue());
    int sizeCount = 0;
    for (auto attr : cstAttr.template getValues<Attribute>()) {
      assert((isa<mlir::FloatAttr, mlir::IntegerAttr>(attr)) &&
             "memory attributes must be float or int");
      if (auto fltAttr = dyn_cast<mlir::FloatAttr>(attr)) {
        flattenedVals[sizeCount++] =
            bit_cast<uint64_t>(fltAttr.getValueAsDouble());
      } else {
        auto intAttr = dyn_cast<mlir::IntegerAttr>(attr);
        APInt value = intAttr.getValue();
        flattenedVals[sizeCount++] = *value.getRawData();
      }
    }

    rewriter.eraseOp(globalOp);
  }

  llvm::json::Array result;
  result.reserve(std::max(static_cast<int>(shape.size()), 1));

  Type elemType = memtype.getElementType();
  bool isSigned =
      !elemType.isSignlessInteger() && !elemType.isUnsignedInteger();
  for (uint64_t bitValue : flattenedVals) {
    llvm::json::Value value = 0;
    if (isFloat) {
      // We cast to `double` and let downstream calyx to deal with the actual
      // value's precision handling.
      value = bit_cast<double>(bitValue);
    } else {
      APInt apInt(/*numBits=*/elmTyBitWidth, bitValue, isSigned,
                  /*implicitTrunc=*/true);
      // The conditional ternary operation will cause the `value` to interpret
      // the underlying data as unsigned regardless `isSigned` or not.
      if (isSigned)
        value = static_cast<int64_t>(apInt.getSExtValue());
      else
        value = apInt.getZExtValue();
    }
    result.push_back(std::move(value));
  }

  componentState.setDataField(memoryOp.getName(), result);
  std::string numType =
      memtype.getElementType().isInteger() ? "bitnum" : "ieee754_float";
  componentState.setFormat(memoryOp.getName(), numType, isSigned,
                           elmTyBitWidth);

  return success();
}

LogicalResult BuildOpGroups::buildOp(PatternRewriter &rewriter,
                                     memref::AllocOp allocOp) const {
  return buildAllocOp(getState<ComponentLoweringState>(), rewriter, allocOp);
}

LogicalResult BuildOpGroups::buildOp(PatternRewriter &rewriter,
                                     memref::AllocaOp allocOp) const {
  return buildAllocOp(getState<ComponentLoweringState>(), rewriter, allocOp);
}

LogicalResult BuildOpGroups::buildOp(PatternRewriter &rewriter,
                                     memref::GetGlobalOp getGlobalOp) const {
  return buildAllocOp(getState<ComponentLoweringState>(), rewriter,
                      getGlobalOp);
}

LogicalResult BuildOpGroups::buildOp(PatternRewriter &rewriter,
                                     scf::YieldOp yieldOp) const {
  if (yieldOp.getOperands().empty()) {
    if (auto forOp = dyn_cast<scf::ForOp>(yieldOp->getParentOp())) {
      ScfForOp forOpInterface(forOp);

      // Get the ForLoop's Induction Register.
      auto inductionReg = getState<ComponentLoweringState>().getForLoopIterReg(
          forOpInterface, 0);

      Type regWidth = inductionReg.getOut().getType();
      // Adder should have same width as the inductionReg.
      SmallVector<Type> types(3, regWidth);
      auto addOp = getState<ComponentLoweringState>()
                       .getNewLibraryOpInstance<calyx::AddLibOp>(
                           rewriter, forOp.getLoc(), types);

      auto directions = addOp.portDirections();
      // For an add operation, we expect two input ports and one output port.
      SmallVector<Value, 2> opInputPorts;
      Value opOutputPort;
      for (auto dir : enumerate(directions)) {
        switch (dir.value()) {
        case calyx::Direction::Input: {
          opInputPorts.push_back(addOp.getResult(dir.index()));
          break;
        }
        case calyx::Direction::Output: {
          opOutputPort = addOp.getResult(dir.index());
          break;
        }
        }
      }

      // "Latch Group" increments inductionReg by forLoop's step value.
      calyx::ComponentOp componentOp =
          getState<ComponentLoweringState>().getComponentOp();
      SmallVector<StringRef, 4> groupIdentifier = {
          "incr", getState<ComponentLoweringState>().getUniqueName(forOp),
          "induction", "var"};
      auto groupOp = calyx::createGroup<calyx::GroupOp>(
          rewriter, componentOp, forOp.getLoc(),
          llvm::join(groupIdentifier, "_"));
      rewriter.setInsertionPointToEnd(groupOp.getBodyBlock());

      // Assign inductionReg.out to the left port of the adder.
      Value leftOp = opInputPorts.front();
      rewriter.create<calyx::AssignOp>(forOp.getLoc(), leftOp,
                                       inductionReg.getOut());
      // Assign forOp.getConstantStep to the right port of the adder.
      Value rightOp = opInputPorts.back();
      rewriter.create<calyx::AssignOp>(
          forOp.getLoc(), rightOp,
          createConstant(forOp->getLoc(), rewriter, componentOp,
                         regWidth.getIntOrFloatBitWidth(),
                         forOp.getConstantStep().value().getSExtValue()));
      // Assign adder's output port to inductionReg.
      buildAssignmentsForRegisterWrite(rewriter, groupOp, componentOp,
                                       inductionReg, opOutputPort);
      // Set group as For Loop's "latch" group.
      getState<ComponentLoweringState>().setForLoopLatchGroup(forOpInterface,
                                                              groupOp);
      getState<ComponentLoweringState>().registerEvaluatingGroup(opOutputPort,
                                                                 groupOp);
      return success();
    }
    if (auto ifOp = dyn_cast<scf::IfOp>(yieldOp->getParentOp()))
      // Empty yield inside ifOp, essentially a no-op.
      return success();
    return yieldOp.getOperation()->emitError()
           << "Unsupported empty yieldOp outside ForOp or IfOp.";
  }
  // If yieldOp for a for loop is not empty, then we do not transform for loop.
  if (dyn_cast<scf::ForOp>(yieldOp->getParentOp())) {
    return yieldOp.getOperation()->emitError()
           << "Currently do not support non-empty yield operations inside for "
              "loops. Run --scf-for-to-while before running --scf-to-calyx.";
  }

  if (auto whileOp = dyn_cast<scf::WhileOp>(yieldOp->getParentOp())) {
    ScfWhileOp whileOpInterface(whileOp);

    auto assignGroup =
        getState<ComponentLoweringState>().buildWhileLoopIterArgAssignments(
            rewriter, whileOpInterface,
            getState<ComponentLoweringState>().getComponentOp(),
            getState<ComponentLoweringState>().getUniqueName(whileOp) +
                "_latch",
            yieldOp->getOpOperands());
    getState<ComponentLoweringState>().setWhileLoopLatchGroup(whileOpInterface,
                                                              assignGroup);
    return success();
  }

  if (auto ifOp = dyn_cast<scf::IfOp>(yieldOp->getParentOp())) {
    auto resultRegs = getState<ComponentLoweringState>().getResultRegs(ifOp);

    if (yieldOp->getParentRegion() == &ifOp.getThenRegion()) {
      auto thenGroup = getState<ComponentLoweringState>().getThenGroup(ifOp);
      for (auto op : enumerate(yieldOp.getOperands())) {
        auto resultReg =
            getState<ComponentLoweringState>().getResultRegs(ifOp, op.index());
        buildAssignmentsForRegisterWrite(
            rewriter, thenGroup,
            getState<ComponentLoweringState>().getComponentOp(), resultReg,
            op.value());
        getState<ComponentLoweringState>().registerEvaluatingGroup(
            ifOp.getResult(op.index()), thenGroup);
      }
    }

    if (!ifOp.getElseRegion().empty() &&
        (yieldOp->getParentRegion() == &ifOp.getElseRegion())) {
      auto elseGroup = getState<ComponentLoweringState>().getElseGroup(ifOp);
      for (auto op : enumerate(yieldOp.getOperands())) {
        auto resultReg =
            getState<ComponentLoweringState>().getResultRegs(ifOp, op.index());
        buildAssignmentsForRegisterWrite(
            rewriter, elseGroup,
            getState<ComponentLoweringState>().getComponentOp(), resultReg,
            op.value());
        getState<ComponentLoweringState>().registerEvaluatingGroup(
            ifOp.getResult(op.index()), elseGroup);
      }
    }
  }
  return success();
}

LogicalResult BuildOpGroups::buildOp(PatternRewriter &rewriter,
                                     BranchOpInterface brOp) const {
  /// Branch argument passing group creation
  /// Branch operands are passed through registers. In BuildBasicBlockRegs we
  /// created registers for all branch arguments of each block. We now
  /// create groups for assigning values to these registers.
  Block *srcBlock = brOp->getBlock();
  for (auto succBlock : enumerate(brOp->getSuccessors())) {
    auto succOperands = brOp.getSuccessorOperands(succBlock.index());
    if (succOperands.empty())
      continue;
    // Create operand passing group
    std::string groupName = loweringState().blockName(srcBlock) + "_to_" +
                            loweringState().blockName(succBlock.value());
    auto groupOp = calyx::createGroup<calyx::GroupOp>(rewriter, getComponent(),
                                                      brOp.getLoc(), groupName);
    // Fetch block argument registers associated with the basic block
    auto dstBlockArgRegs =
        getState<ComponentLoweringState>().getBlockArgRegs(succBlock.value());
    // Create register assignment for each block argument
    for (auto arg : enumerate(succOperands.getForwardedOperands())) {
      auto reg = dstBlockArgRegs[arg.index()];
      calyx::buildAssignmentsForRegisterWrite(
          rewriter, groupOp,
          getState<ComponentLoweringState>().getComponentOp(), reg,
          arg.value());
    }
    /// Register the group as a block argument group, to be executed
    /// when entering the successor block from this block (srcBlock).
    getState<ComponentLoweringState>().addBlockArgGroup(
        srcBlock, succBlock.value(), groupOp);
  }
  return success();
}

/// For each return statement, we create a new group for assigning to the
/// previously created return value registers.
LogicalResult BuildOpGroups::buildOp(PatternRewriter &rewriter,
                                     ReturnOp retOp) const {
  if (retOp.getNumOperands() == 0)
    return success();

  std::string groupName =
      getState<ComponentLoweringState>().getUniqueName("ret_assign");
  auto groupOp = calyx::createGroup<calyx::GroupOp>(rewriter, getComponent(),
                                                    retOp.getLoc(), groupName);
  for (auto op : enumerate(retOp.getOperands())) {
    auto reg = getState<ComponentLoweringState>().getReturnReg(op.index());
    calyx::buildAssignmentsForRegisterWrite(
        rewriter, groupOp, getState<ComponentLoweringState>().getComponentOp(),
        reg, op.value());
  }
  /// Schedule group for execution for when executing the return op block.
  getState<ComponentLoweringState>().addBlockSchedulable(retOp->getBlock(),
                                                         groupOp);
  return success();
}

LogicalResult BuildOpGroups::buildOp(PatternRewriter &rewriter,
                                     arith::ConstantOp constOp) const {
  if (isa<IntegerType>(constOp.getType())) {
    /// Move constant operations to the compOp body as hw::ConstantOp's.
    APInt value;
    calyx::matchConstantOp(constOp, value);
    auto hwConstOp =
        rewriter.replaceOpWithNewOp<hw::ConstantOp>(constOp, value);
    hwConstOp->moveAfter(getComponent().getBodyBlock(),
                         getComponent().getBodyBlock()->begin());
  } else {
    std::string name = getState<ComponentLoweringState>().getUniqueName("cst");
    auto floatAttr = cast<FloatAttr>(constOp.getValueAttr());
    auto intType =
        rewriter.getIntegerType(floatAttr.getType().getIntOrFloatBitWidth());
    auto calyxConstOp = rewriter.create<calyx::ConstantOp>(
        constOp.getLoc(), name, floatAttr, intType);
    calyxConstOp->moveAfter(getComponent().getBodyBlock(),
                            getComponent().getBodyBlock()->begin());
    rewriter.replaceAllUsesWith(constOp, calyxConstOp.getOut());
  }

  return success();
}

LogicalResult BuildOpGroups::buildOp(PatternRewriter &rewriter,
                                     AddIOp op) const {
  return buildLibraryOp<calyx::CombGroupOp, calyx::AddLibOp>(rewriter, op);
}
LogicalResult BuildOpGroups::buildOp(PatternRewriter &rewriter,
                                     SubIOp op) const {
  return buildLibraryOp<calyx::CombGroupOp, calyx::SubLibOp>(rewriter, op);
}
LogicalResult BuildOpGroups::buildOp(PatternRewriter &rewriter,
                                     ShRUIOp op) const {
  return buildLibraryOp<calyx::CombGroupOp, calyx::RshLibOp>(rewriter, op);
}
LogicalResult BuildOpGroups::buildOp(PatternRewriter &rewriter,
                                     ShRSIOp op) const {
  return buildLibraryOp<calyx::CombGroupOp, calyx::SrshLibOp>(rewriter, op);
}
LogicalResult BuildOpGroups::buildOp(PatternRewriter &rewriter,
                                     ShLIOp op) const {
  return buildLibraryOp<calyx::CombGroupOp, calyx::LshLibOp>(rewriter, op);
}
LogicalResult BuildOpGroups::buildOp(PatternRewriter &rewriter,
                                     AndIOp op) const {
  return buildLibraryOp<calyx::CombGroupOp, calyx::AndLibOp>(rewriter, op);
}
LogicalResult BuildOpGroups::buildOp(PatternRewriter &rewriter,
                                     OrIOp op) const {
  return buildLibraryOp<calyx::CombGroupOp, calyx::OrLibOp>(rewriter, op);
}
LogicalResult BuildOpGroups::buildOp(PatternRewriter &rewriter,
                                     XOrIOp op) const {
  return buildLibraryOp<calyx::CombGroupOp, calyx::XorLibOp>(rewriter, op);
}
LogicalResult BuildOpGroups::buildOp(PatternRewriter &rewriter,
                                     SelectOp op) const {
  return buildLibraryOp<calyx::CombGroupOp, calyx::MuxLibOp>(rewriter, op);
}

LogicalResult BuildOpGroups::buildOp(PatternRewriter &rewriter,
                                     CmpIOp op) const {
  switch (op.getPredicate()) {
  case CmpIPredicate::eq:
    return buildLibraryOp<calyx::CombGroupOp, calyx::EqLibOp>(rewriter, op);
  case CmpIPredicate::ne:
    return buildLibraryOp<calyx::CombGroupOp, calyx::NeqLibOp>(rewriter, op);
  case CmpIPredicate::uge:
    return buildLibraryOp<calyx::CombGroupOp, calyx::GeLibOp>(rewriter, op);
  case CmpIPredicate::ult:
    return buildLibraryOp<calyx::CombGroupOp, calyx::LtLibOp>(rewriter, op);
  case CmpIPredicate::ugt:
    return buildLibraryOp<calyx::CombGroupOp, calyx::GtLibOp>(rewriter, op);
  case CmpIPredicate::ule:
    return buildLibraryOp<calyx::CombGroupOp, calyx::LeLibOp>(rewriter, op);
  case CmpIPredicate::sge:
    return buildLibraryOp<calyx::CombGroupOp, calyx::SgeLibOp>(rewriter, op);
  case CmpIPredicate::slt:
    return buildLibraryOp<calyx::CombGroupOp, calyx::SltLibOp>(rewriter, op);
  case CmpIPredicate::sgt:
    return buildLibraryOp<calyx::CombGroupOp, calyx::SgtLibOp>(rewriter, op);
  case CmpIPredicate::sle:
    return buildLibraryOp<calyx::CombGroupOp, calyx::SleLibOp>(rewriter, op);
  }
  llvm_unreachable("unsupported comparison predicate");
}
LogicalResult BuildOpGroups::buildOp(PatternRewriter &rewriter,
                                     TruncIOp op) const {
  return buildLibraryOp<calyx::CombGroupOp, calyx::SliceLibOp>(
      rewriter, op, {op.getOperand().getType()}, {op.getType()});
}
LogicalResult BuildOpGroups::buildOp(PatternRewriter &rewriter,
                                     ExtUIOp op) const {
  return buildLibraryOp<calyx::CombGroupOp, calyx::PadLibOp>(
      rewriter, op, {op.getOperand().getType()}, {op.getType()});
}

LogicalResult BuildOpGroups::buildOp(PatternRewriter &rewriter,
                                     ExtSIOp op) const {
  return buildLibraryOp<calyx::CombGroupOp, calyx::ExtSILibOp>(
      rewriter, op, {op.getOperand().getType()}, {op.getType()});
}

LogicalResult BuildOpGroups::buildOp(PatternRewriter &rewriter,
                                     IndexCastOp op) const {
  Type sourceType = calyx::normalizeType(rewriter, op.getOperand().getType());
  Type targetType = calyx::normalizeType(rewriter, op.getResult().getType());
  unsigned targetBits = targetType.getIntOrFloatBitWidth();
  unsigned sourceBits = sourceType.getIntOrFloatBitWidth();
  LogicalResult res = success();

  if (targetBits == sourceBits) {
    /// Drop the index cast and replace uses of the target value with the source
    /// value.
    op.getResult().replaceAllUsesWith(op.getOperand());
  } else {
    /// pad/slice the source operand.
    if (sourceBits > targetBits)
      res = buildLibraryOp<calyx::CombGroupOp, calyx::SliceLibOp>(
          rewriter, op, {sourceType}, {targetType});
    else
      res = buildLibraryOp<calyx::CombGroupOp, calyx::PadLibOp>(
          rewriter, op, {sourceType}, {targetType});
  }
  rewriter.eraseOp(op);
  return res;
}

LogicalResult BuildOpGroups::buildOp(PatternRewriter &rewriter,
                                     scf::WhileOp whileOp) const {
  // Only need to add the whileOp to the BlockSchedulables scheduler interface.
  // Everything else was handled in the `BuildWhileGroups` pattern.
  ScfWhileOp scfWhileOp(whileOp);
  getState<ComponentLoweringState>().addBlockSchedulable(
      whileOp.getOperation()->getBlock(), WhileSchedulable{scfWhileOp});
  return success();
}

LogicalResult BuildOpGroups::buildOp(PatternRewriter &rewriter,
                                     scf::ForOp forOp) const {
  // Only need to add the forOp to the BlockSchedulables scheduler interface.
  // Everything else was handled in the `BuildForGroups` pattern.
  ScfForOp scfForOp(forOp);
  // If we cannot compute the trip count of the for loop, then we should
  // emit an error saying to use --scf-for-to-while
  std::optional<uint64_t> bound = scfForOp.getBound();
  if (!bound.has_value()) {
    return scfForOp.getOperation()->emitError()
           << "Loop bound not statically known. Should "
              "transform into while loop using `--scf-for-to-while` before "
              "running --lower-scf-to-calyx.";
  }
  getState<ComponentLoweringState>().addBlockSchedulable(
      forOp.getOperation()->getBlock(), ForSchedulable{
                                            scfForOp,
                                            bound.value(),
                                        });
  return success();
}

LogicalResult BuildOpGroups::buildOp(PatternRewriter &rewriter,
                                     scf::IfOp ifOp) const {
  getState<ComponentLoweringState>().addBlockSchedulable(
      ifOp.getOperation()->getBlock(), IfSchedulable{ifOp});
  return success();
}

LogicalResult BuildOpGroups::buildOp(PatternRewriter &rewriter,
                                     scf::ReduceOp reduceOp) const {
  // we don't handle reduce operation and simply return success for now since
  // BuildParGroups would have already emitted an error and exited early
  // if a reduce operation was encountered.
  return success();
}

LogicalResult BuildOpGroups::buildOp(PatternRewriter &rewriter,
                                     scf::ParallelOp parOp) const {
  getState<ComponentLoweringState>().addBlockSchedulable(
      parOp.getOperation()->getBlock(), ParSchedulable{parOp});
  return success();
}

LogicalResult
BuildOpGroups::buildOp(PatternRewriter &rewriter,
                       scf::ExecuteRegionOp executeRegionOp) const {
  // Simply return success because the only remaining `scf.execute_region` op
  // are generated by the `BuildParGroups` pass - the rest of them are inlined
  // by the `InlineExecuteRegionOpPattern`.
  return success();
}

LogicalResult BuildOpGroups::buildOp(PatternRewriter &rewriter,
                                     CallOp callOp) const {
  std::string instanceName = calyx::getInstanceName(callOp);
  calyx::InstanceOp instanceOp =
      getState<ComponentLoweringState>().getInstance(instanceName);
  SmallVector<Value, 4> outputPorts;
  auto portInfos = instanceOp.getReferencedComponent().getPortInfo();
  for (auto [idx, portInfo] : enumerate(portInfos)) {
    if (portInfo.direction == calyx::Direction::Output)
      outputPorts.push_back(instanceOp.getResult(idx));
  }

  // Replacing a CallOp results in the out port of the instance.
  for (auto [idx, result] : llvm::enumerate(callOp.getResults()))
    rewriter.replaceAllUsesWith(result, outputPorts[idx]);

  // CallScheduleanle requires an instance, while CallOp can be used to get the
  // input ports.
  getState<ComponentLoweringState>().addBlockSchedulable(
      callOp.getOperation()->getBlock(), CallSchedulable{instanceOp, callOp});
  return success();
}

/// Inlines Calyx ExecuteRegionOp operations within their parent blocks.
/// An execution region op (ERO) is inlined by:
///  i  : add a sink basic block for all yield operations inside the
///       ERO to jump to
///  ii : Rewrite scf.yield calls inside the ERO to branch to the sink block
///  iii: inline the ERO region
/// TODO(#1850) evaluate the usefulness of this lowering pattern.
class InlineExecuteRegionOpPattern
    : public OpRewritePattern<scf::ExecuteRegionOp> {
  using OpRewritePattern::OpRewritePattern;

  LogicalResult matchAndRewrite(scf::ExecuteRegionOp execOp,
                                PatternRewriter &rewriter) const override {
    /// Determine type of "yield" operations inside the ERO.
    TypeRange yieldTypes = execOp.getResultTypes();

    /// Create sink basic block and rewrite uses of yield results to sink block
    /// arguments.
    rewriter.setInsertionPointAfter(execOp);
    auto *sinkBlock = rewriter.splitBlock(
        execOp->getBlock(),
        execOp.getOperation()->getIterator()->getNextNode()->getIterator());
    sinkBlock->addArguments(
        yieldTypes,
        SmallVector<Location, 4>(yieldTypes.size(), rewriter.getUnknownLoc()));
    for (auto res : enumerate(execOp.getResults()))
      res.value().replaceAllUsesWith(sinkBlock->getArgument(res.index()));

    /// Rewrite yield calls as branches.
    for (auto yieldOp :
         make_early_inc_range(execOp.getRegion().getOps<scf::YieldOp>())) {
      rewriter.setInsertionPointAfter(yieldOp);
      rewriter.replaceOpWithNewOp<BranchOp>(yieldOp, sinkBlock,
                                            yieldOp.getOperands());
    }

    /// Inline the regionOp.
    auto *preBlock = execOp->getBlock();
    auto *execOpEntryBlock = &execOp.getRegion().front();
    auto *postBlock = execOp->getBlock()->splitBlock(execOp);
    rewriter.inlineRegionBefore(execOp.getRegion(), postBlock);
    rewriter.mergeBlocks(postBlock, preBlock);
    rewriter.eraseOp(execOp);

    /// Finally, erase the unused entry block of the execOp region.
    rewriter.mergeBlocks(execOpEntryBlock, preBlock);

    return success();
  }
};

/// Creates a new Calyx component for each FuncOp in the program.
struct FuncOpConversion : public calyx::FuncOpPartialLoweringPattern {
  using FuncOpPartialLoweringPattern::FuncOpPartialLoweringPattern;

  LogicalResult
  partiallyLowerFuncToComp(FuncOp funcOp,
                           PatternRewriter &rewriter) const override {
    /// Maintain a mapping between funcOp input arguments and the port index
    /// which the argument will eventually map to.
    DenseMap<Value, unsigned> funcOpArgRewrites;

    /// Maintain a mapping between funcOp output indexes and the component
    /// output port index which the return value will eventually map to.
    DenseMap<unsigned, unsigned> funcOpResultMapping;

    /// Maintain a mapping between an external memory argument (identified by a
    /// memref) and eventual component input- and output port indices that will
    /// map to the memory ports. The pair denotes the start index of the memory
    /// ports in the in- and output ports of the component. Ports are expected
    /// to be ordered in the same manner as they are added by
    /// calyx::appendPortsForExternalMemref.
    DenseMap<Value, std::pair<unsigned, unsigned>> extMemoryCompPortIndices;

    /// Create I/O ports. Maintain separate in/out port vectors to determine
    /// which port index each function argument will eventually map to.
    SmallVector<calyx::PortInfo> inPorts, outPorts;
    FunctionType funcType = funcOp.getFunctionType();
    for (auto arg : enumerate(funcOp.getArguments())) {
      if (!isa<MemRefType>(arg.value().getType())) {
        /// Single-port arguments
        std::string inName;
        if (auto portNameAttr = funcOp.getArgAttrOfType<StringAttr>(
                arg.index(), scfToCalyx::sPortNameAttr))
          inName = portNameAttr.str();
        else
          inName = "in" + std::to_string(arg.index());
        funcOpArgRewrites[arg.value()] = inPorts.size();
        inPorts.push_back(calyx::PortInfo{
            rewriter.getStringAttr(inName),
            calyx::normalizeType(rewriter, arg.value().getType()),
            calyx::Direction::Input,
            DictionaryAttr::get(rewriter.getContext(), {})});
      }
    }
    for (auto res : enumerate(funcType.getResults())) {
      std::string resName;
      if (auto portNameAttr = funcOp.getResultAttrOfType<StringAttr>(
              res.index(), scfToCalyx::sPortNameAttr))
        resName = portNameAttr.str();
      else
        resName = "out" + std::to_string(res.index());
      funcOpResultMapping[res.index()] = outPorts.size();

      outPorts.push_back(calyx::PortInfo{
          rewriter.getStringAttr(resName),
          calyx::normalizeType(rewriter, res.value()), calyx::Direction::Output,
          DictionaryAttr::get(rewriter.getContext(), {})});
    }

    /// We've now recorded all necessary indices. Merge in- and output ports
    /// and add the required mandatory component ports.
    auto ports = inPorts;
    llvm::append_range(ports, outPorts);
    calyx::addMandatoryComponentPorts(rewriter, ports);

    /// Create a calyx::ComponentOp corresponding to the to-be-lowered function.
    auto compOp = rewriter.create<calyx::ComponentOp>(
        funcOp.getLoc(), rewriter.getStringAttr(funcOp.getSymName()), ports);

    std::string funcName = "func_" + funcOp.getSymName().str();
    rewriter.modifyOpInPlace(funcOp, [&]() { funcOp.setSymName(funcName); });

    /// Mark this component as the toplevel if it's the top-level function of
    /// the module.
    if (compOp.getName() == loweringState().getTopLevelFunction())
      compOp->setAttr("toplevel", rewriter.getUnitAttr());

    /// Store the function-to-component mapping.
    functionMapping[funcOp] = compOp;
    auto *compState = loweringState().getState<ComponentLoweringState>(compOp);
    compState->setFuncOpResultMapping(funcOpResultMapping);

    unsigned extMemCounter = 0;
    for (auto arg : enumerate(funcOp.getArguments())) {
      if (isa<MemRefType>(arg.value().getType())) {
        std::string memName =
            llvm::join_items("_", "arg_mem", std::to_string(extMemCounter++));

        rewriter.setInsertionPointToStart(compOp.getBodyBlock());
        MemRefType memtype = cast<MemRefType>(arg.value().getType());
        SmallVector<int64_t> addrSizes;
        SmallVector<int64_t> sizes;
        for (int64_t dim : memtype.getShape()) {
          sizes.push_back(dim);
          addrSizes.push_back(calyx::handleZeroWidth(dim));
        }
        if (sizes.empty() && addrSizes.empty()) {
          sizes.push_back(1);
          addrSizes.push_back(1);
        }
        auto memOp = rewriter.create<calyx::SeqMemoryOp>(
            funcOp.getLoc(), memName,
            memtype.getElementType().getIntOrFloatBitWidth(), sizes, addrSizes);
        // we don't set the memory to "external", which implies it's a reference

        compState->registerMemoryInterface(arg.value(),
                                           calyx::MemoryInterface(memOp));
      }
    }

    /// Rewrite funcOp SSA argument values to the CompOp arguments.
    for (auto &mapping : funcOpArgRewrites)
      mapping.getFirst().replaceAllUsesWith(
          compOp.getArgument(mapping.getSecond()));

    return success();
  }
};

/// In BuildWhileGroups, a register is created for each iteration argumenet of
/// the while op. These registers are then written to on the while op
/// terminating yield operation alongside before executing the whileOp in the
/// schedule, to set the initial values of the argument registers.
class BuildWhileGroups : public calyx::FuncOpPartialLoweringPattern {
  using FuncOpPartialLoweringPattern::FuncOpPartialLoweringPattern;

  LogicalResult
  partiallyLowerFuncToComp(FuncOp funcOp,
                           PatternRewriter &rewriter) const override {
    LogicalResult res = success();
    funcOp.walk([&](Operation *op) {
      // Only work on ops that support the ScfWhileOp.
      if (!isa<scf::WhileOp>(op))
        return WalkResult::advance();

      auto scfWhileOp = cast<scf::WhileOp>(op);
      ScfWhileOp whileOp(scfWhileOp);

      getState<ComponentLoweringState>().setUniqueName(whileOp.getOperation(),
                                                       "while");

      /// Check for do-while loops.
      /// TODO(mortbopet) can we support these? for now, do not support loops
      /// where iterargs are changed in the 'before' region. scf.WhileOp also
      /// has support for different types of iter_args and return args which we
      /// also do not support; iter_args and while return values are placed in
      /// the same registers.
      for (auto barg :
           enumerate(scfWhileOp.getBefore().front().getArguments())) {
        auto condOp = scfWhileOp.getConditionOp().getArgs()[barg.index()];
        if (barg.value() != condOp) {
          res = whileOp.getOperation()->emitError()
                << loweringState().irName(barg.value())
                << " != " << loweringState().irName(condOp)
                << "do-while loops not supported; expected iter-args to "
                   "remain untransformed in the 'before' region of the "
                   "scf.while op.";
          return WalkResult::interrupt();
        }
      }

      /// Create iteration argument registers.
      /// The iteration argument registers will be referenced:
      /// - In the "before" part of the while loop, calculating the conditional,
      /// - In the "after" part of the while loop,
      /// - Outside the while loop, rewriting the while loop return values.
      for (auto arg : enumerate(whileOp.getBodyArgs())) {
        std::string name = getState<ComponentLoweringState>()
                               .getUniqueName(whileOp.getOperation())
                               .str() +
                           "_arg" + std::to_string(arg.index());
        auto reg =
            createRegister(arg.value().getLoc(), rewriter, getComponent(),
                           arg.value().getType().getIntOrFloatBitWidth(), name);
        getState<ComponentLoweringState>().addWhileLoopIterReg(whileOp, reg,
                                                               arg.index());
        arg.value().replaceAllUsesWith(reg.getOut());

        /// Also replace uses in the "before" region of the while loop
        whileOp.getConditionBlock()
            ->getArgument(arg.index())
            .replaceAllUsesWith(reg.getOut());
      }

      /// Create iter args initial value assignment group(s), one per register.
      SmallVector<calyx::GroupOp> initGroups;
      auto numOperands = whileOp.getOperation()->getNumOperands();
      for (size_t i = 0; i < numOperands; ++i) {
        auto initGroupOp =
            getState<ComponentLoweringState>().buildWhileLoopIterArgAssignments(
                rewriter, whileOp,
                getState<ComponentLoweringState>().getComponentOp(),
                getState<ComponentLoweringState>().getUniqueName(
                    whileOp.getOperation()) +
                    "_init_" + std::to_string(i),
                whileOp.getOperation()->getOpOperand(i));
        initGroups.push_back(initGroupOp);
      }

      getState<ComponentLoweringState>().setWhileLoopInitGroups(whileOp,
                                                                initGroups);

      return WalkResult::advance();
    });
    return res;
  }
};

/// In BuildForGroups, a register is created for the iteration argument of
/// the for op. This register is then initialized to the lowerBound of the for
/// loop in a group that executes the for loop.
class BuildForGroups : public calyx::FuncOpPartialLoweringPattern {
  using FuncOpPartialLoweringPattern::FuncOpPartialLoweringPattern;

  LogicalResult
  partiallyLowerFuncToComp(FuncOp funcOp,
                           PatternRewriter &rewriter) const override {
    LogicalResult res = success();
    funcOp.walk([&](Operation *op) {
      // Only work on ops that support the ScfForOp.
      if (!isa<scf::ForOp>(op))
        return WalkResult::advance();

      auto scfForOp = cast<scf::ForOp>(op);
      ScfForOp forOp(scfForOp);

      getState<ComponentLoweringState>().setUniqueName(forOp.getOperation(),
                                                       "for");

      // Create a register for the InductionVar, and set that Register as the
      // only IterReg for the For Loop
      auto inductionVar = forOp.getOperation().getInductionVar();
      SmallVector<std::string, 3> inductionVarIdentifiers = {
          getState<ComponentLoweringState>()
              .getUniqueName(forOp.getOperation())
              .str(),
          "induction", "var"};
      std::string name = llvm::join(inductionVarIdentifiers, "_");
      auto reg =
          createRegister(inductionVar.getLoc(), rewriter, getComponent(),
                         inductionVar.getType().getIntOrFloatBitWidth(), name);
      getState<ComponentLoweringState>().addForLoopIterReg(forOp, reg, 0);
      inductionVar.replaceAllUsesWith(reg.getOut());

      // Create InitGroup that sets the InductionVar to LowerBound
      calyx::ComponentOp componentOp =
          getState<ComponentLoweringState>().getComponentOp();
      SmallVector<calyx::GroupOp> initGroups;
      SmallVector<std::string, 4> groupIdentifiers = {
          "init",
          getState<ComponentLoweringState>()
              .getUniqueName(forOp.getOperation())
              .str(),
          "induction", "var"};
      std::string groupName = llvm::join(groupIdentifiers, "_");
      auto groupOp = calyx::createGroup<calyx::GroupOp>(
          rewriter, componentOp, forOp.getLoc(), groupName);
      buildAssignmentsForRegisterWrite(rewriter, groupOp, componentOp, reg,
                                       forOp.getOperation().getLowerBound());
      initGroups.push_back(groupOp);
      getState<ComponentLoweringState>().setForLoopInitGroups(forOp,
                                                              initGroups);

      return WalkResult::advance();
    });
    return res;
  }
};

class BuildIfGroups : public calyx::FuncOpPartialLoweringPattern {
  using FuncOpPartialLoweringPattern::FuncOpPartialLoweringPattern;

  LogicalResult
  partiallyLowerFuncToComp(FuncOp funcOp,
                           PatternRewriter &rewriter) const override {
    LogicalResult res = success();
    funcOp.walk([&](Operation *op) {
      if (!isa<scf::IfOp>(op))
        return WalkResult::advance();

      auto scfIfOp = cast<scf::IfOp>(op);

      // There is no need to build `thenGroup` and `elseGroup` if `scfIfOp`
      // doesn't yield any result since these groups are created for managing
      // the result values.
      if (scfIfOp.getResults().empty())
        return WalkResult::advance();

      calyx::ComponentOp componentOp =
          getState<ComponentLoweringState>().getComponentOp();

      std::string thenGroupName =
          getState<ComponentLoweringState>().getUniqueName("then_br");
      auto thenGroupOp = calyx::createGroup<calyx::GroupOp>(
          rewriter, componentOp, scfIfOp.getLoc(), thenGroupName);
      getState<ComponentLoweringState>().setThenGroup(scfIfOp, thenGroupOp);

      if (!scfIfOp.getElseRegion().empty()) {
        std::string elseGroupName =
            getState<ComponentLoweringState>().getUniqueName("else_br");
        auto elseGroupOp = calyx::createGroup<calyx::GroupOp>(
            rewriter, componentOp, scfIfOp.getLoc(), elseGroupName);
        getState<ComponentLoweringState>().setElseGroup(scfIfOp, elseGroupOp);
      }

      for (auto ifOpRes : scfIfOp.getResults()) {
        auto reg = createRegister(
            scfIfOp.getLoc(), rewriter, getComponent(),
            ifOpRes.getType().getIntOrFloatBitWidth(),
            getState<ComponentLoweringState>().getUniqueName("if_res"));
        getState<ComponentLoweringState>().setResultRegs(
            scfIfOp, reg, ifOpRes.getResultNumber());
      }

      return WalkResult::advance();
    });
    return res;
  }
};

class BuildParGroups : public calyx::FuncOpPartialLoweringPattern {
  using FuncOpPartialLoweringPattern::FuncOpPartialLoweringPattern;

  LogicalResult
  partiallyLowerFuncToComp(FuncOp funcOp,
                           PatternRewriter &rewriter) const override {
    WalkResult walkResult = funcOp.walk([&](scf::ParallelOp scfParOp) {
      if (!scfParOp.getResults().empty()) {
        scfParOp.emitError(
            "Reduce operations in scf.parallel is not supported yet");
        return WalkResult::interrupt();
      }

      if (failed(partialEval(rewriter, scfParOp)))
        return WalkResult::interrupt();

      return WalkResult::advance();
    });

    return walkResult.wasInterrupted() ? failure() : success();
  }

private:
  // Partially evaluate/pre-compute all blocks being executed in parallel by
  // statically generate loop indices combinations
  LogicalResult partialEval(PatternRewriter &rewriter,
                            scf::ParallelOp scfParOp) const {
    assert(scfParOp.getLoopSteps() && "Parallel loop must have steps");
    auto *body = scfParOp.getBody();
    auto parOpIVs = scfParOp.getInductionVars();
    auto steps = scfParOp.getStep();
    auto lowerBounds = scfParOp.getLowerBound();
    auto upperBounds = scfParOp.getUpperBound();
    rewriter.setInsertionPointAfter(scfParOp);
    scf::ParallelOp newParOp = scfParOp.cloneWithoutRegions();
    auto loc = newParOp.getLoc();
    rewriter.insert(newParOp);
    OpBuilder insideBuilder(newParOp);
    auto &region = newParOp.getRegion();
    auto *newParBodyBlock = &region.emplaceBlock();

    // extract lower bounds, upper bounds, and steps as integer index values
    SmallVector<int64_t> lbVals, ubVals, stepVals;
    for (auto lb : lowerBounds) {
      auto lbOp = lb.getDefiningOp<arith::ConstantIndexOp>();
      assert(lbOp &&
             "Lower bound must be a statically computable constant index");
      lbVals.push_back(lbOp.value());
    }
    for (auto ub : upperBounds) {
      auto ubOp = ub.getDefiningOp<arith::ConstantIndexOp>();
      assert(ubOp &&
             "Upper bound must be a statically computable constant index");
      ubVals.push_back(ubOp.value());
    }
    for (auto step : steps) {
      auto stepOp = step.getDefiningOp<arith::ConstantIndexOp>();
      assert(stepOp && "Step must be a statically computable constant index");
      stepVals.push_back(stepOp.value());
    }

    // Initialize indices with lower bounds
    SmallVector<int64_t> indices = lbVals;

    while (true) {
      insideBuilder.setInsertionPointToEnd(newParBodyBlock);
      // Create an `scf.execute_region` to wrap each unrolled block since
      // `scf.parallel` requires only one block in the body region.
      auto execRegionOp =
          insideBuilder.create<scf::ExecuteRegionOp>(loc, TypeRange{});
      auto &execRegion = execRegionOp.getRegion();
      Block *execBlock = &execRegion.emplaceBlock();
      OpBuilder regionBuilder(execRegionOp);
      // Each iteration starts with a fresh mapping, so each new block’s
      // argument of a region-based operation (such as `scf.for`) get re-mapped
      // independently.
      IRMapping operandMap;

      regionBuilder.setInsertionPointToEnd(execBlock);
      // Map induction variables to constant indices
      for (unsigned i = 0; i < indices.size(); ++i) {
        Value ivConstant =
            regionBuilder.create<arith::ConstantIndexOp>(loc, indices[i]);
        operandMap.map(parOpIVs[i], ivConstant);
      }

      for (auto it = body->begin(); it != std::prev(body->end()); ++it)
        regionBuilder.clone(*it, operandMap);

      // A terminator should always be inserted in `scf.execute_region`'s block.
      regionBuilder.create<scf::ReduceOp>(loc);
      // Increment indices using `step`
      bool done = false;
      for (int dim = indices.size() - 1; dim >= 0; --dim) {
        indices[dim] += stepVals[dim];
        if (indices[dim] < ubVals[dim])
          break;
        indices[dim] = lbVals[dim];
        if (dim == 0)
          // All combinations have been generated
          done = true;
      }
      if (done)
        break;
    }

    rewriter.setInsertionPointToEnd(newParOp.getBody());
    rewriter.create<scf::ReduceOp>(newParOp.getLoc());

    rewriter.replaceOp(scfParOp, newParOp);

    auto containsIfOp = [](scf::ParallelOp parOp) -> bool {
      bool hasIfOp = false;
      parOp.walk([&](scf::IfOp ifOp) {
        hasIfOp = true;
        return WalkResult::interrupt();
      });
      return hasIfOp;
    };
    if (containsIfOp(newParOp)) {
      auto *context = newParOp.getContext();
      RewritePatternSet patterns(newParOp.getContext());
      scf::IfOp::getCanonicalizationPatterns(patterns, context);
      if (failed(
              applyPatternsGreedily(newParOp->getParentOfType<func::FuncOp>(),
                                    std::move(patterns)))) {
        return failure();
      }
    }

    return success();
  }
};

/// Builds a control schedule by traversing the CFG of the function and
/// associating this with the previously created groups.
/// For simplicity, the generated control flow is expanded for all possible
/// paths in the input DAG. This elaborated control flow is later reduced in
/// the runControlFlowSimplification passes.
class BuildControl : public calyx::FuncOpPartialLoweringPattern {
  using FuncOpPartialLoweringPattern::FuncOpPartialLoweringPattern;

  LogicalResult
  partiallyLowerFuncToComp(FuncOp funcOp,
                           PatternRewriter &rewriter) const override {
    auto *entryBlock = &funcOp.getBlocks().front();
    rewriter.setInsertionPointToStart(
        getComponent().getControlOp().getBodyBlock());
    auto topLevelSeqOp = rewriter.create<calyx::SeqOp>(funcOp.getLoc());
    DenseSet<Block *> path;
    return buildCFGControl(path, rewriter, topLevelSeqOp.getBodyBlock(),
                           nullptr, entryBlock);
  }

private:
  /// Sequentially schedules the groups that registered themselves with
  /// 'block'.
  LogicalResult scheduleBasicBlock(PatternRewriter &rewriter,
                                   const DenseSet<Block *> &path,
                                   mlir::Block *parentCtrlBlock,
                                   mlir::Block *block) const {
    auto compBlockSchedulables =
        getState<ComponentLoweringState>().getBlockSchedulables(block);
    auto loc = block->front().getLoc();

    if (compBlockSchedulables.size() > 1 &&
        !isa<scf::ParallelOp>(block->getParentOp())) {
      auto seqOp = rewriter.create<calyx::SeqOp>(loc);
      parentCtrlBlock = seqOp.getBodyBlock();
    }

    for (auto &group : compBlockSchedulables) {
      rewriter.setInsertionPointToEnd(parentCtrlBlock);
      if (auto groupPtr = std::get_if<calyx::GroupOp>(&group); groupPtr) {
        rewriter.create<calyx::EnableOp>(groupPtr->getLoc(),
                                         groupPtr->getSymName());
      } else if (auto whileSchedPtr = std::get_if<WhileSchedulable>(&group);
                 whileSchedPtr) {
        auto &whileOp = whileSchedPtr->whileOp;

        auto whileCtrlOp = buildWhileCtrlOp(
            whileOp,
            getState<ComponentLoweringState>().getWhileLoopInitGroups(whileOp),
            rewriter);
        rewriter.setInsertionPointToEnd(whileCtrlOp.getBodyBlock());
        auto whileBodyOp =
            rewriter.create<calyx::SeqOp>(whileOp.getOperation()->getLoc());
        auto *whileBodyOpBlock = whileBodyOp.getBodyBlock();

        /// Only schedule the 'after' block. The 'before' block is
        /// implicitly scheduled when evaluating the while condition.
        if (LogicalResult result =
                buildCFGControl(path, rewriter, whileBodyOpBlock, block,
                                whileOp.getBodyBlock());
            result.failed())
          return result;

        // Insert loop-latch at the end of the while group
        rewriter.setInsertionPointToEnd(whileBodyOpBlock);
        calyx::GroupOp whileLatchGroup =
            getState<ComponentLoweringState>().getWhileLoopLatchGroup(whileOp);
        rewriter.create<calyx::EnableOp>(whileLatchGroup.getLoc(),
                                         whileLatchGroup.getName());
      } else if (auto *parSchedPtr = std::get_if<ParSchedulable>(&group)) {
        auto parOp = parSchedPtr->parOp;
        auto calyxParOp = rewriter.create<calyx::ParOp>(parOp.getLoc());
<<<<<<< HEAD
        for (auto &innerBlock : parOp.getRegion().getBlocks()) {
          rewriter.setInsertionPointToEnd(calyxParOp.getBodyBlock());
          auto seqOp = rewriter.create<calyx::SeqOp>(parOp.getLoc());
          rewriter.setInsertionPointToEnd(seqOp.getBodyBlock());
          if (LogicalResult res = scheduleBasicBlock(
                  rewriter, path, seqOp.getBodyBlock(), &innerBlock);
              res.failed())
            return res;
        }
      } else if (auto *forSchedPtr = std::get_if<ForSchedulable>(&group);
=======

        WalkResult walkResult =
            parOp.walk([&](scf::ExecuteRegionOp execRegion) {
              rewriter.setInsertionPointToEnd(calyxParOp.getBodyBlock());
              auto seqOp = rewriter.create<calyx::SeqOp>(execRegion.getLoc());
              rewriter.setInsertionPointToEnd(seqOp.getBodyBlock());

              for (auto &execBlock : execRegion.getRegion().getBlocks()) {
                if (LogicalResult res = scheduleBasicBlock(
                        rewriter, path, seqOp.getBodyBlock(), &execBlock);
                    res.failed()) {
                  return WalkResult::interrupt();
                }
              }
              return WalkResult::advance();
            });

        if (walkResult.wasInterrupted())
          return failure();
      } else if (auto *forSchedPtr = std::get_if<ForScheduleable>(&group);
>>>>>>> 335e50ce
                 forSchedPtr) {
        auto forOp = forSchedPtr->forOp;

        auto forCtrlOp = buildForCtrlOp(
            forOp,
            getState<ComponentLoweringState>().getForLoopInitGroups(forOp),
            forSchedPtr->bound, rewriter);
        rewriter.setInsertionPointToEnd(forCtrlOp.getBodyBlock());
        auto forBodyOp =
            rewriter.create<calyx::SeqOp>(forOp.getOperation()->getLoc());
        auto *forBodyOpBlock = forBodyOp.getBodyBlock();

        // Schedule the body of the for loop.
        if (LogicalResult res = buildCFGControl(path, rewriter, forBodyOpBlock,
                                                block, forOp.getBodyBlock());
            res.failed())
          return res;

        // Insert loop-latch at the end of the while group.
        rewriter.setInsertionPointToEnd(forBodyOpBlock);
        calyx::GroupOp forLatchGroup =
            getState<ComponentLoweringState>().getForLoopLatchGroup(forOp);
        rewriter.create<calyx::EnableOp>(forLatchGroup.getLoc(),
                                         forLatchGroup.getName());
      } else if (auto *ifSchedPtr = std::get_if<IfSchedulable>(&group);
                 ifSchedPtr) {
        auto ifOp = ifSchedPtr->ifOp;

        Location loc = ifOp->getLoc();

        auto cond = ifOp.getCondition();
        auto condGroup = getState<ComponentLoweringState>()
                             .getEvaluatingGroup<calyx::CombGroupOp>(cond);

        auto symbolAttr = FlatSymbolRefAttr::get(
            StringAttr::get(getContext(), condGroup->getSymName()));

        bool initElse = !ifOp.getElseRegion().empty();
        auto ifCtrlOp = rewriter.create<calyx::IfOp>(
            loc, cond, symbolAttr, /*initializeElseBody=*/initElse);

        rewriter.setInsertionPointToEnd(ifCtrlOp.getBodyBlock());

        auto thenSeqOp =
            rewriter.create<calyx::SeqOp>(ifOp.getThenRegion().getLoc());
        auto *thenSeqOpBlock = thenSeqOp.getBodyBlock();

        auto *thenBlock = &ifOp.getThenRegion().front();
        LogicalResult res = buildCFGControl(path, rewriter, thenSeqOpBlock,
                                            /*preBlock=*/block, thenBlock);
        if (res.failed())
          return res;

        // `thenGroup`s won't be created in the first place if there's no
        // yielded results for this `ifOp`.
        if (!ifOp.getResults().empty()) {
          rewriter.setInsertionPointToEnd(thenSeqOpBlock);
          calyx::GroupOp thenGroup =
              getState<ComponentLoweringState>().getThenGroup(ifOp);
          rewriter.create<calyx::EnableOp>(thenGroup.getLoc(),
                                           thenGroup.getName());
        }

        if (!ifOp.getElseRegion().empty()) {
          rewriter.setInsertionPointToEnd(ifCtrlOp.getElseBody());

          auto elseSeqOp =
              rewriter.create<calyx::SeqOp>(ifOp.getElseRegion().getLoc());
          auto *elseSeqOpBlock = elseSeqOp.getBodyBlock();

          auto *elseBlock = &ifOp.getElseRegion().front();
          res = buildCFGControl(path, rewriter, elseSeqOpBlock,
                                /*preBlock=*/block, elseBlock);
          if (res.failed())
            return res;

          if (!ifOp.getResults().empty()) {
            rewriter.setInsertionPointToEnd(elseSeqOpBlock);
            calyx::GroupOp elseGroup =
                getState<ComponentLoweringState>().getElseGroup(ifOp);
            rewriter.create<calyx::EnableOp>(elseGroup.getLoc(),
                                             elseGroup.getName());
          }
        }
      } else if (auto *callSchedPtr = std::get_if<CallSchedulable>(&group)) {
        auto instanceOp = callSchedPtr->instanceOp;
        OpBuilder::InsertionGuard g(rewriter);
        auto callBody = rewriter.create<calyx::SeqOp>(instanceOp.getLoc());
        rewriter.setInsertionPointToStart(callBody.getBodyBlock());

        auto callee = callSchedPtr->callOp.getCallee();
        auto *calleeOp = SymbolTable::lookupNearestSymbolFrom(
            callSchedPtr->callOp.getOperation()->getParentOp(),
            StringAttr::get(rewriter.getContext(), "func_" + callee.str()));
        FuncOp calleeFunc = dyn_cast_or_null<FuncOp>(calleeOp);

        auto instanceOpComp =
            llvm::cast<calyx::ComponentOp>(instanceOp.getReferencedComponent());
        auto *instanceOpLoweringState =
            loweringState().getState(instanceOpComp);

        SmallVector<Value, 4> instancePorts;
        SmallVector<Value, 4> inputPorts;
        SmallVector<Attribute, 4> refCells;
        for (auto operandEnum : enumerate(callSchedPtr->callOp.getOperands())) {
          auto operand = operandEnum.value();
          auto index = operandEnum.index();
          if (!isa<MemRefType>(operand.getType())) {
            inputPorts.push_back(operand);
            continue;
          }

          auto memOpName = getState<ComponentLoweringState>()
                               .getMemoryInterface(operand)
                               .memName();
          auto memOpNameAttr =
              SymbolRefAttr::get(rewriter.getContext(), memOpName);
          Value argI = calleeFunc.getArgument(index);
          if (isa<MemRefType>(argI.getType())) {
            NamedAttrList namedAttrList;
            namedAttrList.append(
                rewriter.getStringAttr(
                    instanceOpLoweringState->getMemoryInterface(argI)
                        .memName()),
                memOpNameAttr);
            refCells.push_back(
                DictionaryAttr::get(rewriter.getContext(), namedAttrList));
          }
        }
        llvm::copy(instanceOp.getResults().take_front(inputPorts.size()),
                   std::back_inserter(instancePorts));

        ArrayAttr refCellsAttr =
            ArrayAttr::get(rewriter.getContext(), refCells);

        rewriter.create<calyx::InvokeOp>(
            instanceOp.getLoc(), instanceOp.getSymName(), instancePorts,
            inputPorts, refCellsAttr, ArrayAttr::get(rewriter.getContext(), {}),
            ArrayAttr::get(rewriter.getContext(), {}));
      } else
        llvm_unreachable("Unknown schedulable");
    }
    return success();
  }

  /// Schedules a block by inserting a branch argument assignment block (if any)
  /// before recursing into the scheduling of the block innards.
  /// Blocks 'from' and 'to' refer to blocks in the source program.
  /// parentCtrlBlock refers to the control block wherein control operations are
  /// to be inserted.
  LogicalResult schedulePath(PatternRewriter &rewriter,
                             const DenseSet<Block *> &path, Location loc,
                             Block *from, Block *to,
                             Block *parentCtrlBlock) const {
    /// Schedule any registered block arguments to be executed before the body
    /// of the branch.
    rewriter.setInsertionPointToEnd(parentCtrlBlock);
    auto preSeqOp = rewriter.create<calyx::SeqOp>(loc);
    rewriter.setInsertionPointToEnd(preSeqOp.getBodyBlock());
    for (auto barg :
         getState<ComponentLoweringState>().getBlockArgGroups(from, to))
      rewriter.create<calyx::EnableOp>(barg.getLoc(), barg.symName());

    return buildCFGControl(path, rewriter, parentCtrlBlock, from, to);
  }

  LogicalResult buildCFGControl(DenseSet<Block *> path,
                                PatternRewriter &rewriter,
                                mlir::Block *parentCtrlBlock,
                                mlir::Block *preBlock,
                                mlir::Block *block) const {
    if (path.count(block) != 0)
      return preBlock->getTerminator()->emitError()
             << "CFG backedge detected. Loops must be raised to 'scf.while' or "
                "'scf.for' operations.";

    rewriter.setInsertionPointToEnd(parentCtrlBlock);
    LogicalResult bbSchedResult =
        scheduleBasicBlock(rewriter, path, parentCtrlBlock, block);
    if (bbSchedResult.failed())
      return bbSchedResult;

    path.insert(block);
    auto successors = block->getSuccessors();
    auto nSuccessors = successors.size();
    if (nSuccessors > 0) {
      auto brOp = dyn_cast<BranchOpInterface>(block->getTerminator());
      assert(brOp);
      if (nSuccessors > 1) {
        /// TODO(mortbopet): we could choose to support ie. std.switch, but it
        /// would probably be easier to just require it to be lowered
        /// beforehand.
        assert(nSuccessors == 2 &&
               "only conditional branches supported for now...");
        /// Wrap each branch inside an if/else.
        auto cond = brOp->getOperand(0);
        auto condGroup = getState<ComponentLoweringState>()
                             .getEvaluatingGroup<calyx::CombGroupOp>(cond);
        auto symbolAttr = FlatSymbolRefAttr::get(
            StringAttr::get(getContext(), condGroup->getSymName()));

        auto ifOp = rewriter.create<calyx::IfOp>(
            brOp->getLoc(), cond, symbolAttr, /*initializeElseBody=*/true);
        rewriter.setInsertionPointToStart(ifOp.getThenBody());
        auto thenSeqOp = rewriter.create<calyx::SeqOp>(brOp.getLoc());
        rewriter.setInsertionPointToStart(ifOp.getElseBody());
        auto elseSeqOp = rewriter.create<calyx::SeqOp>(brOp.getLoc());

        bool trueBrSchedSuccess =
            schedulePath(rewriter, path, brOp.getLoc(), block, successors[0],
                         thenSeqOp.getBodyBlock())
                .succeeded();
        bool falseBrSchedSuccess = true;
        if (trueBrSchedSuccess) {
          falseBrSchedSuccess =
              schedulePath(rewriter, path, brOp.getLoc(), block, successors[1],
                           elseSeqOp.getBodyBlock())
                  .succeeded();
        }

        return success(trueBrSchedSuccess && falseBrSchedSuccess);
      }

      /// Schedule sequentially within the current parent control block.
      return schedulePath(rewriter, path, brOp.getLoc(), block,
                          successors.front(), parentCtrlBlock);
    }
    return success();
  }

  // Insert a Par of initGroups at Location loc. Used as helper for
  // `buildWhileCtrlOp` and `buildForCtrlOp`.
  void insertParInitGroups(
      PatternRewriter &rewriter, Location loc,
      const SmallVector<calyx::GroupInterface> &initGroups) const {
    PatternRewriter::InsertionGuard g(rewriter);
    auto parOp = rewriter.create<calyx::ParOp>(loc);
    rewriter.setInsertionPointToStart(parOp.getBodyBlock());
    for (calyx::GroupInterface group : initGroups)
      rewriter.create<calyx::EnableOp>(group.getLoc(), group.symName());
  }

  calyx::WhileOp buildWhileCtrlOp(ScfWhileOp whileOp,
                                  SmallVector<calyx::GroupInterface> initGroups,
                                  PatternRewriter &rewriter) const {
    Location loc = whileOp.getLoc();
    /// Insert while iter arg initialization group(s). Emit a
    /// parallel group to assign one or more registers all at once.
    insertParInitGroups(rewriter, loc, initGroups);

    /// Insert the while op itself.
    auto cond = whileOp.getConditionValue();
    auto condGroup = getState<ComponentLoweringState>()
                         .getEvaluatingGroup<calyx::CombGroupOp>(cond);
    auto symbolAttr = FlatSymbolRefAttr::get(
        StringAttr::get(getContext(), condGroup->getSymName()));
    return rewriter.create<calyx::WhileOp>(loc, cond, symbolAttr);
  }

  calyx::RepeatOp
  buildForCtrlOp(ScfForOp forOp,
                 SmallVector<calyx::GroupInterface> const &initGroups,
                 uint64_t bound, PatternRewriter &rewriter) const {
    Location loc = forOp.getLoc();
    // Insert for iter arg initialization group(s). Emit a
    // parallel group to assign one or more registers all at once.
    insertParInitGroups(rewriter, loc, initGroups);

    // Insert the repeatOp that corresponds to the For loop.
    return rewriter.create<calyx::RepeatOp>(loc, bound);
  }
};

/// LateSSAReplacement contains various functions for replacing SSA values that
/// were not replaced during op construction.
class LateSSAReplacement : public calyx::FuncOpPartialLoweringPattern {
  using FuncOpPartialLoweringPattern::FuncOpPartialLoweringPattern;

  LogicalResult partiallyLowerFuncToComp(FuncOp funcOp,
                                         PatternRewriter &) const override {
    funcOp.walk([&](scf::IfOp op) {
      for (auto res : getState<ComponentLoweringState>().getResultRegs(op))
        op.getOperation()->getResults()[res.first].replaceAllUsesWith(
            res.second.getOut());
    });

    funcOp.walk([&](scf::WhileOp op) {
      /// The yielded values returned from the while op will be present in the
      /// iterargs registers post execution of the loop.
      /// This is done now, as opposed to during BuildWhileGroups since if the
      /// results of the whileOp were replaced before
      /// BuildOpGroups/BuildControl, the whileOp would get dead-code
      /// eliminated.
      ScfWhileOp whileOp(op);
      for (auto res :
           getState<ComponentLoweringState>().getWhileLoopIterRegs(whileOp))
        whileOp.getOperation()->getResults()[res.first].replaceAllUsesWith(
            res.second.getOut());
    });

    funcOp.walk([&](memref::LoadOp loadOp) {
      if (calyx::singleLoadFromMemory(loadOp)) {
        /// In buildOpGroups we did not replace loadOp's results, to ensure a
        /// link between evaluating groups (which fix the input addresses of a
        /// memory op) and a readData result. Now, we may replace these SSA
        /// values with their memoryOp readData output.
        loadOp.getResult().replaceAllUsesWith(
            getState<ComponentLoweringState>()
                .getMemoryInterface(loadOp.getMemref())
                .readData());
      }
    });

    funcOp.walk([&](calyx::LoadLoweringInterface loadOp) {
      /// In buildOpGroups we did not replace loadOp's results, to ensure a
      /// link between evaluating groups (which fix the input addresses of a
      /// memory op) and a readData result. Now, we may replace these SSA
      /// values with their memoryOp readData output.
      loadOp.getResult().replaceAllUsesWith(
          getState<ComponentLoweringState>()
              .getMemoryInterface(loadOp.getMemoryValue())
              .readData());
    });

    return success();
  }
};

/// Erases FuncOp operations.
class CleanupFuncOps : public calyx::FuncOpPartialLoweringPattern {
  using FuncOpPartialLoweringPattern::FuncOpPartialLoweringPattern;

  LogicalResult matchAndRewrite(FuncOp funcOp,
                                PatternRewriter &rewriter) const override {
    rewriter.eraseOp(funcOp);
    return success();
  }

  LogicalResult
  partiallyLowerFuncToComp(FuncOp funcOp,
                           PatternRewriter &rewriter) const override {
    return success();
  }
};

} // namespace scftocalyx

namespace {

using namespace circt::scftocalyx;

//===----------------------------------------------------------------------===//
// Pass driver
//===----------------------------------------------------------------------===//
class SCFToCalyxPass : public circt::impl::SCFToCalyxBase<SCFToCalyxPass> {
public:
  SCFToCalyxPass()
      : SCFToCalyxBase<SCFToCalyxPass>(), partialPatternRes(success()) {}
  void runOnOperation() override;

  LogicalResult setTopLevelFunction(mlir::ModuleOp moduleOp,
                                    std::string &topLevelFunction) {
    if (!topLevelFunctionOpt.empty()) {
      if (SymbolTable::lookupSymbolIn(moduleOp, topLevelFunctionOpt) ==
          nullptr) {
        moduleOp.emitError() << "Top level function '" << topLevelFunctionOpt
                             << "' not found in module.";
        return failure();
      }
      topLevelFunction = topLevelFunctionOpt;
    } else {
      /// No top level function set; infer top level if the module only contains
      /// a single function, else, throw error.
      auto funcOps = moduleOp.getOps<FuncOp>();
      if (std::distance(funcOps.begin(), funcOps.end()) == 1)
        topLevelFunction = (*funcOps.begin()).getSymName().str();
      else {
        moduleOp.emitError()
            << "Module contains multiple functions, but no top level "
               "function was set. Please see --top-level-function";
        return failure();
      }
    }

    return createOptNewTopLevelFn(moduleOp, topLevelFunction);
  }

  struct LoweringPattern {
    enum class Strategy { Once, Greedy };
    RewritePatternSet pattern;
    Strategy strategy;
  };

  //// Labels the entry point of a Calyx program.
  /// Furthermore, this function performs validation on the input function,
  /// to ensure that we've implemented the capabilities necessary to convert
  /// it.
  LogicalResult labelEntryPoint(StringRef topLevelFunction) {
    // Program legalization - the partial conversion driver will not run
    // unless some pattern is provided - provide a dummy pattern.
    struct DummyPattern : public OpRewritePattern<mlir::ModuleOp> {
      using OpRewritePattern::OpRewritePattern;
      LogicalResult matchAndRewrite(mlir::ModuleOp,
                                    PatternRewriter &) const override {
        return failure();
      }
    };

    ConversionTarget target(getContext());
    target.addLegalDialect<calyx::CalyxDialect>();
    target.addLegalDialect<scf::SCFDialect>();
    target.addIllegalDialect<hw::HWDialect>();
    target.addIllegalDialect<comb::CombDialect>();

    // Only accept std operations which we've added lowerings for
    target.addIllegalDialect<FuncDialect>();
    target.addIllegalDialect<ArithDialect>();
    target.addLegalOp<AddIOp, SelectOp, SubIOp, CmpIOp, ShLIOp, ShRUIOp,
                      ShRSIOp, AndIOp, XOrIOp, OrIOp, ExtUIOp, TruncIOp,
                      CondBranchOp, BranchOp, MulIOp, DivUIOp, DivSIOp, RemUIOp,
                      RemSIOp, ReturnOp, arith::ConstantOp, IndexCastOp, FuncOp,
                      ExtSIOp, CallOp, AddFOp, MulFOp, CmpFOp>();

    RewritePatternSet legalizePatterns(&getContext());
    legalizePatterns.add<DummyPattern>(&getContext());
    DenseSet<Operation *> legalizedOps;
    if (applyPartialConversion(getOperation(), target,
                               std::move(legalizePatterns))
            .failed())
      return failure();

    // Program conversion
    return calyx::applyModuleOpConversion(getOperation(), topLevelFunction);
  }

  /// 'Once' patterns are expected to take an additional LogicalResult&
  /// argument, to forward their result state (greedyPatternRewriteDriver
  /// results are skipped for Once patterns).
  template <typename TPattern, typename... PatternArgs>
  void addOncePattern(SmallVectorImpl<LoweringPattern> &patterns,
                      PatternArgs &&...args) {
    RewritePatternSet ps(&getContext());
    ps.add<TPattern>(&getContext(), partialPatternRes, args...);
    patterns.push_back(
        LoweringPattern{std::move(ps), LoweringPattern::Strategy::Once});
  }

  template <typename TPattern, typename... PatternArgs>
  void addGreedyPattern(SmallVectorImpl<LoweringPattern> &patterns,
                        PatternArgs &&...args) {
    RewritePatternSet ps(&getContext());
    ps.add<TPattern>(&getContext(), args...);
    patterns.push_back(
        LoweringPattern{std::move(ps), LoweringPattern::Strategy::Greedy});
  }

  LogicalResult runPartialPattern(RewritePatternSet &pattern, bool runOnce) {
    assert(pattern.getNativePatterns().size() == 1 &&
           "Should only apply 1 partial lowering pattern at once");

    // During component creation, the function body is inlined into the
    // component body for further processing. However, proper control flow
    // will only be established later in the conversion process, so ensure
    // that rewriter optimizations (especially DCE) are disabled.
    GreedyRewriteConfig config;
    config.enableRegionSimplification =
        mlir::GreedySimplifyRegionLevel::Disabled;
    if (runOnce)
      config.maxIterations = 1;

    /// Can't return applyPatternsGreedily. Root isn't
    /// necessarily erased so it will always return failed(). Instead,
    /// forward the 'succeeded' value from PartialLoweringPatternBase.
    (void)applyPatternsGreedily(getOperation(), std::move(pattern), config);
    return partialPatternRes;
  }

private:
  LogicalResult partialPatternRes;
  std::shared_ptr<calyx::CalyxLoweringState> loweringState = nullptr;

  /// Creates a new new top-level function based on `baseName`.
  FuncOp createNewTopLevelFn(ModuleOp moduleOp, std::string &baseName) {
    std::string newName = "main";

    if (auto *existingMainOp = SymbolTable::lookupSymbolIn(moduleOp, newName)) {
      auto existingMainFunc = dyn_cast<FuncOp>(existingMainOp);
      if (existingMainFunc == nullptr) {
        moduleOp.emitError() << "Symbol 'main' exists but is not a function";
        return nullptr;
      }
      unsigned counter = 0;
      std::string newOldName = baseName;
      while (SymbolTable::lookupSymbolIn(moduleOp, newOldName))
        newOldName = llvm::join_items("_", baseName, std::to_string(++counter));
      existingMainFunc.setName(newOldName);
      if (baseName == "main")
        baseName = newOldName;
    }

    // Create the new "main" function
    OpBuilder builder(moduleOp.getContext());
    builder.setInsertionPointToStart(moduleOp.getBody());

    FunctionType funcType = builder.getFunctionType({}, {});

    if (auto newFunc =
            builder.create<FuncOp>(moduleOp.getLoc(), newName, funcType))
      return newFunc;

    return nullptr;
  }

  /// Insert a call from the newly created top-level function/`caller` to the
  /// old top-level function/`callee`; and create `memref.alloc`s inside the new
  /// top-level function for arguments with `memref` types and for the
  /// `memref.alloc`s inside `callee`.
  void insertCallFromNewTopLevel(OpBuilder &builder, FuncOp caller,
                                 FuncOp callee) {
    if (caller.getBody().empty()) {
      caller.addEntryBlock();
    }

    Block *callerEntryBlock = &caller.getBody().front();
    builder.setInsertionPointToStart(callerEntryBlock);

    // For those non-memref arguments passing to the original top-level
    // function, we need to copy them to the new top-level function.
    SmallVector<Type, 4> nonMemRefCalleeArgTypes;
    for (auto arg : callee.getArguments()) {
      if (!isa<MemRefType>(arg.getType())) {
        nonMemRefCalleeArgTypes.push_back(arg.getType());
      }
    }

    for (Type type : nonMemRefCalleeArgTypes) {
      callerEntryBlock->addArgument(type, caller.getLoc());
    }

    FunctionType callerFnType = caller.getFunctionType();
    SmallVector<Type, 4> updatedCallerArgTypes(
        caller.getFunctionType().getInputs());
    updatedCallerArgTypes.append(nonMemRefCalleeArgTypes.begin(),
                                 nonMemRefCalleeArgTypes.end());
    caller.setType(FunctionType::get(caller.getContext(), updatedCallerArgTypes,
                                     callerFnType.getResults()));

    Block *calleeFnBody = &callee.getBody().front();
    unsigned originalCalleeArgNum = callee.getArguments().size();

    SmallVector<Value, 4> extraMemRefArgs;
    SmallVector<Type, 4> extraMemRefArgTypes;
    SmallVector<Value, 4> extraMemRefOperands;
    SmallVector<Operation *, 4> opsToModify;
    for (auto &op : callee.getBody().getOps()) {
      if (isa<memref::AllocaOp, memref::AllocOp, memref::GetGlobalOp>(op))
        opsToModify.push_back(&op);
    }

    // Replace `alloc`/`getGlobal` in the original top-level with new
    // corresponding operations in the new top-level.
    builder.setInsertionPointToEnd(callerEntryBlock);
    for (auto *op : opsToModify) {
      // TODO (https://github.com/llvm/circt/issues/7764)
      Value newOpRes;
      TypeSwitch<Operation *>(op)
          .Case<memref::AllocaOp>([&](memref::AllocaOp allocaOp) {
            newOpRes = builder.create<memref::AllocaOp>(callee.getLoc(),
                                                        allocaOp.getType());
          })
          .Case<memref::AllocOp>([&](memref::AllocOp allocOp) {
            newOpRes = builder.create<memref::AllocOp>(callee.getLoc(),
                                                       allocOp.getType());
          })
          .Case<memref::GetGlobalOp>([&](memref::GetGlobalOp getGlobalOp) {
            newOpRes = builder.create<memref::GetGlobalOp>(
                caller.getLoc(), getGlobalOp.getType(), getGlobalOp.getName());
          })
          .Default([&](Operation *defaultOp) {
            llvm::report_fatal_error("Unsupported operation in TypeSwitch");
          });
      extraMemRefOperands.push_back(newOpRes);

      calleeFnBody->addArgument(newOpRes.getType(), callee.getLoc());
      BlockArgument newBodyArg = calleeFnBody->getArguments().back();
      op->getResult(0).replaceAllUsesWith(newBodyArg);
      op->erase();
      extraMemRefArgs.push_back(newBodyArg);
      extraMemRefArgTypes.push_back(newBodyArg.getType());
    }

    SmallVector<Type, 4> updatedCalleeArgTypes(
        callee.getFunctionType().getInputs());
    updatedCalleeArgTypes.append(extraMemRefArgTypes.begin(),
                                 extraMemRefArgTypes.end());
    callee.setType(FunctionType::get(callee.getContext(), updatedCalleeArgTypes,
                                     callee.getFunctionType().getResults()));

    unsigned otherArgsCount = 0;
    SmallVector<Value, 4> calleeArgFnOperands;
    builder.setInsertionPointToStart(callerEntryBlock);
    for (auto arg : callee.getArguments().take_front(originalCalleeArgNum)) {
      if (isa<MemRefType>(arg.getType())) {
        auto memrefType = cast<MemRefType>(arg.getType());
        auto allocOp =
            builder.create<memref::AllocOp>(callee.getLoc(), memrefType);
        calleeArgFnOperands.push_back(allocOp);
      } else {
        auto callerArg = callerEntryBlock->getArgument(otherArgsCount++);
        calleeArgFnOperands.push_back(callerArg);
      }
    }

    SmallVector<Value, 4> fnOperands;
    fnOperands.append(calleeArgFnOperands.begin(), calleeArgFnOperands.end());
    fnOperands.append(extraMemRefOperands.begin(), extraMemRefOperands.end());
    auto calleeName =
        SymbolRefAttr::get(builder.getContext(), callee.getSymName());
    auto resultTypes = callee.getResultTypes();

    builder.setInsertionPointToEnd(callerEntryBlock);
    builder.create<CallOp>(caller.getLoc(), calleeName, resultTypes,
                           fnOperands);
    builder.create<ReturnOp>(caller.getLoc());
  }

  /// Conditionally creates an optional new top-level function; and inserts a
  /// call from the new top-level function to the old top-level function if we
  /// did create one
  LogicalResult createOptNewTopLevelFn(ModuleOp moduleOp,
                                       std::string &topLevelFunction) {
    auto hasMemrefArguments = [](FuncOp func) {
      return std::any_of(
          func.getArguments().begin(), func.getArguments().end(),
          [](BlockArgument arg) { return isa<MemRefType>(arg.getType()); });
    };

    /// We only create a new top-level function and call the original top-level
    /// function from the new one if the original top-level has `memref` in its
    /// argument
    auto funcOps = moduleOp.getOps<FuncOp>();
    bool hasMemrefArgsInTopLevel =
        std::any_of(funcOps.begin(), funcOps.end(), [&](auto funcOp) {
          return funcOp.getName() == topLevelFunction &&
                 hasMemrefArguments(funcOp);
        });

    if (hasMemrefArgsInTopLevel) {
      auto newTopLevelFunc = createNewTopLevelFn(moduleOp, topLevelFunction);
      if (!newTopLevelFunc)
        return failure();

      OpBuilder builder(moduleOp.getContext());
      Operation *oldTopLevelFuncOp =
          SymbolTable::lookupSymbolIn(moduleOp, topLevelFunction);
      if (auto oldTopLevelFunc = dyn_cast<FuncOp>(oldTopLevelFuncOp))
        insertCallFromNewTopLevel(builder, newTopLevelFunc, oldTopLevelFunc);
      else {
        moduleOp.emitOpError("Original top-level function not found!");
        return failure();
      }
      topLevelFunction = "main";
    }

    return success();
  }
};

void SCFToCalyxPass::runOnOperation() {
  // Clear internal state. See https://github.com/llvm/circt/issues/3235
  loweringState.reset();
  partialPatternRes = LogicalResult::failure();

  std::string topLevelFunction;
  if (failed(setTopLevelFunction(getOperation(), topLevelFunction))) {
    signalPassFailure();
    return;
  }

  /// Start conversion
  if (failed(labelEntryPoint(topLevelFunction))) {
    signalPassFailure();
    return;
  }
  loweringState = std::make_shared<calyx::CalyxLoweringState>(
      getOperation(), getAnalysisManager(), topLevelFunction);

  /// --------------------------------------------------------------------------
  /// If you are a developer, it may be helpful to add a
  /// 'getOperation()->dump()' call after the execution of each stage to
  /// view the transformations that's going on.
  /// --------------------------------------------------------------------------

  /// A mapping is maintained between a function operation and its corresponding
  /// Calyx component.
  DenseMap<FuncOp, calyx::ComponentOp> funcMap;
  SmallVector<LoweringPattern, 8> loweringPatterns;
  calyx::PatternApplicationState patternState;

  /// Creates a new Calyx component for each FuncOp in the inpurt module.
  addOncePattern<FuncOpConversion>(loweringPatterns, patternState, funcMap,
                                   *loweringState);

  /// This pass inlines scf.ExecuteRegionOp's by adding control-flow.
  addGreedyPattern<InlineExecuteRegionOpPattern>(loweringPatterns);

  /// Partial evaluate the scf.ParallelOp and apply the scf.IfOp
  /// canonicalization optionally.
  addOncePattern<BuildParGroups>(loweringPatterns, patternState, funcMap,
                                 *loweringState);

  /// This pattern converts all index typed values to an i32 integer.
  addOncePattern<calyx::ConvertIndexTypes>(loweringPatterns, patternState,
                                           funcMap, *loweringState);

  /// This pattern creates registers for all basic-block arguments.
  addOncePattern<calyx::BuildBasicBlockRegs>(loweringPatterns, patternState,
                                             funcMap, *loweringState);

  addOncePattern<calyx::BuildCallInstance>(loweringPatterns, patternState,
                                           funcMap, *loweringState);

  /// This pattern creates registers for the function return values.
  addOncePattern<calyx::BuildReturnRegs>(loweringPatterns, patternState,
                                         funcMap, *loweringState);

  /// This pattern creates registers for iteration arguments of scf.while
  /// operations. Additionally, creates a group for assigning the initial
  /// value of the iteration argument registers.
  addOncePattern<BuildWhileGroups>(loweringPatterns, patternState, funcMap,
                                   *loweringState);

  /// This pattern creates registers for iteration arguments of scf.for
  /// operations. Additionally, creates a group for assigning the initial
  /// value of the iteration argument registers.
  addOncePattern<BuildForGroups>(loweringPatterns, patternState, funcMap,
                                 *loweringState);

  addOncePattern<BuildIfGroups>(loweringPatterns, patternState, funcMap,
                                *loweringState);

  /// This pattern converts operations within basic blocks to Calyx library
  /// operators. Combinational operations are assigned inside a
  /// calyx::CombGroupOp, and sequential inside calyx::GroupOps.
  /// Sequential groups are registered with the Block* of which the operation
  /// originated from. This is used during control schedule generation. By
  /// having a distinct group for each operation, groups are analogous to SSA
  /// values in the source program.
  addOncePattern<BuildOpGroups>(loweringPatterns, patternState, funcMap,
                                *loweringState, writeJsonOpt);

  /// This pattern traverses the CFG of the program and generates a control
  /// schedule based on the calyx::GroupOp's which were registered for each
  /// basic block in the source function.
  addOncePattern<BuildControl>(loweringPatterns, patternState, funcMap,
                               *loweringState);

  /// This pass recursively inlines use-def chains of combinational logic (from
  /// non-stateful groups) into groups referenced in the control schedule.
  addOncePattern<calyx::InlineCombGroups>(loweringPatterns, patternState,
                                          *loweringState);

  /// This pattern performs various SSA replacements that must be done
  /// after control generation.
  addOncePattern<LateSSAReplacement>(loweringPatterns, patternState, funcMap,
                                     *loweringState);

  /// Eliminate any unused combinational groups. This is done before
  /// calyx::RewriteMemoryAccesses to avoid inferring slice components for
  /// groups that will be removed.
  addGreedyPattern<calyx::EliminateUnusedCombGroups>(loweringPatterns);

  /// This pattern rewrites accesses to memories which are too wide due to
  /// index types being converted to a fixed-width integer type.
  addOncePattern<calyx::RewriteMemoryAccesses>(loweringPatterns, patternState,
                                               *loweringState);

  /// This pattern removes the source FuncOp which has now been converted into
  /// a Calyx component.
  addOncePattern<CleanupFuncOps>(loweringPatterns, patternState, funcMap,
                                 *loweringState);

  /// Sequentially apply each lowering pattern.
  for (auto &pat : loweringPatterns) {
    LogicalResult partialPatternRes = runPartialPattern(
        pat.pattern,
        /*runOnce=*/pat.strategy == LoweringPattern::Strategy::Once);
    if (succeeded(partialPatternRes))
      continue;
    signalPassFailure();
    return;
  }

  //===--------------------------------------------------------------------===//
  // Cleanup patterns
  //===--------------------------------------------------------------------===//
  RewritePatternSet cleanupPatterns(&getContext());
  cleanupPatterns.add<calyx::MultipleGroupDonePattern,
                      calyx::NonTerminatingGroupDonePattern>(&getContext());
  if (failed(
          applyPatternsGreedily(getOperation(), std::move(cleanupPatterns)))) {
    signalPassFailure();
    return;
  }

  if (ciderSourceLocationMetadata) {
    // Debugging information for the Cider debugger.
    // Reference: https://docs.calyxir.org/debug/cider.html
    SmallVector<Attribute, 16> sourceLocations;
    getOperation()->walk([&](calyx::ComponentOp component) {
      return getCiderSourceLocationMetadata(component, sourceLocations);
    });

    MLIRContext *context = getOperation()->getContext();
    getOperation()->setAttr("calyx.metadata",
                            ArrayAttr::get(context, sourceLocations));
  }
}
} // namespace

//===----------------------------------------------------------------------===//
// Pass initialization
//===----------------------------------------------------------------------===//

std::unique_ptr<OperationPass<ModuleOp>> createSCFToCalyxPass() {
  return std::make_unique<SCFToCalyxPass>();
}

} // namespace circt<|MERGE_RESOLUTION|>--- conflicted
+++ resolved
@@ -2170,18 +2170,6 @@
       } else if (auto *parSchedPtr = std::get_if<ParSchedulable>(&group)) {
         auto parOp = parSchedPtr->parOp;
         auto calyxParOp = rewriter.create<calyx::ParOp>(parOp.getLoc());
-<<<<<<< HEAD
-        for (auto &innerBlock : parOp.getRegion().getBlocks()) {
-          rewriter.setInsertionPointToEnd(calyxParOp.getBodyBlock());
-          auto seqOp = rewriter.create<calyx::SeqOp>(parOp.getLoc());
-          rewriter.setInsertionPointToEnd(seqOp.getBodyBlock());
-          if (LogicalResult res = scheduleBasicBlock(
-                  rewriter, path, seqOp.getBodyBlock(), &innerBlock);
-              res.failed())
-            return res;
-        }
-      } else if (auto *forSchedPtr = std::get_if<ForSchedulable>(&group);
-=======
 
         WalkResult walkResult =
             parOp.walk([&](scf::ExecuteRegionOp execRegion) {
@@ -2201,8 +2189,7 @@
 
         if (walkResult.wasInterrupted())
           return failure();
-      } else if (auto *forSchedPtr = std::get_if<ForScheduleable>(&group);
->>>>>>> 335e50ce
+      } else if (auto *forSchedPtr = std::get_if<ForSchedulable>(&group);
                  forSchedPtr) {
         auto forOp = forSchedPtr->forOp;
 
@@ -2238,7 +2225,7 @@
                              .getEvaluatingGroup<calyx::CombGroupOp>(cond);
 
         auto symbolAttr = FlatSymbolRefAttr::get(
-            StringAttr::get(getContext(), condGroup->getSymName()));
+            StringAttr::get(getContext(), condGroup.getSymName()));
 
         bool initElse = !ifOp.getElseRegion().empty();
         auto ifCtrlOp = rewriter.create<calyx::IfOp>(
@@ -2402,7 +2389,7 @@
         auto condGroup = getState<ComponentLoweringState>()
                              .getEvaluatingGroup<calyx::CombGroupOp>(cond);
         auto symbolAttr = FlatSymbolRefAttr::get(
-            StringAttr::get(getContext(), condGroup->getSymName()));
+            StringAttr::get(getContext(), condGroup.getSymName()));
 
         auto ifOp = rewriter.create<calyx::IfOp>(
             brOp->getLoc(), cond, symbolAttr, /*initializeElseBody=*/true);
@@ -2458,7 +2445,7 @@
     auto condGroup = getState<ComponentLoweringState>()
                          .getEvaluatingGroup<calyx::CombGroupOp>(cond);
     auto symbolAttr = FlatSymbolRefAttr::get(
-        StringAttr::get(getContext(), condGroup->getSymName()));
+        StringAttr::get(getContext(), condGroup.getSymName()));
     return rewriter.create<calyx::WhileOp>(loc, cond, symbolAttr);
   }
 
