--- conflicted
+++ resolved
@@ -796,19 +796,6 @@
            "random unsigned value.");
     emitGuardedDefine("RANDOM", "RANDOM", StringRef(), "$random");
 
-<<<<<<< HEAD
-  b.create<sv::VerbatimOp>(
-      "\n// Users can define INIT_RANDOM as general code that gets "
-      "injected "
-      "into the\n// initializer block for modules with registers.");
-  emitGuardedDefine("INIT_RANDOM", "INIT_RANDOM", StringRef(), "");
-
-  b.create<sv::VerbatimOp>(
-      "\n// If using random initialization, you can also define "
-      "RANDOMIZE_DELAY to\n// customize the delay used, otherwise 0.002 "
-      "is used.");
-  emitGuardedDefine("RANDOMIZE_DELAY", "RANDOMIZE_DELAY", StringRef(), "0.002");
-=======
     sv::VerbatimOp::create(
         b, "\n// Users can define INIT_RANDOM as general code that gets "
            "injected "
@@ -821,7 +808,6 @@
            "is used.");
     emitGuardedDefine("RANDOMIZE_DELAY", "RANDOMIZE_DELAY", StringRef(),
                       "0.002");
->>>>>>> a04a76ed
 
     sv::VerbatimOp::create(
         b, "\n// Define INIT_RANDOM_PROLOG_ for use in our modules below.");
