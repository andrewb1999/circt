--- conflicted
+++ resolved
@@ -39,13 +39,9 @@
 namespace {
 
 struct SimConversionState {
-<<<<<<< HEAD
-  std::atomic<bool> usedSynthesisMacro = false;
-=======
   hw::HWModuleOp module;
   bool usedSynthesisMacro = false;
   SetVector<StringAttr> dpiCallees;
->>>>>>> 1645d71c
 };
 
 template <typename T>
@@ -169,8 +165,6 @@
   }
 };
 
-<<<<<<< HEAD
-=======
 class DPICallLowering : public SimConversionPattern<DPICallOp> {
 public:
   using SimConversionPattern<DPICallOp>::SimConversionPattern;
@@ -300,7 +294,6 @@
         ArrayAttr::get(module.getContext(), fragments.takeVector()));
 }
 
->>>>>>> 1645d71c
 namespace {
 struct SimToSVPass : public circt::impl::LowerSimToSVBase<SimToSVPass> {
   void runOnOperation() override {
@@ -348,34 +341,7 @@
             context, circuit.getOps<hw::HWModuleOp>(), lowerModule)))
       return signalPassFailure();
 
-<<<<<<< HEAD
-    SimConversionState state;
-    auto lowerModule = [&](hw::HWModuleOp module) {
-      ConversionTarget target(*context);
-      target.addIllegalDialect<SimDialect>();
-      target.addLegalDialect<sv::SVDialect>();
-      target.addLegalDialect<hw::HWDialect>();
-      target.addLegalDialect<seq::SeqDialect>();
-      target.addLegalDialect<comb::CombDialect>();
-
-      RewritePatternSet patterns(context);
-      patterns.add<PlusArgsTestLowering>(context, state);
-      patterns.add<PlusArgsValueLowering>(context, state);
-      patterns.add<SimulatorStopLowering<sim::FinishOp, sv::FinishOp>>(context,
-                                                                       state);
-      patterns.add<SimulatorStopLowering<sim::FatalOp, sv::FatalOp>>(context,
-                                                                     state);
-      return applyPartialConversion(module, target, std::move(patterns));
-    };
-
-    if (failed(mlir::failableParallelForEach(
-            context, circuit.getOps<hw::HWModuleOp>(), lowerModule)))
-      return signalPassFailure();
-
-    if (state.usedSynthesisMacro) {
-=======
     if (usedSynthesisMacro) {
->>>>>>> 1645d71c
       Operation *op = circuit.lookupSymbol("SYNTHESIS");
       if (op) {
         if (!isa<sv::MacroDeclOp>(op)) {
