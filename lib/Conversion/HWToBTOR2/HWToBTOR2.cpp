--- conflicted
+++ resolved
@@ -153,34 +153,6 @@
   }
 
 private:
-<<<<<<< HEAD
-  // Checks if an operation has an alias. This is the case for wires
-  // If so, the original operation is returned
-  // Otherwise the argument is returned as it is the original op
-  Operation *getOpAlias(Operation *op) {
-
-    // Remove the alias until none are left (for wires of wires of wires ...)
-    if (auto it = opAliasMap.find(op); it != opAliasMap.end()) {
-      // check for aliases of inputs
-      if (!it->second) {
-        op->emitError("BTOR2 emission does not support for wires of inputs!");
-        return op;
-      }
-      return it->second;
-    }
-
-    // If the op isn't an alias then simply return it
-    return op;
-  }
-
-  // Updates or creates an entry for the given operation
-  // associating it with the current lid
-  void setOpAlias(Operation *alias, Operation *op) {
-    opAliasMap[alias] = getOpAlias(op);
-  }
-
-=======
->>>>>>> 1645d71c
   // Checks if a sort was declared with the given width
   // If so, its lid will be returned
   // Otherwise -1 will be returned
@@ -290,25 +262,15 @@
     size_t sid = sortToLIDMap.at(width);
     size_t initValLID = getOpLID(initVal);
 
-<<<<<<< HEAD
-    // Build and emit the string (the lid here doesn't need to be associated to
-    // an op as it won't be used)
-=======
     // Build and emit the string (the lid here doesn't need to be associated
     // to an op as it won't be used)
->>>>>>> 1645d71c
     os << lid++ << " "
        << "init"
        << " " << sid << " " << regLID << " " << initValLID << "\n";
   }
 
-<<<<<<< HEAD
-  // Generates a binary operation instruction given an op name, two operands and
-  // a result width.
-=======
   // Generates a binary operation instruction given an op name, two operands
   // and a result width.
->>>>>>> 1645d71c
   void genBinOp(StringRef inst, Operation *binop, Value op1, Value op2,
                 size_t width) {
     // Set the LID for this operation
@@ -610,18 +572,12 @@
       // i.e. reg <= reset ? 0 : next
       genIte(next.getDefiningOp(), resetLID, resetValLID, nextLID, width);
     } else {
-<<<<<<< HEAD
-      // Assign a new LID to next and perform a sanity check
-      setOpLID(next.getDefiningOp());
-      assert(nextLID != noLID);
-=======
       // Sanity check: next should have been assigned
       if (nextLID == noLID) {
         next.getDefiningOp()->emitError(
             "Register input does not point to a valid op!");
         return;
       }
->>>>>>> 1645d71c
     }
 
     // Finally generate the next statement
@@ -916,38 +872,12 @@
     StringRef regName = reg.getName().value();
     int64_t w = requireSort(reg.getType());
 
-<<<<<<< HEAD
-    // Check for initial values which must be emitted before the state in btor2
-    Value pov = reg.getPowerOnValue();
-    if (pov) {
-      // Check that the powerOn value is a non-null constant
-      if (!isa_and_nonnull<hw::ConstantOp>(pov.getDefiningOp()))
-        reg->emitError("PowerOn Value must be constant!!");
-
-      // Visit the powerOn Value to generate the constant
-      dispatchTypeOpVisitor(pov.getDefiningOp());
-
-      // Add it to the list of visited operations
-      handledOps.insert(pov.getDefiningOp());
-
-      // Generate state instruction (represents the register declaration)
-      genState(reg, w, regName);
-
-      // Finally generate the init statement
-      genInit(reg, pov, w);
-
-    } else {
-      // Only generate the state instruction and nothing else
-      genState(reg, w, regName);
-    }
-=======
     // Check for initial values which must be emitted before the state in
     // btor2
     Value pov = reg.getPowerOnValue();
 
     // Generate state instruction (represents the register declaration)
     genState(reg, w, regName);
->>>>>>> 1645d71c
 
     if (pov) {
       // Check that the powerOn value is a non-null constant
