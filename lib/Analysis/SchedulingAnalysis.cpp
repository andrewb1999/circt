//===- SchedulingAnalysis.cpp - scheduling analyses -----------------------===//
//
// Part of the LLVM Project, under the Apache License v2.0 with LLVM Exceptions.
// See https://llvm.org/LICENSE.txt for license information.
// SPDX-License-Identifier: Apache-2.0 WITH LLVM-exception
//
//===----------------------------------------------------------------------===//
//
// This file implements methods that perform analysis involving scheduling.
//
//===----------------------------------------------------------------------===//

#include "circt/Analysis/SchedulingAnalysis.h"
#include "circt/Analysis/DependenceAnalysis.h"
#include "circt/Dialect/LoopSchedule/LoopScheduleOps.h"
#include "circt/Scheduling/Problems.h"
#include "mlir/Dialect/Affine/Analysis/AffineAnalysis.h"
#include "mlir/Dialect/Affine/IR/AffineOps.h"
#include "mlir/Dialect/Affine/LoopUtils.h"
#include "mlir/Dialect/Func/IR/FuncOps.h"
#include "mlir/Dialect/MemRef/IR/MemRef.h"
#include "mlir/Dialect/SCF/IR/SCF.h"
#include "mlir/IR/BuiltinOps.h"
#include "mlir/Pass/AnalysisManager.h"
#include "mlir/Support/LogicalResult.h"
#include <cassert>
#include <limits>

using namespace mlir;
using namespace mlir::affine;
<<<<<<< HEAD
using namespace mlir::scf;
using namespace circt::loopschedule;
=======
using namespace circt::scheduling;
>>>>>>> 1645d71c

/// CyclicSchedulingAnalysis constructs a CyclicProblem for each AffineForOp by
/// performing a memory dependence analysis and inserting dependences into the
/// problem. The client should retrieve the partially complete problem to add
/// and associate operator types.
circt::analysis::CyclicSchedulingAnalysis::CyclicSchedulingAnalysis(
    Operation *op, AnalysisManager &am) {
  auto funcOp = cast<func::FuncOp>(op);

  MemoryDependenceAnalysis &memoryAnalysis =
      am.getAnalysis<MemoryDependenceAnalysis>();

  // Only consider loops marked with pipeline attribute.
  op->walk<WalkOrder::PreOrder>([&](AffineForOp op) {
    if (!op->hasAttr("hls.pipeline"))
      return;

    analyzeForOp(op, memoryAnalysis);
  });
}

void circt::analysis::CyclicSchedulingAnalysis::analyzeForOp(
    AffineForOp forOp, MemoryDependenceAnalysis memoryAnalysis) {
  // Create a cyclic scheduling problem.
  CyclicProblem problem(forOp);

  // Insert memory dependences into the problem.
  forOp.getBody()->walk([&](Operation *op) {
    // Insert every operation into the problem.
    problem.insertOperation(op);

    ArrayRef<MemoryDependence> dependences = memoryAnalysis.getDependences(op);
    if (dependences.empty())
      return;

    for (MemoryDependence memoryDep : dependences) {
      // Don't insert a dependence into the problem if there is no dependence.
      if (!hasDependence(memoryDep.dependenceType))
        continue;

      // memoryDep.source->dump();
      // Insert a dependence into the problem.
      Dependence dep(memoryDep.source, op);
      auto depInserted = problem.insertDependence(dep);
      assert(succeeded(depInserted));
      (void)depInserted;

      // Use the lower bound of the innermost loop for this dependence. This
      // assumes outer loops execute sequentially, i.e. one iteration of the
      // inner loop completes before the next iteration is initiated. With
      // proper analysis and lowerings, this can be relaxed.
      unsigned distance = *memoryDep.dependenceComponents.back().lb;
      if (distance > 0)
        problem.setDistance(dep, distance);
    }
  });

  // Insert conditional dependences into the problem.
  forOp.getBody()->walk([&](Operation *op) {
    Block *thenBlock = nullptr;
    Block *elseBlock = nullptr;
    if (auto ifOp = dyn_cast<scf::IfOp>(op)) {
      thenBlock = ifOp.thenBlock();
      elseBlock = ifOp.elseBlock();
    } else if (auto ifOp = dyn_cast<AffineIfOp>(op)) {
      thenBlock = ifOp.getThenBlock();
      if (ifOp.hasElse())
        elseBlock = ifOp.getElseBlock();
    } else {
      return WalkResult::advance();
    }

    // No special handling required for control-only `if`s.
    if (op->getNumResults() == 0)
      return WalkResult::skip();

    // Model the implicit value flow from the `yield` to the `if`'s result(s).
    Dependence depThen(thenBlock->getTerminator(), op);
    auto depInserted = problem.insertDependence(depThen);
    assert(succeeded(depInserted));
    (void)depInserted;

    if (elseBlock) {
      Dependence depElse(elseBlock->getTerminator(), op);
      depInserted = problem.insertDependence(depElse);
      assert(succeeded(depInserted));
      (void)depInserted;
    }

    return WalkResult::advance();
  });

  // Set the anchor for scheduling. Insert dependences from all stores to the
  // terminator to ensure the problem schedules them before the terminator.
  auto *anchor = forOp.getBody()->getTerminator();
  forOp.getBody()->walk([&](Operation *op) {
    if (op == anchor || !problem.hasOperation(op))
      return;
    Dependence dep(op, anchor);
    auto depInserted = problem.insertDependence(dep);
    assert(succeeded(depInserted));
    (void)depInserted;
  });

  // Handle explicitly computed loop-carried values, i.e. excluding the
  // induction variable. Insert inter-iteration dependences from the definers of
  // "iter_args" to their users.
  if (unsigned nIterArgs = anchor->getNumOperands(); nIterArgs > 0) {
    auto iterArgs = forOp.getRegionIterArgs();
    for (unsigned i = 0; i < nIterArgs; ++i) {
      Operation *iterArgDefiner = anchor->getOperand(i).getDefiningOp();
      // If it's not an operation, we don't need to model the dependence.
      if (!iterArgDefiner)
        continue;

      for (Operation *iterArgUser : iterArgs[i].getUsers()) {
        Dependence dep(iterArgDefiner, iterArgUser);
        auto depInserted = problem.insertDependence(dep);
        assert(succeeded(depInserted));
        (void)depInserted;

        // Values always flow between subsequent iterations.
        problem.setDistance(dep, 1);
      }
    }
  }

  // Store the partially complete problem.
  problems.insert(std::pair<Operation *, CyclicProblem>(forOp, problem));
}

CyclicProblem &
circt::analysis::CyclicSchedulingAnalysis::getProblem(AffineForOp forOp) {
  auto problem = problems.find(forOp);
  assert(problem != problems.end() && "expected problem to exist");
  return problem->second;
}

/// SharedOperatorsSchedulingAnalysis constructs a SharedOperatorsProblem for
/// each AffineForOp by performing a memory dependence analysis and inserting
/// dependences into the problem. The client should retrieve the partially
/// complete problem to add and associate operator types.
circt::analysis::SharedOperatorsSchedulingAnalysis::
    SharedOperatorsSchedulingAnalysis(Operation *op, AnalysisManager &am)
    : memoryAnalysis(am.getAnalysis<MemoryDependenceAnalysis>()) {}

void circt::analysis::SharedOperatorsSchedulingAnalysis::analyzeForOp(
    AffineForOp forOp, MemoryDependenceAnalysis memoryAnalysis) {
  // Create a cyclic scheduling problem.
  SharedOperatorsProblem problem = SharedOperatorsProblem::get(forOp);

  // Insert memory dependences into the problem.
  assert(forOp.getLoopRegions().size() == 1);
  forOp.getLoopRegions().front()->walk([&](Operation *op) {
    if (op->getParentOfType<LoopInterface>() != nullptr)
      return;

    // Insert every operation into the problem.
    problem.insertOperation(op);

    ArrayRef<MemoryDependence> dependences = memoryAnalysis.getDependences(op);
    if (dependences.empty())
      return;

    for (const MemoryDependence &memoryDep : dependences) {
      // Don't insert a dependence into the problem if there is no dependence.
      if (!hasDependence(memoryDep.dependenceType))
        continue;

      if (memoryDep.source->getParentOfType<LoopInterface>() != nullptr)
        return;

      // Insert a dependence into the problem.
      Dependence dep(memoryDep.source, op);
      auto depInserted = problem.insertDependence(dep);
      assert(succeeded(depInserted));
      (void)depInserted;
    }
  });

  // DenseMap<Operation *, SmallVector<LoopInterface>> memOps;
  // forOp.getLoopBody().walk([&](Operation *op) {
  //   for (auto &region : op->getRegions()) {
  //     for (auto loop : region.getOps<LoopInterface>()) {
  //       loop.getBodyBlock()->walk([&](Operation *op) {
  //         if (isa<AffineLoadOp, AffineStoreOp, memref::LoadOp,
  //         memref::StoreOp,
  //                 LoadInterface, StoreInterface>(op)) {
  //           memOps[op].push_back(loop);
  //         }
  //       });
  //     }
  //   }
  // });

  // forOp.getLoopBody().walk([&](LoopInterface loop) {
  //   for (auto it : memOps) {
  //     auto *memOp = it.getFirst();
  //     auto dependences = memoryAnalysis.getDependences(memOp);
  //     for (const MemoryDependence &memoryDep : dependences) {
  //       if (!hasDependence(memoryDep.dependenceType))
  //         continue;

  //       for (auto otherLoop : memOps[memoryDep.source]) {
  //         if (loop == otherLoop || !loop->isAncestor(otherLoop))
  //           continue;

  //         Dependence dep(loop, otherLoop);
  //         auto depInserted = problem.insertDependence(dep);
  //         assert(succeeded(depInserted));
  //       }
  //     }
  //   }
  // });

  // Insert conditional dependences into the problem.
  // forOp.getLoopBody().walk([&](Operation *op) {
  //   if (op->getParentOfType<LoopScheduleSequentialOp>() != nullptr ||
  //       op->getParentOfType<LoopSchedulePipelineOp>() != nullptr)
  //     return WalkResult::advance();
  //   Block *thenBlock = nullptr;
  //   Block *elseBlock = nullptr;
  //   if (auto ifOp = dyn_cast<scf::IfOp>(op)) {
  //     thenBlock = ifOp.thenBlock();
  //     elseBlock = ifOp.elseBlock();
  //   } else if (auto ifOp = dyn_cast<AffineIfOp>(op)) {
  //     thenBlock = ifOp.getThenBlock();
  //     if (ifOp.hasElse())
  //       elseBlock = ifOp.getElseBlock();
  //   } else {
  //     return WalkResult::advance();
  //   }

  //   // No special handling required for control-only `if`s.
  //   if (op->getNumResults() == 0)
  //     return WalkResult::skip();

  //   // Model the implicit value flow from the `yield` to the `if`'s
  //   result(s). Dependence depThen(thenBlock->getTerminator(), op);
  //   auto depInserted = problem.insertDependence(depThen);
  //   assert(succeeded(depInserted));
  //   (void)depInserted;

  //   if (elseBlock) {
  //     Dependence depElse(elseBlock->getTerminator(), op);
  //     depInserted = problem.insertDependence(depElse);
  //     assert(succeeded(depInserted));
  //     (void)depInserted;
  //   }

  //   return WalkResult::advance();
  // });

  // Set the anchor for scheduling. Insert dependences from all stores to the
  // terminator to ensure the problem schedules them before the terminator.
  assert(forOp.getLoopRegions().size() == 1);
  auto *anchor = forOp.getLoopRegions().front()->back().getTerminator();
  forOp.getLoopRegions().front()->walk([&](Operation *op) {
    if (op->getParentOfType<LoopScheduleSequentialOp>() != nullptr ||
        op->getParentOfType<LoopSchedulePipelineOp>() != nullptr)
      return;
    if (!isa<AffineStoreOp, memref::StoreOp, StoreInterface>(op))
      return;
    Dependence dep(op, anchor);
    auto depInserted = problem.insertDependence(dep);
    assert(succeeded(depInserted));
    (void)depInserted;
  });

  // Store the partially complete problem.
  problems.insert(
      std::pair<Operation *, SharedOperatorsProblem>(forOp, problem));
}

void circt::analysis::SharedOperatorsSchedulingAnalysis::analyzeFuncOp(
    func::FuncOp funcOp, MemoryDependenceAnalysis memoryAnalysis) {
  // Create a cyclic scheduling problem.
  SharedOperatorsProblem problem = SharedOperatorsProblem::get(funcOp);
  llvm::errs() << "func sched\n";

  // Insert memory dependences into the problem.
  funcOp.getBody().walk([&](Operation *op) {
    if (op->getParentOfType<LoopScheduleSequentialOp>() != nullptr ||
        op->getParentOfType<LoopSchedulePipelineOp>() != nullptr)
      return;

    op->dump();
    // Insert every operation into the problem.
    problem.insertOperation(op);

    // ArrayRef<MemoryDependence> dependences =
    // memoryAnalysis.getDependences(op); if (dependences.empty())
    //   return;

    // for (const MemoryDependence &memoryDep : dependences) {
    //   // memoryDep.source->dump();
    //   // Don't insert a dependence into the problem if there is no
    //   dependence. if (!hasDependence(memoryDep.dependenceType))
    //     continue;
    //   // Insert a dependence into the problem.
    //   Dependence dep(memoryDep.source, op);
    //   auto depInserted = problem.insertDependence(dep);
    //   assert(succeeded(depInserted));
    //   (void)depInserted;
    // }
  });

  // DenseMap<Operation *, SmallVector<LoopInterface>> memOps;
  // funcOp.getBody().walk([&](LoopInterface loop) {
  //   loop.getBodyBlock()->walk([&](Operation *op) {
  //     if (isa<AffineLoadOp, AffineStoreOp, memref::LoadOp, memref::StoreOp,
  //             LoadInterface, StoreInterface>(op)) {
  //       memOps[op].push_back(loop);
  //     }
  //   });
  // });

  // funcOp.getBody().walk([&](LoopInterface loop) {
  //   for (auto it : memOps) {
  //     auto *memOp = it.getFirst();
  //     auto dependences = memoryAnalysis.getDependences(memOp);
  //     for (const MemoryDependence &memoryDep : dependences) {
  //       if (!hasDependence(memoryDep.dependenceType))
  //         continue;
  //       for (auto otherLoop : memOps[memoryDep.source]) {
  //         if (loop == otherLoop || !loop->isAncestor(otherLoop))
  //           continue;
  //         Dependence dep(loop, otherLoop);
  //         auto depInserted = problem.insertDependence(dep);
  //         assert(succeeded(depInserted));
  //       }
  //     }
  //   }
  // });

  // Insert conditional dependences into the problem.
  // funcOp.getBody().walk([&](Operation *op) {
  //   if (op->getParentOfType<LoopScheduleSequentialOp>() != nullptr ||
  //       op->getParentOfType<LoopSchedulePipelineOp>() != nullptr)
  //     return WalkResult::advance();

  //   Block *thenBlock = nullptr;
  //   Block *elseBlock = nullptr;
  //   if (auto ifOp = dyn_cast<scf::IfOp>(op)) {
  //     thenBlock = ifOp.thenBlock();
  //     elseBlock = ifOp.elseBlock();
  //   } else if (auto ifOp = dyn_cast<AffineIfOp>(op)) {
  //     thenBlock = ifOp.getThenBlock();
  //     if (ifOp.hasElse())
  //       elseBlock = ifOp.getElseBlock();
  //   } else {
  //     return WalkResult::advance();
  //   }

  //   // No special handling required for control-only `if`s.
  //   if (op->getNumResults() == 0)
  //     return WalkResult::skip();

  //   // Model the implicit value flow from the `yield` to the `if`'s
  //   result(s). Dependence depThen(thenBlock->getTerminator(), op);
  //   auto depInserted = problem.insertDependence(depThen);
  //   assert(succeeded(depInserted));
  //   (void)depInserted;

  //   if (elseBlock) {
  //     Dependence depElse(elseBlock->getTerminator(), op);
  //     depInserted = problem.insertDependence(depElse);
  //     assert(succeeded(depInserted));
  //     (void)depInserted;
  //   }

  //   return WalkResult::advance();
  // });

  // Set the anchor for scheduling. Insert dependences from all stores to the
  // terminator to ensure the problem schedules them before the terminator.
  auto *anchor = funcOp.getBody().back().getTerminator();
  funcOp.getBody().walk([&](Operation *op) {
    if (op->getParentOfType<LoopScheduleSequentialOp>() != nullptr ||
        op->getParentOfType<LoopSchedulePipelineOp>() != nullptr)
      return;
    if (!isa<AffineStoreOp, memref::StoreOp, StoreInterface>(op))
      return;
    Dependence dep(op, anchor);
    auto depInserted = problem.insertDependence(dep);
    assert(succeeded(depInserted));
    (void)depInserted;
  });

  // Store the partially complete problem.
  problems.insert(
      std::pair<Operation *, SharedOperatorsProblem>(funcOp, problem));
}

SharedOperatorsProblem &
circt::analysis::SharedOperatorsSchedulingAnalysis::getProblem(Operation *op) {
  // auto problem = problems.find(op);
  // if (problem != problems.end()) {
  //   return problem->second;
  // }
  if (auto forOp = dyn_cast<AffineForOp>(op); forOp)
    analyzeForOp(forOp, this->memoryAnalysis);
  else if (auto funcOp = dyn_cast<func::FuncOp>(op); funcOp)
    analyzeFuncOp(funcOp, this->memoryAnalysis);
  else
    op->emitOpError("Unsupported operation for scheduling");
  auto problem = problems.find(op);
  assert(problem != problems.end() && "expected problem to exist");
  return problem->second;
}<|MERGE_RESOLUTION|>--- conflicted
+++ resolved
@@ -28,12 +28,7 @@
 
 using namespace mlir;
 using namespace mlir::affine;
-<<<<<<< HEAD
-using namespace mlir::scf;
-using namespace circt::loopschedule;
-=======
 using namespace circt::scheduling;
->>>>>>> 1645d71c
 
 /// CyclicSchedulingAnalysis constructs a CyclicProblem for each AffineForOp by
 /// performing a memory dependence analysis and inserting dependences into the
