--- conflicted
+++ resolved
@@ -30,7 +30,6 @@
   MLIRTransformUtils
 )
 
-<<<<<<< HEAD
 add_circt_library(CIRCTNameAnalysis
   NameAnalysis.cpp
 
@@ -49,7 +48,6 @@
   MLIRTransformUtils
 )
 
-=======
 add_circt_library(CIRCTOpCountAnalysis
   OpCountAnalysis.cpp
 
@@ -57,7 +55,6 @@
   MLIRIR
 )
 
->>>>>>> 8f2a7911
 add_circt_library(CIRCTSchedulingAnalysis
   SchedulingAnalysis.cpp
 
