//===- ScheduleLinearPipeline.cpp - Linear pipeline scheduling pass -----*-===//
//
// Part of the LLVM Project, under the Apache License v2.0 with LLVM Exceptions.
// See https://llvm.org/LICENSE.txt for license information.
// SPDX-License-Identifier: Apache-2.0 WITH LLVM-exception
//
//===----------------------------------------------------------------------===//
//
// Contains the definitions linear pipeline scheduling pass.
//
//===----------------------------------------------------------------------===//

#include "circt/Analysis/DependenceAnalysis.h"
#include "circt/Analysis/SchedulingAnalysis.h"
#include "circt/Dialect/HW/HWOpInterfaces.h"
#include "circt/Dialect/Pipeline/PipelineOps.h"
#include "circt/Dialect/Pipeline/PipelinePasses.h"
#include "circt/Dialect/SSP/SSPOps.h"
#include "circt/Dialect/SSP/Utilities.h"
#include "circt/Scheduling/Algorithms.h"
#include "circt/Scheduling/Utilities.h"
#include "circt/Support/BackedgeBuilder.h"
#include "mlir/Pass/Pass.h"

#define DEBUG_TYPE "pipeline-schedule-linear"

namespace circt {
namespace pipeline {
#define GEN_PASS_DEF_SCHEDULELINEARPIPELINE
#include "circt/Dialect/Pipeline/PipelinePasses.h.inc"
} // namespace pipeline
} // namespace circt

using namespace mlir;
using namespace circt;
using namespace circt::scheduling;
using namespace pipeline;

namespace {

class ScheduleLinearPipelinePass
    : public circt::pipeline::impl::ScheduleLinearPipelineBase<
          ScheduleLinearPipelinePass> {
public:
  void runOnOperation() override;

private:
  LogicalResult schedulePipeline(UnscheduledPipelineOp pipeline);
};

} // end anonymous namespace

// Returns true if 'op' should be ignored in the scheduling problem.
static bool ignoreOp(Operation *op) {
  return op->hasTrait<OpTrait::ConstantLike>();
}

LogicalResult
ScheduleLinearPipelinePass::schedulePipeline(UnscheduledPipelineOp pipeline) {
  // Get operator library for the pipeline - assume it's placed in the top level
  // module.
  auto opLibAttr = pipeline->getAttrOfType<FlatSymbolRefAttr>("operator_lib");
  if (!opLibAttr)
    return pipeline.emitError("missing 'operator_lib' attribute");
  auto parentModule = pipeline->getParentOfType<ModuleOp>();
  auto opLib = parentModule.lookupSymbol<ssp::OperatorLibraryOp>(opLibAttr);
  if (!opLib)
    return pipeline.emitError("operator library '")
           << opLibAttr << "' not found";

  // Load operator info from attribute.
  Problem problem(pipeline);

<<<<<<< HEAD
  DenseMap<SymbolRefAttr, OperatorType> operatorTypes;
  SmallDenseMap<OperatorType, unsigned> oprIds;
=======
  DenseMap<SymbolRefAttr, Problem::OperatorType> operatorTypes;
  SmallDenseMap<ssp::OperatorType, unsigned> oprIds;
>>>>>>> a04a76ed

  // Set operation operator types.
  auto returnOp =
      cast<pipeline::ReturnOp>(pipeline.getEntryStage()->getTerminator());
  for (auto &op : pipeline.getOps()) {
    // Skip if is a known non-functional operator
    if (ignoreOp(&op))
      continue;

    OperatorType operatorType;
    bool isReturnOp = &op == returnOp.getOperation();
    if (isReturnOp) {
      // Construct an operator type for the return op (not an externally defined
      // operator type since it is intrinsic to this pass).
      operatorType = problem.getOrInsertOperatorType("return");
      problem.setLatency(operatorType, 0);
    } else {
      // Lookup operator info.
      auto operatorTypeAttr =
          op.getAttrOfType<SymbolRefAttr>("ssp.operator_type");
      if (!operatorTypeAttr)
        return op.emitError()
               << "Expected 'ssp.operator_type' attribute on operation.";

      auto operatorTypeIt = operatorTypes.find(operatorTypeAttr);
      if (operatorTypeIt == operatorTypes.end()) {
        // First time seeing operator type - load it into the problem.
        auto opTypeOp =
            opLib.lookupSymbol<ssp::OperatorTypeOp>(operatorTypeAttr);
        if (!opTypeOp)
          return op.emitError() << "Operator type '" << operatorTypeAttr
                                << "' not found in operator library.";

        auto insertRes = operatorTypes.try_emplace(
            operatorTypeAttr, ssp::loadOperatorType<Problem, ssp::LatencyAttr>(
                                  problem, opTypeOp, oprIds));
        operatorTypeIt = insertRes.first;
      }
      operatorType = operatorTypeIt->second;
    }

    problem.insertOperation(&op);
    problem.setLinkedOperatorType(&op, operatorType);

    // We want the return op to be a sink node for the dependence graph, i.e. it
    // should (transitively) depend on every other op. This is done by inserting
    // auxiliary dependences from ops without users, complementing the implicit
    // dependences from the return op's operands.
    if (!isReturnOp && op.use_empty()) {
      if (failed(problem.insertDependence({&op, returnOp.getOperation()})))
        return op.emitError()
               << "Failed to insert dependence from operation to return op.";
    }
  }

  // Solve!
  assert(succeeded(problem.check()));
  if (failed(scheduling::scheduleSimplex(problem, returnOp.getOperation())))
    return pipeline.emitError("Failed to schedule pipeline.");

  assert(succeeded(problem.verify()));

  // Gather stage results.
  using StageIdx = unsigned;

  OpBuilder b(pipeline.getContext());

  // Maintain a mapping of {start time : [operations]}, that contains the
  // operations scheduled to a given start time. This is an ordered map, so that
  // we can iterate over the stages in order.
  std::map<StageIdx, llvm::SmallVector<Operation *>> stageMap;
  llvm::SmallVector<Operation *, 4> otherOps;

  // Create the scheduled pipeline.
  b.setInsertionPoint(pipeline);
  auto schedPipeline = pipeline::ScheduledPipelineOp::create(
      b, pipeline.getLoc(), pipeline.getDataOutputs().getTypes(),
      pipeline.getInputs(), pipeline.getInputNames(), pipeline.getOutputNames(),
      pipeline.getClock(), pipeline.getGo(), pipeline.getReset(),
      pipeline.getStall(), pipeline.getNameAttr());

  Block *currentStage = schedPipeline.getStage(0);

  for (auto [oldBArg, newBArg] :
       llvm::zip(pipeline.getEntryStage()->getArguments(),
                 currentStage->getArguments()))
    oldBArg.replaceAllUsesWith(newBArg);

  // Iterate over the ops in the pipeline, and add them to the stage map.
  // While doing so, we also build the pipeline stage operations.
  unsigned currentEndTime = 0;
  for (auto &op : pipeline.getOps()) {
    if (ignoreOp(&op)) {
      otherOps.push_back(&op);
      continue;
    }
    unsigned startTime = *problem.getStartTime(&op);
    stageMap[startTime].push_back(&op);

    auto oldEndTime = currentEndTime;
    currentEndTime = std::max(currentEndTime, *problem.getEndTime(&op));
    for (unsigned i = oldEndTime; i < currentEndTime; ++i) {
      Block *newStage = schedPipeline.addStage();

      // Create a StageOp in the new stage, and branch it to the newly created
      // stage.
      b.setInsertionPointToEnd(currentStage);
      pipeline::StageOp::create(b, pipeline.getLoc(), newStage, ValueRange{},
                                ValueRange{});
      currentStage = newStage;
    }
  }

  // Move the return op to the last stage in the scheduled pipeline.
  returnOp->moveBefore(currentStage, currentStage->end());

  // Reorder pipeline. Initially place unscheduled ops at the entry stage, and
  // then all following ops in their assigned stage.
  Block *entryStage = schedPipeline.getStage(0);
  Operation *entryStageTerminator = entryStage->getTerminator();
  for (auto *op : otherOps)
    op->moveBefore(entryStageTerminator);

  for (auto [startTime, ops] : stageMap) {
    Block *stage = schedPipeline.getStage(startTime);

    // Caching of SourceOp passthrough values defined in this stage.
    mlir::DenseMap<Value, Value> sourceOps;
    auto getOrCreateSourceOp = [&](OpOperand &opOperand) -> Value {
      Value v = opOperand.get();
      auto it = sourceOps.find(v);
      if (it == sourceOps.end()) {
        b.setInsertionPoint(opOperand.getOwner());
        it = sourceOps
                 .try_emplace(v, SourceOp::create(b, v.getLoc(), v).getResult())
                 .first;
      }
      return it->second;
    };

    assert(stage && "Stage not found");
    Operation *stageTerminator = stage->getTerminator();
    for (auto *op : ops) {
      op->moveBefore(stageTerminator);

      // If the operation references values defined outside of this stage,
      // modify their uses to point to the corresponding SourceOp.
      for (OpOperand &operand : op->getOpOperands()) {
        if (operand.get().getParentBlock() != stage)
          operand.set(getOrCreateSourceOp(operand));
      }
    }
  }

  // Remove the unscheduled pipeline
  pipeline.replaceAllUsesWith(schedPipeline);
  pipeline.erase();
  return success();
}

void ScheduleLinearPipelinePass::runOnOperation() {
  for (auto &region : getOperation()->getRegions()) {
    for (auto pipeline :
         llvm::make_early_inc_range(region.getOps<UnscheduledPipelineOp>())) {
      if (failed(schedulePipeline(pipeline)))
        return signalPassFailure();
    }
  }
}

std::unique_ptr<mlir::Pass>
circt::pipeline::createScheduleLinearPipelinePass() {
  return std::make_unique<ScheduleLinearPipelinePass>();
}<|MERGE_RESOLUTION|>--- conflicted
+++ resolved
@@ -71,13 +71,8 @@
   // Load operator info from attribute.
   Problem problem(pipeline);
 
-<<<<<<< HEAD
-  DenseMap<SymbolRefAttr, OperatorType> operatorTypes;
-  SmallDenseMap<OperatorType, unsigned> oprIds;
-=======
   DenseMap<SymbolRefAttr, Problem::OperatorType> operatorTypes;
   SmallDenseMap<ssp::OperatorType, unsigned> oprIds;
->>>>>>> a04a76ed
 
   // Set operation operator types.
   auto returnOp =
@@ -87,7 +82,7 @@
     if (ignoreOp(&op))
       continue;
 
-    OperatorType operatorType;
+    Problem::OperatorType operatorType;
     bool isReturnOp = &op == returnOp.getOperation();
     if (isReturnOp) {
       // Construct an operator type for the return op (not an externally defined
