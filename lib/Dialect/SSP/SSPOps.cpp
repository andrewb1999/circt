//===- SSPOps.cpp - SSP operation implementation --------------------------===//
//
// Part of the LLVM Project, under the Apache License v2.0 with LLVM Exceptions.
// See https://llvm.org/LICENSE.txt for license information.
// SPDX-License-Identifier: Apache-2.0 WITH LLVM-exception
//
//===----------------------------------------------------------------------===//
//
// This file implements the SSP (static scheduling problem) dialect operations.
//
//===----------------------------------------------------------------------===//

#include "circt/Dialect/SSP/SSPOps.h"
#include "circt/Support/LLVM.h"

#include "mlir/IR/Builders.h"

using namespace circt;
using namespace circt::ssp;

//===----------------------------------------------------------------------===//
// InstanceOp
//===----------------------------------------------------------------------===//

LogicalResult InstanceOp::verify() {
  auto *body = getBodyBlock();
  auto libraryOps = body->getOps<OperatorLibraryOp>();
  auto graphOps = body->getOps<DependenceGraphOp>();

  if (std::distance(libraryOps.begin(), libraryOps.end()) != 1 ||
      std::distance(graphOps.begin(), graphOps.end()) != 1)
    return emitOpError()
           << "must contain exactly one 'library' op and one 'graph' op";

  if ((*graphOps.begin())->isBeforeInBlock(*libraryOps.begin()))
    return emitOpError()
           << "must contain the 'library' op followed by the 'graph' op";

  return success();
}

// The verifier checks that exactly one of each of the container ops is present.
OperatorLibraryOp InstanceOp::getOperatorLibrary() {
  return *getOps<OperatorLibraryOp>().begin();
}

DependenceGraphOp InstanceOp::getDependenceGraph() {
  return *getOps<DependenceGraphOp>().begin();
}

//===----------------------------------------------------------------------===//
// OperatorLibraryOp
//===----------------------------------------------------------------------===//

LogicalResult OperatorLibraryOp::verify() {
  bool isInInstance = isa_and_nonnull<InstanceOp>((*this)->getParentOp());
  bool hasSymbol = static_cast<bool>(getSymNameAttr());
  if (isInInstance && hasSymbol)
    return emitOpError() << "in 'ssp.instance' cannot be named";
  if (!isInInstance && !hasSymbol)
    return emitOpError() << "outside of 'ssp.instance' must be named";
  return success();
}

//===----------------------------------------------------------------------===//
// OperationOp
//===----------------------------------------------------------------------===//

ParseResult OperationOp::parse(OpAsmParser &parser, OperationState &result) {
  auto &builder = parser.getBuilder();

  // Special handling for the linked operator type property
  SmallVector<Attribute> alreadyParsed;

  if (parser.parseLess())
    return failure();

  SymbolRefAttr oprRef;
  auto parseSymbolResult = parser.parseOptionalAttribute(oprRef);
  if (parseSymbolResult.has_value()) {
    assert(succeeded(*parseSymbolResult));
    alreadyParsed.push_back(builder.getAttr<LinkedOperatorTypeAttr>(oprRef));
  }

  if (parser.parseGreater())
    return failure();

  // (Scheduling) operation's name
  StringAttr opName;
  (void)parser.parseOptionalSymbolName(opName, SymbolTable::getSymbolAttrName(),
                                       result.attributes);

  // Dependences
  SmallVector<OpAsmParser::UnresolvedOperand> unresolvedOperands;
  SmallVector<Attribute> dependences;
  unsigned operandIdx = 0;
  auto parseDependenceSourceWithAttrDict = [&]() -> ParseResult {
    llvm::SMLoc loc = parser.getCurrentLocation();
    FlatSymbolRefAttr sourceRef;
    ArrayAttr properties;

    // Try to parse either symbol reference...
    auto parseSymbolResult = parser.parseOptionalAttribute(sourceRef);
    if (parseSymbolResult.has_value())
      assert(succeeded(*parseSymbolResult));
    else {
      // ...or an SSA operand.
      OpAsmParser::UnresolvedOperand operand;
      if (parser.parseOperand(operand))
        return parser.emitError(loc, "expected SSA value or symbol reference");

      unresolvedOperands.push_back(operand);
    }

    // Parse the properties, if present.
    parseOptionalPropertyArray(properties, parser);

    // No need to explicitly store SSA deps without properties.
    if (sourceRef || properties)
      dependences.push_back(
          builder.getAttr<DependenceAttr>(operandIdx, sourceRef, properties));

    ++operandIdx;
    return success();
  };

  if (parser.parseCommaSeparatedList(AsmParser::Delimiter::Paren,
                                     parseDependenceSourceWithAttrDict))
    return failure();

  if (!dependences.empty())
    result.addAttribute(builder.getStringAttr("dependences"),
                        builder.getArrayAttr(dependences));

  // Properties
  ArrayAttr properties;
  auto parsePropertiesResult =
      parseOptionalPropertyArray(properties, parser, alreadyParsed);
  if (parsePropertiesResult.has_value()) {
    if (failed(*parsePropertiesResult))
      return failure();
    result.addAttribute(builder.getStringAttr("properties"), properties);
  }

  // Parse default attr-dict
  if (parser.parseOptionalAttrDict(result.attributes))
    return failure();

  // Resolve operands
  SmallVector<Value> operands;
  if (parser.resolveOperands(unresolvedOperands, builder.getNoneType(),
                             operands))
    return failure();
  result.addOperands(operands);

  // Mockup results
  SmallVector<Type> types(parser.getNumResults(), builder.getNoneType());
  result.addTypes(types);

  return success();
}

void OperationOp::print(OpAsmPrinter &p) {
  // Special handling for the linked operator type
  SmallVector<Attribute> alreadyPrinted;

  p << '<';
  if (auto linkedOpr = getLinkedOperatorTypeAttr()) {
    p.printAttribute(linkedOpr.getValue());
    alreadyPrinted.push_back(linkedOpr);
  }
  p << '>';

  // (Scheduling) operation's name
  if (StringAttr symName = getSymNameAttr()) {
    p << ' ';
    p.printSymbolName(symName);
  }

  // Dependences = SSA operands + other OperationOps via symbol references.
  // Emitted format looks like this:
  // (%0, %1 [#ssp.some_property<42>, ...], %2, ...,
  //  @op0, @op1 [#ssp.some_property<17>, ...], ...)
  SmallVector<DependenceAttr> defUseDeps(getNumOperands()), auxDeps;
  if (ArrayAttr dependences = getDependencesAttr()) {
    for (auto dep : dependences.getAsRange<DependenceAttr>()) {
      if (dep.getSourceRef())
        auxDeps.push_back(dep);
      else
        defUseDeps[dep.getOperandIdx()] = dep;
    }
  }

  p << '(';
  llvm::interleaveComma((*this)->getOpOperands(), p, [&](OpOperand &operand) {
    p.printOperand(operand.get());
    if (DependenceAttr dep = defUseDeps[operand.getOperandNumber()]) {
      p << ' ';
      p.printAttribute(dep.getProperties());
    }
  });
  if (!auxDeps.empty()) {
    if (!defUseDeps.empty())
      p << ", ";
    llvm::interleaveComma(auxDeps, p, [&](DependenceAttr dep) {
      p.printAttribute(dep.getSourceRef());
      if (ArrayAttr depProps = dep.getProperties()) {
        p << ' ';
        printPropertyArray(depProps, p);
      }
    });
  }
  p << ')';

  // Properties
  if (ArrayAttr properties = getPropertiesAttr()) {
    p << ' ';
    printPropertyArray(properties, p, alreadyPrinted);
  }

  // Default attr-dict
  SmallVector<StringRef> elidedAttrs = {
      SymbolTable::getSymbolAttrName(),
      OperationOp::getDependencesAttrName().getValue(),
      OperationOp::getPropertiesAttrName().getValue()};
  p.printOptionalAttrDict((*this)->getAttrs(), elidedAttrs);
}

LogicalResult OperationOp::verify() {
  ArrayAttr dependences = getDependencesAttr();
  if (!dependences)
    return success();

  int nOperands = getNumOperands();
  int lastIdx = -1;
  for (auto dep : dependences.getAsRange<DependenceAttr>()) {
    int idx = dep.getOperandIdx();
    FlatSymbolRefAttr sourceRef = dep.getSourceRef();

    if (!sourceRef) {
      // Def-use deps use the index to refer to one of the SSA operands.
      if (idx >= nOperands)
        return emitError(
            "Operand index is out of bounds for def-use dependence attribute");

      // Indices may be sparse, but shall be sorted and unique.
      if (idx <= lastIdx)
        return emitError("Def-use operand indices in dependence attribute are "
                         "not monotonically increasing");
    } else {
      // Auxiliary deps are expected to follow the def-use deps (if present),
      // and hence use indices >= #operands.
      if (idx < nOperands)
        return emitError() << "Auxiliary dependence from " << sourceRef
                           << " is interleaved with SSA operands";

      // Indices shall be consecutive (special case: the first aux dep)
      if (!((idx == lastIdx + 1) || (idx > lastIdx && idx == nOperands)))
        return emitError("Auxiliary operand indices in dependence attribute "
                         "are not consecutive");
    }

    lastIdx = idx;
  }
  return success();
}

LogicalResult
OperationOp::verifySymbolUses(SymbolTableCollection &symbolTable) {
  auto instanceOp = (*this)->getParentOfType<InstanceOp>();
  auto libraryOp = instanceOp.getOperatorLibrary();
  auto graphOp = instanceOp.getDependenceGraph();

  // Verify that all auxiliary dependences reference valid named operations
  // inside the dependence graph.
  if (ArrayAttr dependences = getDependencesAttr())
    for (auto dep : dependences.getAsRange<DependenceAttr>()) {
      FlatSymbolRefAttr sourceRef = dep.getSourceRef();
      if (!sourceRef)
        continue;

      Operation *sourceOp = symbolTable.lookupSymbolIn(graphOp, sourceRef);
      if (!sourceOp || !isa<OperationOp>(sourceOp)) {
        return emitError(
                   "Auxiliary dependence references invalid source operation: ")
               << sourceRef;
      }
    }

  // If a linkedOperatorType property is present, verify that it references a
  // valid operator type.
  if (auto linkedOpr = getLinkedOperatorTypeAttr()) {
    SymbolRefAttr oprRef = linkedOpr.getValue();
    Operation *oprOp;
<<<<<<< HEAD
    if (oprRef.isa<FlatSymbolRefAttr>()) {
      // It's a reference to an operator type in the instance's library.
      oprOp = symbolTable.lookupSymbolIn(libraryOp, oprRef);
    } else {
      // Otherwise it's a reference to a standalone library, outside of the
      // current instance.
      oprOp = symbolTable.lookupNearestSymbolFrom(instanceOp, oprRef);
    }
=======
    // 1) Look in the instance's library.
    oprOp = symbolTable.lookupSymbolIn(libraryOp, oprRef);
    // 2) Try to resolve a nested reference to the instance's library.
    if (!oprOp)
      oprOp = symbolTable.lookupSymbolIn(instanceOp, oprRef);
    // 3) Look outside of the instance.
    if (!oprOp)
      oprOp = symbolTable.lookupNearestSymbolFrom(instanceOp->getParentOp(),
                                                  oprRef);
>>>>>>> a667a65f

    if (!oprOp || !isa<OperatorTypeOp>(oprOp))
      return emitError("Linked operator type property references invalid "
                       "operator type: ")
             << oprRef;
  }

  return success();
}

LinkedOperatorTypeAttr OperationOp::getLinkedOperatorTypeAttr() {
  if (ArrayAttr properties = getPropertiesAttr()) {
    const auto *it = llvm::find_if(properties, [](Attribute a) {
      return a.isa<LinkedOperatorTypeAttr>();
    });
    if (it != properties.end())
      return (*it).cast<LinkedOperatorTypeAttr>();
  }
  return {};
}

//===----------------------------------------------------------------------===//
// Wrappers for the `custom<Properties>` ODS directive.
//===----------------------------------------------------------------------===//

static ParseResult parseProperties(OpAsmParser &parser, ArrayAttr &attr) {
  auto result = parseOptionalPropertyArray(attr, parser);
  if (!result.has_value() || succeeded(*result))
    return success();
  return failure();
}

static void printProperties(OpAsmPrinter &p, Operation *op, ArrayAttr attr) {
  if (!attr)
    return;
  printPropertyArray(attr, p);
}

//===----------------------------------------------------------------------===//
// TableGen'ed code
//===----------------------------------------------------------------------===//

#define GET_OP_CLASSES
#include "circt/Dialect/SSP/SSP.cpp.inc"<|MERGE_RESOLUTION|>--- conflicted
+++ resolved
@@ -46,20 +46,6 @@
 
 DependenceGraphOp InstanceOp::getDependenceGraph() {
   return *getOps<DependenceGraphOp>().begin();
-}
-
-//===----------------------------------------------------------------------===//
-// OperatorLibraryOp
-//===----------------------------------------------------------------------===//
-
-LogicalResult OperatorLibraryOp::verify() {
-  bool isInInstance = isa_and_nonnull<InstanceOp>((*this)->getParentOp());
-  bool hasSymbol = static_cast<bool>(getSymNameAttr());
-  if (isInInstance && hasSymbol)
-    return emitOpError() << "in 'ssp.instance' cannot be named";
-  if (!isInInstance && !hasSymbol)
-    return emitOpError() << "outside of 'ssp.instance' must be named";
-  return success();
 }
 
 //===----------------------------------------------------------------------===//
@@ -292,16 +278,6 @@
   if (auto linkedOpr = getLinkedOperatorTypeAttr()) {
     SymbolRefAttr oprRef = linkedOpr.getValue();
     Operation *oprOp;
-<<<<<<< HEAD
-    if (oprRef.isa<FlatSymbolRefAttr>()) {
-      // It's a reference to an operator type in the instance's library.
-      oprOp = symbolTable.lookupSymbolIn(libraryOp, oprRef);
-    } else {
-      // Otherwise it's a reference to a standalone library, outside of the
-      // current instance.
-      oprOp = symbolTable.lookupNearestSymbolFrom(instanceOp, oprRef);
-    }
-=======
     // 1) Look in the instance's library.
     oprOp = symbolTable.lookupSymbolIn(libraryOp, oprRef);
     // 2) Try to resolve a nested reference to the instance's library.
@@ -311,7 +287,6 @@
     if (!oprOp)
       oprOp = symbolTable.lookupNearestSymbolFrom(instanceOp->getParentOp(),
                                                   oprRef);
->>>>>>> a667a65f
 
     if (!oprOp || !isa<OperatorTypeOp>(oprOp))
       return emitError("Linked operator type property references invalid "
