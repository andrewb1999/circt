//===- ModuleImplementation.cpp - Utilities for module-like ops -----------===//
//
// Part of the LLVM Project, under the Apache License v2.0 with LLVM Exceptions.
// See https://llvm.org/LICENSE.txt for license information.
// SPDX-License-Identifier: Apache-2.0 WITH LLVM-exception
//
//===----------------------------------------------------------------------===//

#include "circt/Dialect/HW/ModuleImplementation.h"
#include "circt/Dialect/HW/HWOps.h"
#include "circt/Support/LLVM.h"
#include "circt/Support/ParsingUtils.h"

#include "mlir/IR/Builders.h"
#include "mlir/IR/DialectImplementation.h"
#include "mlir/Interfaces/FunctionImplementation.h"

using namespace circt;
using namespace circt::hw;

/// Parse a function result list.
///
///   function-result-list ::= function-result-list-parens
///   function-result-list-parens ::= `(` `)`
///                                 | `(` function-result-list-no-parens `)`
///   function-result-list-no-parens ::= function-result (`,` function-result)*
///   function-result ::= (percent-identifier `:`) type attribute-dict?
///
static ParseResult
parseFunctionResultList(OpAsmParser &parser,
                        SmallVectorImpl<Attribute> &resultNames,
                        SmallVectorImpl<Type> &resultTypes,
                        SmallVectorImpl<DictionaryAttr> &resultAttrs,
                        SmallVectorImpl<Attribute> &resultLocs) {

  auto parseElt = [&]() -> ParseResult {
    // Stash the current location parser location.
    auto irLoc = parser.getCurrentLocation();

    // Parse the result name.
    std::string portName;
    if (parser.parseKeywordOrString(&portName))
      return failure();
    resultNames.push_back(StringAttr::get(parser.getContext(), portName));

    // Parse the results type.
    resultTypes.emplace_back();
    if (parser.parseColonType(resultTypes.back()))
      return failure();

    // Parse the result attributes.
    NamedAttrList attrs;
    if (failed(parser.parseOptionalAttrDict(attrs)))
      return failure();
    resultAttrs.push_back(attrs.getDictionary(parser.getContext()));

    // Parse the result location.
    std::optional<Location> maybeLoc;
    if (failed(parser.parseOptionalLocationSpecifier(maybeLoc)))
      return failure();
    Location loc = maybeLoc ? *maybeLoc : parser.getEncodedSourceLoc(irLoc);
    resultLocs.push_back(loc);

    return success();
  };

  return parser.parseCommaSeparatedList(OpAsmParser::Delimiter::Paren,
                                        parseElt);
}

/// Return the port name for the specified argument or result.
static StringRef getModuleArgumentName(Operation *module, size_t argNo) {
  if (auto mod = dyn_cast<HWModuleLike>(module)) {
    if (argNo < mod.getNumInputPorts())
      return mod.getInputName(argNo);
    return StringRef();
  }
  auto argNames = module->getAttrOfType<ArrayAttr>("argNames");
  // Tolerate malformed IR here to enable debug printing etc.
  if (argNames && argNo < argNames.size())
    return cast<StringAttr>(argNames[argNo]).getValue();
  return StringRef();
}

static StringRef getModuleResultName(Operation *module, size_t resultNo) {
  if (auto mod = dyn_cast<HWModuleLike>(module)) {
    if (resultNo < mod.getNumOutputPorts())
      return mod.getOutputName(resultNo);
    return StringRef();
  }
  auto resultNames = module->getAttrOfType<ArrayAttr>("resultNames");
  // Tolerate malformed IR here to enable debug printing etc.
  if (resultNames && resultNo < resultNames.size())
    return cast<StringAttr>(resultNames[resultNo]).getValue();
  return StringRef();
}

void module_like_impl::printModuleSignature(OpAsmPrinter &p, Operation *op,
                                            ArrayRef<Type> argTypes,
                                            bool isVariadic,
                                            ArrayRef<Type> resultTypes,
                                            bool &needArgNamesAttr) {
  using namespace mlir::function_interface_impl;

  Region &body = op->getRegion(0);
  bool isExternal = body.empty();
  SmallString<32> resultNameStr;
  mlir::OpPrintingFlags flags;

  // Handle either old FunctionOpInterface modules or new-style hwmodulelike
  // This whole thing should be split up into two functions, but the delta is
  // so small, we are leaving this for now.
  auto modOp = dyn_cast<hw::HWModuleLike>(op);
  auto funcOp = dyn_cast<mlir::FunctionOpInterface>(op);
  SmallVector<Attribute> inputAttrs, outputAttrs;
  if (funcOp) {
    if (auto args = funcOp.getAllArgAttrs())
      for (auto a : args.getValue())
        inputAttrs.push_back(a);
    inputAttrs.resize(funcOp.getNumArguments());
    if (auto results = funcOp.getAllResultAttrs())
      for (auto a : results.getValue())
        outputAttrs.push_back(a);
    outputAttrs.resize(funcOp.getNumResults());
  } else {
    inputAttrs = modOp.getAllInputAttrs();
    outputAttrs = modOp.getAllOutputAttrs();
  }

  p << '(';
  for (unsigned i = 0, e = argTypes.size(); i < e; ++i) {
    if (i > 0)
      p << ", ";

    auto argName = modOp ? modOp.getInputName(i) : getModuleArgumentName(op, i);
    if (!isExternal) {
      // Get the printed format for the argument name.
      resultNameStr.clear();
      llvm::raw_svector_ostream tmpStream(resultNameStr);
      p.printOperand(body.front().getArgument(i), tmpStream);
      // If the name wasn't printable in a way that agreed with argName, make
      // sure to print out an explicit argNames attribute.
      if (tmpStream.str().drop_front() != argName)
        needArgNamesAttr = true;

      p << tmpStream.str() << ": ";
    } else if (!argName.empty()) {
      p << '%' << argName << ": ";
    }

    p.printType(argTypes[i]);
    auto inputAttr = inputAttrs[i];
    p.printOptionalAttrDict(inputAttr
                                ? cast<DictionaryAttr>(inputAttr).getValue()
                                : ArrayRef<NamedAttribute>());

    // TODO: `printOptionalLocationSpecifier` will emit aliases for locations,
    // even if they are not printed.  This will have to be fixed upstream.  For
    // now, use what was specified on the command line.
    if (flags.shouldPrintDebugInfo()) {
      auto loc = modOp.getInputLoc(i);
      if (!isa<UnknownLoc>(loc))
        p.printOptionalLocationSpecifier(loc);
    }
  }

  if (isVariadic) {
    if (!argTypes.empty())
      p << ", ";
    p << "...";
  }

  p << ')';

  // We print result types specially since we support named arguments.
  if (!resultTypes.empty()) {
    p << " -> (";
    for (size_t i = 0, e = resultTypes.size(); i < e; ++i) {
      if (i != 0)
        p << ", ";
      p.printKeywordOrString(getModuleResultName(op, i));
      p << ": ";
      p.printType(resultTypes[i]);
      auto outputAttr = outputAttrs[i];
      p.printOptionalAttrDict(outputAttr
                                  ? cast<DictionaryAttr>(outputAttr).getValue()
                                  : ArrayRef<NamedAttribute>());

      // TODO: `printOptionalLocationSpecifier` will emit aliases for locations,
      // even if they are not printed.  This will have to be fixed upstream. For
      // now, use what was specified on the command line.
      if (flags.shouldPrintDebugInfo()) {
        auto loc = modOp.getOutputLoc(i);
        if (!isa<UnknownLoc>(loc))
          p.printOptionalLocationSpecifier(loc);
      }
    }
    p << ')';
  }
}

ParseResult module_like_impl::parseModuleFunctionSignature(
    OpAsmParser &parser, bool &isVariadic,
    SmallVectorImpl<OpAsmParser::Argument> &args,
    SmallVectorImpl<Attribute> &argNames, SmallVectorImpl<Attribute> &argLocs,
    SmallVectorImpl<Attribute> &resultNames,
    SmallVectorImpl<DictionaryAttr> &resultAttrs,
    SmallVectorImpl<Attribute> &resultLocs, TypeAttr &type) {

  using namespace mlir::function_interface_impl;
  auto *context = parser.getContext();

  // Parse the argument list.
  if (parser.parseArgumentList(args, OpAsmParser::Delimiter::Paren,
                               /*allowType=*/true, /*allowAttrs=*/true))
    return failure();

  // Parse the result list.
  SmallVector<Type> resultTypes;
  if (succeeded(parser.parseOptionalArrow()))
    if (failed(parseFunctionResultList(parser, resultNames, resultTypes,
                                       resultAttrs, resultLocs)))
      return failure();

  // Process the ssa args for the information we're looking for.
  SmallVector<Type> argTypes;
  for (auto &arg : args) {
    argNames.push_back(parsing_util::getNameFromSSA(context, arg.ssaName.name));
    argTypes.push_back(arg.type);
    if (!arg.sourceLoc)
      arg.sourceLoc = parser.getEncodedSourceLoc(arg.ssaName.location);
    argLocs.push_back(*arg.sourceLoc);
  }

  type = TypeAttr::get(FunctionType::get(context, argTypes, resultTypes));

  return success();
}

////////////////////////////////////////////////////////////////////////////////
// New Style
////////////////////////////////////////////////////////////////////////////////

/// Parse an optional keyword or string and set instance into 'result'.`
/// Returns failure on a parse issue, but not on not finding the string. 'found'
/// indicates whether the optional value exists.
ParseResult parseOptionalKeywordOrOptionalString(OpAsmParser &p,
                                                 std::string &result,
                                                 bool &found) {
  StringRef keyword;
  if (succeeded(p.parseOptionalKeyword(&keyword))) {
    result = keyword.str();
    found = true;
    return success();
  }

  if (succeeded(p.parseOptionalString(&result)))
    found = true;
  return success();
}

static ParseResult parseDirection(OpAsmParser &p, ModulePort::Direction &dir) {
  StringRef key;
  if (failed(p.parseKeyword(&key)))
    return p.emitError(p.getCurrentLocation(), "expected port direction");
  if (key == "in")
    dir = ModulePort::Direction::Input;
  else if (key == "out")
    dir = ModulePort::Direction::Output;
  else if (key == "inout")
    dir = ModulePort::Direction::InOut;
  else
    return p.emitError(p.getCurrentLocation(), "unknown port direction '")
           << key << "'";
  return success();
}

static ParseResult parseInputPort(OpAsmParser &parser,
                                  module_like_impl::PortParse &result) {
  if (parser.parseOperand(result.ssaName, /*allowResultNumber=*/false))
    return failure();
  NamedAttrList attrs;

  // Parse the result name.
  bool found = false;
  if (parseOptionalKeywordOrOptionalString(parser, result.rawName, found))
    return failure();

  // If there is only a ssa name, use it as the port name.  The ssa name is
  // always required, but if there is the optional arbitrary name, it is used as
  // the port name and the ssa name is just used for parsing the module.
  if (!found)
    result.rawName =
        parsing_util::getNameFromSSA(parser.getContext(), result.ssaName.name)
            .str();

  if (parser.parseColonType(result.type) ||
      parser.parseOptionalAttrDict(attrs) ||
      parser.parseOptionalLocationSpecifier(result.sourceLoc))
    return failure();
  result.attrs = attrs.getDictionary(parser.getContext());
  return success();
}

static ParseResult parseOutputPort(OpAsmParser &parser,
                                   module_like_impl::PortParse &result) {
  // Stash the current location parser location.
  auto irLoc = parser.getCurrentLocation();

  // Parse the result name.
  if (parser.parseKeywordOrString(&result.rawName))
    return failure();

  // Parse the results type.
  if (parser.parseColonType(result.type))
    return failure();

  // Parse the result attributes.
  NamedAttrList attrs;
  if (failed(parser.parseOptionalAttrDict(attrs)))
    return failure();
  result.attrs = attrs.getDictionary(parser.getContext());

  // Parse the result location.
  std::optional<Location> maybeLoc;
  if (failed(parser.parseOptionalLocationSpecifier(maybeLoc)))
    return failure();
  result.sourceLoc = maybeLoc ? *maybeLoc : parser.getEncodedSourceLoc(irLoc);

  return success();
}

/// Parse a single argument with the following syntax:
///
///   output (id|string) : !type { optionalAttrDict} loc(optionalSourceLoc)`
///   (input|inout) %ssaname : !type { optionalAttrDict} loc(optionalSourceLoc)`
///
static ParseResult parsePort(OpAsmParser &p,
                             module_like_impl::PortParse &result) {
  NamedAttrList attrs;
  if (parseDirection(p, result.direction))
    return failure();
  if (result.direction == ModulePort::Direction::Output)
    return parseOutputPort(p, result);
  return parseInputPort(p, result);
}

static ParseResult
parsePortList(OpAsmParser &p,
              SmallVectorImpl<module_like_impl::PortParse> &result) {
  auto parseOnePort = [&]() -> ParseResult {
    return parsePort(p, result.emplace_back());
  };
  return p.parseCommaSeparatedList(OpAsmParser::Delimiter::Paren, parseOnePort,
                                   " in port list");
}

ParseResult module_like_impl::parseModuleSignature(
    OpAsmParser &parser, SmallVectorImpl<PortParse> &args, TypeAttr &modType) {

  auto *context = parser.getContext();

  // Parse the port list.
  if (parsePortList(parser, args))
    return failure();

  // Process the ssa args for the information we're looking for.
  SmallVector<ModulePort> ports;
  for (auto &arg : args) {
    ports.push_back(
        {StringAttr::get(context, arg.rawName), arg.type, arg.direction});
    // rewrite type AFTER constructing ports.  This will be used in block args.
    if (arg.direction == ModulePort::InOut)
      arg.type = InOutType::get(arg.type);
    if (!arg.sourceLoc)
      arg.sourceLoc = parser.getEncodedSourceLoc(arg.ssaName.location);
  }
  modType = TypeAttr::get(ModuleType::get(context, ports));

  return success();
}

static const char *directionAsString(ModulePort::Direction dir) {
  if (dir == ModulePort::Direction::Input)
    return "in";
  if (dir == ModulePort::Direction::Output)
    return "out";
  if (dir == ModulePort::Direction::InOut)
    return "inout";
  assert(0 && "Unknown port direction");
  abort();
  return "unknown";
}
void module_like_impl::printModuleSignatureNew(OpAsmPrinter &p,
                                               hw::HWModuleLike op) {
  module_like_impl::printModuleSignatureNew(
      p, op.getModuleBody(), op.getHWModuleType(), op.getAllPortAttrs(),
      op.getAllPortLocs());
}

<<<<<<< HEAD
void module_like_impl::printModuleSignatureNew(OpAsmPrinter &p,
                                               HWModuleLike op) {

  Region &body = op.getModuleBody();
=======
void module_like_impl::printModuleSignatureNew(OpAsmPrinter &p, Region &body,
                                               hw::ModuleType modType,
                                               ArrayRef<Attribute> portAttrs,
                                               ArrayRef<Location> locAttrs) {
>>>>>>> 1645d71c
  bool isExternal = body.empty();
  SmallString<32> resultNameStr;
  mlir::OpPrintingFlags flags;
  unsigned curArg = 0;
<<<<<<< HEAD

  auto modType = op.getHWModuleType();
  auto portAttrs = op.getAllPortAttrs();
  auto locAttrs = op.getAllPortLocs();

=======
>>>>>>> 1645d71c
  p << '(';
  for (auto [i, port] : llvm::enumerate(modType.getPorts())) {
    if (i > 0)
      p << ", ";
    p.printKeywordOrString(directionAsString(port.dir));
    if (port.dir == ModulePort::Direction::Output) {
      p << " ";
      p.printKeywordOrString(port.name);
    } else {
      if (!isExternal) {
        // Get the printed format for the argument name.
        resultNameStr.clear();
        llvm::raw_svector_ostream tmpStream(resultNameStr);
        p.printOperand(body.front().getArgument(curArg), tmpStream);
        p << " " << tmpStream.str();
        // If the name wasn't printable in a way that agreed with argName, make
        // sure to print out an explicit argNames attribute.
        if (tmpStream.str().drop_front() != port.name) {
          p << " ";
          p.printKeywordOrString(port.name);
        }
      } else {
        p << " %" << port.name.getValue();
      }
      ++curArg;
    }
    p << " : ";
    p.printType(port.type);
    if (!portAttrs.empty())
      if (auto attr = dyn_cast<DictionaryAttr>(portAttrs[i]))
        p.printOptionalAttrDict(attr.getValue());

    // TODO: `printOptionalLocationSpecifier` will emit aliases for locations,
    // even if they are not printed.  This will have to be fixed upstream.  For
    // now, use what was specified on the command line.
<<<<<<< HEAD
    if (flags.shouldPrintDebugInfo()) {
=======
    if (!locAttrs.empty() && flags.shouldPrintDebugInfo()) {
>>>>>>> 1645d71c
      auto loc = locAttrs[i];
      if (!isa<UnknownLoc>(loc))
        p.printOptionalLocationSpecifier(cast<Location>(loc));
    }
  }

  p << ')';
}

/// Get a special name to use when printing the entry block arguments of the
/// region contained by an operation in this dialect.
void module_like_impl::getAsmBlockArgumentNamesImpl(
    mlir::Region &region, OpAsmSetValueNameFn setNameFn) {
  if (region.empty())
    return;
  // Assign port names to the bbargs.
  auto module = cast<HWModuleOp>(region.getParentOp());

  auto *block = &region.front();
  for (size_t i = 0, e = block->getNumArguments(); i != e; ++i) {
    auto name = module.getInputName(i);
    // Let mlir deterministically convert names to valid identifiers
    setNameFn(block->getArgument(i), name);
  }
}<|MERGE_RESOLUTION|>--- conflicted
+++ resolved
@@ -398,29 +398,14 @@
       op.getAllPortLocs());
 }
 
-<<<<<<< HEAD
-void module_like_impl::printModuleSignatureNew(OpAsmPrinter &p,
-                                               HWModuleLike op) {
-
-  Region &body = op.getModuleBody();
-=======
 void module_like_impl::printModuleSignatureNew(OpAsmPrinter &p, Region &body,
                                                hw::ModuleType modType,
                                                ArrayRef<Attribute> portAttrs,
                                                ArrayRef<Location> locAttrs) {
->>>>>>> 1645d71c
   bool isExternal = body.empty();
   SmallString<32> resultNameStr;
   mlir::OpPrintingFlags flags;
   unsigned curArg = 0;
-<<<<<<< HEAD
-
-  auto modType = op.getHWModuleType();
-  auto portAttrs = op.getAllPortAttrs();
-  auto locAttrs = op.getAllPortLocs();
-
-=======
->>>>>>> 1645d71c
   p << '(';
   for (auto [i, port] : llvm::enumerate(modType.getPorts())) {
     if (i > 0)
@@ -456,11 +441,7 @@
     // TODO: `printOptionalLocationSpecifier` will emit aliases for locations,
     // even if they are not printed.  This will have to be fixed upstream.  For
     // now, use what was specified on the command line.
-<<<<<<< HEAD
-    if (flags.shouldPrintDebugInfo()) {
-=======
     if (!locAttrs.empty() && flags.shouldPrintDebugInfo()) {
->>>>>>> 1645d71c
       auto loc = locAttrs[i];
       if (!isa<UnknownLoc>(loc))
         p.printOptionalLocationSpecifier(cast<Location>(loc));
