--- conflicted
+++ resolved
@@ -68,11 +68,7 @@
                                 PatternRewriter &rewriter) const override {
     auto &ops = ctrlOp.getBodyBlock()->getOperations();
     bool isUnaryControl = (ops.size() == 1) && isa<EnableOp>(ops.front()) &&
-<<<<<<< HEAD
-                          isa<SeqOp, ParOp, StaticSeqOp>(ctrlOp->getParentOp());
-=======
-                          isa<SeqOp, ParOp, StaticParOp>(ctrlOp->getParentOp());
->>>>>>> 11995308
+                          isa<SeqOp, ParOp, StaticSeqOp, StaticParOp>(ctrlOp->getParentOp());
     if (!isUnaryControl)
       return failure();
 
@@ -139,8 +135,7 @@
 /// Returns whether the given operation has a control region.
 static bool hasControlRegion(Operation *op) {
   return isa<ControlOp, SeqOp, IfOp, WhileOp, ParOp, StaticRepeatOp,
-<<<<<<< HEAD
-             StaticSeqOp>(op);
+             StaticSeqO, StaticParOp>(op);
 }
 
 /// Returns whether the given operation is a static control operator
@@ -153,19 +148,12 @@
     auto group = component.getWiresOp().lookupSymbol<GroupInterface>(groupName);
     return isa<StaticGroupOp>(group);
   }
-  return isa<StaticSeqOp, StaticRepeatOp>(op);
-=======
-             StaticParOp>(op);
->>>>>>> 11995308
+  return isa<StaticSeqOp, StaticRepeatOp, StaticParOp>(op);
 }
 
 /// Verifies the body of a ControlLikeOp.
 static LogicalResult verifyControlBody(Operation *op) {
-<<<<<<< HEAD
-  if (isa<SeqOp, ParOp, StaticSeqOp>(op))
-=======
-  if (isa<SeqOp, ParOp, StaticParOp>(op))
->>>>>>> 11995308
+  if (isa<SeqOp, ParOp, StaticSeqOp, StaticParOp>(op))
     // This does not apply to sequential and parallel regions.
     return success();
 
@@ -237,13 +225,8 @@
   auto &region = op->getRegion(0);
   // Operations that are allowed in the body of a ControlLike op.
   auto isValidBodyOp = [](Operation *operation) {
-<<<<<<< HEAD
     return isa<EnableOp, SeqOp, IfOp, WhileOp, ParOp, StaticRepeatOp,
-               StaticSeqOp>(operation);
-=======
-    return isa<EnableOp, SeqOp, IfOp, WhileOp, ParOp, StaticRepeatOp>(
-        operation);
->>>>>>> 11995308
+               StaticSeqOp, StaticParOp>(operation);
   };
   for (auto &&bodyOp : region.front()) {
     if (isValidBodyOp(&bodyOp))
@@ -307,13 +290,8 @@
 static LogicalResult collapseControl(OpTy controlOp,
                                      PatternRewriter &rewriter) {
   static_assert(std::is_same<SeqOp, OpTy>() || std::is_same<ParOp, OpTy>() ||
-<<<<<<< HEAD
-                    std::is_same<StaticSeqOp, OpTy>(),
-                "Should be a SeqOp, ParOp, or StaticSeqOp");
-=======
-                    std::is_same<StaticParOp, OpTy>(),
-                "Should be a SeqOp, ParOp or StaticParOp.");
->>>>>>> 11995308
+                    std::is_same<StaticSeqOp, OpTy>() || std::is_same<StaticParOp, OpTy>(),
+                "Should be a SeqOp, ParOp, StaticSeqOp, or StaticParOp");
 
   if (isa<OpTy>(controlOp->getParentOp())) {
     Block *controlBody = controlOp.getBodyBlock();
@@ -2324,8 +2302,6 @@
 //===----------------------------------------------------------------------===//
 // StaticRepeatOp
 //===----------------------------------------------------------------------===//
-
-<<<<<<< HEAD
 LogicalResult StaticRepeatOp::verify() {
   for (auto &&bodyOp : (*this).getRegion().front()) {
     // there should only be one bodyOp for each staticrepeatop, right?
@@ -2338,8 +2314,6 @@
   return success();
 }
 
-=======
->>>>>>> 11995308
 static LogicalResult zeroRepeat(StaticRepeatOp op, PatternRewriter &rewriter) {
   if (op.getCount() == 0) {
     Block *controlBody = op.getBodyBlock();
