//===- CalyxEmitter.cpp - Calyx dialect to .futil emitter -----------------===//
//
// Part of the LLVM Project, under the Apache License v2.0 with LLVM Exceptions.
// See https://llvm.org/LICENSE.txt for license information.
// SPDX-License-Identifier: Apache-2.0 WITH LLVM-exception
//
//===----------------------------------------------------------------------===//
//
// This implements an emitter for the native Calyx language, which uses
// .futil as an alias.
//
//===----------------------------------------------------------------------===//

#include "circt/Dialect/Calyx/CalyxEmitter.h"
#include "circt/Dialect/Calyx/CalyxOps.h"
#include "circt/Dialect/Comb/CombOps.h"
#include "circt/Dialect/HW/HWAttributes.h"
#include "circt/Dialect/HW/HWOps.h"
#include "circt/Support/LLVM.h"
#include "mlir/IR/BuiltinOps.h"
#include "mlir/IR/BuiltinTypes.h"
#include "mlir/Tools/mlir-translate/Translation.h"
#include "llvm/ADT/SmallSet.h"
#include "llvm/ADT/TypeSwitch.h"
#include "llvm/Support/Casting.h"
#include "llvm/Support/FormatVariadic.h"
#include <bitset>
#include <string>

using namespace circt;
using namespace calyx;
using namespace mlir;

namespace {

static constexpr std::string_view LSquare() { return "["; }
static constexpr std::string_view RSquare() { return "]"; }
static constexpr std::string_view LAngleBracket() { return "<"; }
static constexpr std::string_view RAngleBracket() { return ">"; }
static constexpr std::string_view LParen() { return "("; }
static constexpr std::string_view RParen() { return ")"; }
static constexpr std::string_view colon() { return ": "; }
static constexpr std::string_view space() { return " "; }
static constexpr std::string_view period() { return "."; }
static constexpr std::string_view questionMark() { return " ? "; }
static constexpr std::string_view exclamationMark() { return "!"; }
static constexpr std::string_view equals() { return "="; }
static constexpr std::string_view comma() { return ", "; }
static constexpr std::string_view arrow() { return " -> "; }
static constexpr std::string_view quote() { return "\""; }
static constexpr std::string_view apostrophe() { return "'"; }
static constexpr std::string_view LBraceEndL() { return "{\n"; }
static constexpr std::string_view RBraceEndL() { return "}\n"; }
static constexpr std::string_view semicolonEndL() { return ";\n"; }
static constexpr std::string_view addressSymbol() { return "@"; }
static constexpr std::string_view endl() { return "\n"; }
static constexpr std::string_view metadataLBrace() { return "#{\n"; }
static constexpr std::string_view metadataRBrace() { return "}#\n"; }

/// A list of integer attributes supported by the native Calyx compiler.
constexpr std::array<StringRef, 7> integerAttributes{
    "external",       "static",        "share", "bound",
    "write_together", "read_together", "pos",
};

/// A list of boolean attributes supported by the native Calyx compiler.
constexpr std::array<StringRef, 12> booleanAttributes{
    "clk",      "reset",  "go",          "done",   "generated",   "precious",
    "toplevel", "stable", "nointerface", "inline", "state_share", "data",
};

static std::optional<StringRef> getCalyxAttrIdentifier(NamedAttribute attr) {
  StringRef identifier = attr.getName().strref();
  if (identifier.contains(".")) {
    Dialect *dialect = attr.getNameDialect();
    if (dialect != nullptr && isa<CalyxDialect>(*dialect)) {
      return std::get<1>(identifier.split("."));
    }
    return std::nullopt;
  }

  return identifier;
}

/// Determines whether the given identifier is a valid Calyx attribute.
static bool isValidCalyxAttribute(StringRef identifier) {

  return llvm::find(integerAttributes, identifier) != integerAttributes.end() ||
         llvm::find(booleanAttributes, identifier) != booleanAttributes.end();
}

/// A tracker to determine which libraries should be imported for a given
/// program.
struct ImportTracker {
public:
  /// Returns the list of library names used for in this program.
  /// E.g. if `primitives/core.futil` is used, returns { "core" }.
  FailureOr<llvm::SmallSet<StringRef, 4>> getLibraryNames(ModuleOp module) {
    auto walkRes = module.walk([&](ComponentInterface component) {
      for (auto &op : *component.getBodyBlock()) {
        if (!isa<CellInterface>(op) || isa<InstanceOp, PrimitiveOp>(op))
          // It is not a primitive.
          continue;
        auto libraryName = getLibraryFor(&op);
        if (failed(libraryName))
          return WalkResult::interrupt();
        usedLibraries.insert(*libraryName);
      }
      return WalkResult::advance();
    });
    if (walkRes.wasInterrupted())
      return failure();
    return usedLibraries;
  }

private:
  /// Returns the library name for a given Operation Type.
  FailureOr<StringRef> getLibraryFor(Operation *op) {
    return TypeSwitch<Operation *, FailureOr<StringRef>>(op)
        .Case<AddLibOp, RegisterOp, BypassRegisterOp, UndefLibOp, WireLibOp>(
            [&](auto op) -> FailureOr<StringRef> {
              static constexpr std::string_view sCompile = "compile";
              return {sCompile};
            })
        .Case<NotLibOp, AndLibOp, OrLibOp, XorLibOp, SubLibOp, GtLibOp, LtLibOp,
              EqLibOp, NeqLibOp, GeLibOp, LeLibOp, LshLibOp, RshLibOp,
              SliceLibOp, PadLibOp, MuxLibOp>(
            [&](auto op) -> FailureOr<StringRef> {
              static constexpr std::string_view sCore = "core";
              return {sCore};
            })
        .Case<SgtLibOp, SltLibOp, SeqLibOp, SneqLibOp, SgeLibOp, SleLibOp,
              SrshLibOp, SeqMultLibOp, SeqRemULibOp, SeqRemSLibOp, SeqDivULibOp,
              SeqDivSLibOp, ExtSILibOp, ConstMultLibOp>(
            [&](auto op) -> FailureOr<StringRef> {
              static constexpr std::string_view sBinaryOperators =
                  "binary_operators";
              return {sBinaryOperators};
            })
        .Case<MemoryOp>([&](auto op) -> FailureOr<StringRef> {
          static constexpr std::string_view sMemories = "memories/comb";
          return {sMemories};
        })
        .Case<SeqMemoryOp>([&](auto op) -> FailureOr<StringRef> {
          static constexpr std::string_view sMemories = "memories/seq";
          return {sMemories};
        })
<<<<<<< HEAD
        .Case<PipelinedMultLibOp, PipelinedDivSLibOp>(
            [&](auto op) -> FailureOr<StringRef> {
              static constexpr std::string_view sMemories = "pipelined";
              return {sMemories};
            })
        .Case<StallableMultLibOp>([&](auto op) -> FailureOr<StringRef> {
          static constexpr std::string_view sMemories = "stallable";
          return {sMemories};
        })
        /*.Case<>([&](auto op) { library = "math"; })*/
=======
        .Case<ConstantOp>([&](auto op) -> FailureOr<StringRef> {
          static constexpr std::string_view sFloat = "float";
          return {sFloat};
        })
        .Case<AddFNOp>([&](auto op) -> FailureOr<StringRef> {
          static constexpr std::string_view sFloatingPoint = "float/addFN";
          return {sFloatingPoint};
        })
>>>>>>> e2dc1315
        .Default([&](auto op) {
          auto diag = op->emitOpError() << "not supported for emission";
          return diag;
        });
  }
  /// Maintains a unique list of libraries used throughout the lifetime of the
  /// tracker.
  llvm::SmallSet<StringRef, 4> usedLibraries;
};

//===----------------------------------------------------------------------===//
// Emitter
//===----------------------------------------------------------------------===//

/// An emitter for Calyx dialect operations to .futil output.
struct Emitter {
  Emitter(llvm::raw_ostream &os) : os(os) {}
  LogicalResult finalize();

  // Indentation
  raw_ostream &indent() { return os.indent(currentIndent); }
  void addIndent() { currentIndent += 2; }
  void reduceIndent() {
    assert(currentIndent >= 2 && "Unintended indentation wrap");
    currentIndent -= 2;
  }

  // Module emission
  void emitModule(ModuleOp op);

  // Metadata emission for the Cider debugger.
  void emitCiderMetadata(mlir::ModuleOp op) {
    auto metadata = op->getAttrOfType<ArrayAttr>("calyx.metadata");
    if (!metadata)
      return;

    constexpr std::string_view metadataIdentifier = "metadata";
    os << endl() << metadataIdentifier << space() << metadataLBrace();

    for (auto sourceLoc : llvm::enumerate(metadata)) {
      // <index>: <source-location>\n
      os << std::to_string(sourceLoc.index()) << colon();
      os << cast<StringAttr>(sourceLoc.value()).getValue() << endl();
    }

    os << metadataRBrace();
  }

  /// Import emission.
  LogicalResult emitImports(ModuleOp op) {
    auto emitImport = [&](StringRef library) {
      // Libraries share a common relative path:
      //   primitives/<library-name>.futil
      os << "import " << quote() << "primitives/" << library << period()
         << "futil" << quote() << semicolonEndL();
    };

    auto libraryNames = importTracker.getLibraryNames(op);
    if (failed(libraryNames))
      return failure();

    for (StringRef library : *libraryNames)
      emitImport(library);

    return success();
  }

  // Component emission
  void emitComponent(ComponentInterface op);
  void emitComponentPorts(ComponentInterface op);

  // HWModuleExtern emission
  void emitPrimitiveExtern(hw::HWModuleExternOp op);
  void emitPrimitivePorts(hw::HWModuleExternOp op);

  // Instance emission
  void emitInstance(InstanceOp op);

  // Primitive emission
  void emitPrimitive(PrimitiveOp op);

  // Wires emission
  void emitWires(WiresOp op);

  // Group emission
  void emitGroup(GroupInterface group);

  // Control emission
  void emitControl(ControlOp control);

  // Assignment emission
  void emitAssignment(AssignOp op);

  // Enable emission
  void emitEnable(EnableOp enable);

  // Register emission
  void emitRegister(RegisterOp reg);

  // BypassRegister emission
  void emitBypassRegister(BypassRegisterOp reg);

  // Emit undefined op
  void emitUndef(UndefLibOp op);

  // Memory emission
  void emitMemory(MemoryOp memory);

  // Seq Memory emission
  void emitSeqMemory(SeqMemoryOp memory);

  // Const Mult emission
  void emitConstMult(ConstMultLibOp op);

  // Invoke emission
  void emitInvoke(InvokeOp invoke);

  // Floating point Constant emission
  void emitConstant(ConstantOp constant);

  // Emits a library primitive with template parameters based on all in- and
  // output ports.
  // e.g.:
  //   $f.in0, $f.in1, $f.in2, $f.out : calyx.std_foo "f" : i1, i2, i3, i4
  // emits:
  //   f = std_foo(1, 2, 3, 4);
  void emitLibraryPrimTypedByAllPorts(Operation *op);

  // Emits a library primitive with a single template parameter based on the
  // first input port.
  // e.g.:
  //   $f.in0, $f.in1, $f.out : calyx.std_foo "f" : i32, i32, i1
  // emits:
  //   f = std_foo(32);
  void emitLibraryPrimTypedByFirstInputPort(Operation *op);

  // Emits a library primitive with a single template parameter based on the
  // first output port.
  // e.g.:
  //   $f.in0, $f.in1, $f.out : calyx.std_foo "f" : i32, i32, i1
  // emits:
  //   f = std_foo(1);
  void emitLibraryPrimTypedByFirstOutputPort(
      Operation *op, std::optional<StringRef> calyxLibName = {});

  // Emits a library floating point primitives
  void emitLibraryFloatingPoint(Operation *op);

private:
  /// Used to track which imports are required for this program.
  ImportTracker importTracker;

  /// Emit an error and remark that emission failed.
  InFlightDiagnostic emitError(Operation *op, const Twine &message) {
    encounteredError = true;
    return op->emitError(message);
  }

  /// Emit an error and remark that emission failed.
  InFlightDiagnostic emitOpError(Operation *op, const Twine &message) {
    encounteredError = true;
    return op->emitOpError(message);
  }

  /// Calyx attributes are emitted in one of the two following formats:
  /// (1)  @<attribute-name>(<attribute-value>), e.g. `@go`, `@bound(5)`.
  /// (2)  <"<attribute-name>"=<attribute-value>>, e.g. `<"static"=1>`.
  ///
  /// Since ports are structural in nature and not operations, an
  /// extra boolean value is added to determine whether this is a port of the
  /// given operation.
  ///
  /// By default, this generates format (1) but can generate format (2) if
  /// `at_format` is false.
  std::string getAttribute(Operation *op, NamedAttribute attr, bool isPort,
                           bool atFormat) {

    std::optional<StringRef> identifierOpt = getCalyxAttrIdentifier(attr);
    // Verify this is a Calyx attribute
    if (!identifierOpt.has_value())
      return "";

    StringRef identifier = *identifierOpt;
    // Verify this attribute is supported for emission.
    if (!isValidCalyxAttribute(identifier))
      return "";

    std::string output;
    llvm::raw_string_ostream buffer(output);
    buffer.reserveExtraSpace(32);

    bool isBooleanAttribute =
        llvm::find(booleanAttributes, identifier) != booleanAttributes.end();

    if (isa<UnitAttr>(attr.getValue())) {
      assert(isBooleanAttribute &&
             "Non-boolean attributes must provide an integer value.");
      if (!atFormat) {
        buffer << quote() << identifier << quote() << equals() << "1";
      } else {
        buffer << addressSymbol() << identifier;
      }
    } else if (auto intAttr = dyn_cast<IntegerAttr>(attr.getValue())) {
      APInt value = intAttr.getValue();
      if (!atFormat) {
        buffer << quote() << identifier << quote() << equals() << value;
      } else {
        buffer << addressSymbol() << identifier;
        // The only time we may omit the value is when it is a Boolean attribute
        // with value 1.
        if (!isBooleanAttribute || intAttr.getValue() != 1) {
          // Retrieve the unsigned representation of the value.
          SmallVector<char, 4> s;
          value.toStringUnsigned(s, /*Radix=*/10);
          buffer << LParen() << s << RParen();
        }
      }
    }
    return buffer.str();
  }

  /// Emits the attributes of a dictionary. If the `attributes` dictionary is
  /// not nullptr, we assume this is for a port.
  std::string getAttributes(Operation *op, bool atFormat,
                            DictionaryAttr attributes = nullptr) {
    bool isPort = attributes != nullptr;
    bool atLeastOne = false;

    if (!isPort)
      attributes = op->getAttrDictionary();

    std::string calyxAttributes;
    llvm::raw_string_ostream buf(calyxAttributes);

    if (!atFormat)
      buf << LAngleBracket();

    for (auto &attr : attributes) {
      // If the output
      if (auto out = getAttribute(op, attr, isPort, atFormat); !out.empty()) {
        buf << out;
        atLeastOne = true;
        buf << (atFormat ? space() : comma());
      }
    }

    if (atLeastOne) {
      auto out = buf.str();
      // Remove the last character which is an extra space or comma.
      out.pop_back();
      out.append(atFormat ? space() : RAngleBracket());
      return out;
    }

    return "";
  }

  /// Helper function for emitting a Calyx section. It emits the body in the
  /// following format:
  /// {
  ///   <body>
  /// }
  template <typename Func>
  void emitCalyxBody(Func emitBody) {
    os << space() << LBraceEndL();
    addIndent();
    emitBody();
    reduceIndent();
    indent() << RBraceEndL();
  }

  /// Emits a Calyx section.
  template <typename Func>
  void emitCalyxSection(StringRef sectionName, Func emitBody,
                        StringRef symbolName = "") {
    indent() << sectionName;
    if (!symbolName.empty())
      os << space() << symbolName;
    emitCalyxBody(emitBody);
  }

  /// Helper function for emitting combinational operations.
  template <typename CombinationalOp>
  void emitCombinationalValue(CombinationalOp op, StringRef logicalSymbol) {
    auto inputs = op.getInputs();
    os << LParen();
    for (size_t i = 0, e = inputs.size(); i != e; ++i) {
      emitValue(inputs[i], /*isIndented=*/false);
      if (i + 1 == e)
        continue;
      os << space() << logicalSymbol << space();
    }
    os << RParen();
  }

  void emitCycleValue(CycleOp op) {
    os << "%";
    if (op.getEnd().has_value()) {
      os << LSquare();
      os << op.getStart() << ":" << op.getEnd();
      os << RSquare();
    } else {
      os << op.getStart();
    }
  }

  /// Emits the value of a guard or assignment.
  void emitValue(Value value, bool isIndented) {
    if (auto blockArg = dyn_cast<BlockArgument>(value)) {
      // Emit component block argument.
      StringAttr portName = getPortInfo(blockArg).name;
      (isIndented ? indent() : os) << portName.getValue();
      return;
    }

    auto *definingOp = value.getDefiningOp();
    assert(definingOp && "Value does not have a defining operation.");

    TypeSwitch<Operation *>(definingOp)
        .Case<CellInterface>([&](auto cell) {
          // A cell port should be defined as <instance-name>.<port-name>
          (isIndented ? indent() : os)
              << cell.instanceName() << period() << cell.portName(value);
        })
        .Case<hw::ConstantOp>([&](auto op) {
          // A constant is defined as <bit-width>'<base><value>, where the base
          // is `b` (binary), `o` (octal), `h` hexadecimal, or `d` (decimal).
          APInt value = op.getValue();

          (isIndented ? indent() : os)
              << std::to_string(value.getBitWidth()) << apostrophe() << "d";
          // We currently default to the decimal representation.
          value.print(os, /*isSigned=*/false);
        })
        .Case<comb::AndOp>([&](auto op) { emitCombinationalValue(op, "&"); })
        .Case<comb::OrOp>([&](auto op) { emitCombinationalValue(op, "|"); })
        .Case<comb::XorOp>([&](auto op) {
          // The XorOp is a bit different, since the Combinational dialect
          // uses it to represent binary not.
          if (!op.isBinaryNot()) {
            emitOpError(op, "Only supporting Binary Not for XOR.");
            return;
          }
          // The LHS is the value to be negated, and the RHS is a constant with
          // all ones (guaranteed by isBinaryNot).
          os << exclamationMark();
          emitValue(op.getInputs()[0], /*isIndented=*/false);
        })
        .Case<CycleOp>([&](auto op) { emitCycleValue(op); })
        .Default(
            [&](auto op) { emitOpError(op, "not supported for emission"); });
  }

  /// Emits a port for a Group.
  template <typename OpTy>
  void emitGroupPort(GroupInterface group, OpTy op, StringRef portHole) {
    assert((isa<GroupGoOp>(op) || isa<GroupDoneOp>(op)) &&
           "Required to be a group port.");
    indent() << group.symName().getValue() << LSquare() << portHole << RSquare()
             << space() << equals() << space();
    if (op.getGuard()) {
      emitValue(op.getGuard(), /*isIndented=*/false);
      os << questionMark();
    }
    emitValue(op.getSrc(), /*isIndented=*/false);
    os << semicolonEndL();
  }

  /// Recursively emits the Calyx control.
  void emitCalyxControl(Block *body) {
    Operation *parent = body->getParentOp();
    assert((isa<ControlOp>(parent) || parent->hasTrait<ControlLike>()) &&
           "This should only be used to emit Calyx Control structures.");

    // Check to see if this is a stand-alone EnableOp, i.e.
    // calyx.control { calyx.enable @G }
    if (auto enable = dyn_cast<EnableOp>(parent)) {
      emitEnable(enable);
      // Early return since an EnableOp has no body.
      return;
    }
    // Attribute dictionary is always prepended for a control operation.
    auto prependAttributes = [&](Operation *op, StringRef sym) {
      return (getAttributes(op, /*atFormat=*/true) + sym).str();
    };

    for (auto &&op : *body) {

      TypeSwitch<Operation *>(&op)
          .Case<SeqOp>([&](auto op) {
            emitCalyxSection(prependAttributes(op, "seq"),
                             [&]() { emitCalyxControl(op.getBodyBlock()); });
          })
          .Case<StaticSeqOp>([&](auto op) {
            emitCalyxSection(prependAttributes(op, "static seq"),
                             [&]() { emitCalyxControl(op.getBodyBlock()); });
          })
          .Case<ParOp>([&](auto op) {
            emitCalyxSection(prependAttributes(op, "par"),
                             [&]() { emitCalyxControl(op.getBodyBlock()); });
          })
          .Case<WhileOp>([&](auto op) {
            indent() << prependAttributes(op, "while ");
            emitValue(op.getCond(), /*isIndented=*/false);

            if (auto groupName = op.getGroupName())
              os << " with " << *groupName;

            emitCalyxBody([&]() { emitCalyxControl(op.getBodyBlock()); });
          })
          .Case<IfOp>([&](auto op) {
            indent() << prependAttributes(op, "if ");
            emitValue(op.getCond(), /*isIndented=*/false);

            if (auto groupName = op.getGroupName())
              os << " with " << *groupName;

            emitCalyxBody([&]() { emitCalyxControl(op.getThenBody()); });
            if (op.elseBodyExists())
              emitCalyxSection("else",
                               [&]() { emitCalyxControl(op.getElseBody()); });
          })
          .Case<StaticIfOp>([&](auto op) {
            indent() << prependAttributes(op, "static if ");
            emitValue(op.getCond(), /*isIndented=*/false);

            emitCalyxBody([&]() { emitCalyxControl(op.getThenBody()); });
            if (op.elseBodyExists())
              emitCalyxSection("else",
                               [&]() { emitCalyxControl(op.getElseBody()); });
          })
          .Case<RepeatOp>([&](auto op) {
            indent() << prependAttributes(op, "repeat ");
            os << op.getCount();

            emitCalyxBody([&]() { emitCalyxControl(op.getBodyBlock()); });
          })
          .Case<StaticRepeatOp>([&](auto op) {
            indent() << prependAttributes(op, "static repeat ");
            os << op.getCount();

            emitCalyxBody([&]() { emitCalyxControl(op.getBodyBlock()); });
          })
          .Case<StaticParOp>([&](auto op) {
            emitCalyxSection(prependAttributes(op, "static par"),
                             [&]() { emitCalyxControl(op.getBodyBlock()); });
          })
          .Case<EnableOp>([&](auto op) { emitEnable(op); })
          .Case<InvokeOp>([&](auto op) { emitInvoke(op); })
          .Default([&](auto op) {
            emitOpError(op, "not supported for emission inside control.");
          });
    }
  }

  /// The stream we are emitting into.
  llvm::raw_ostream &os;

  /// Whether we have encountered any errors during emission.
  bool encounteredError = false;

  /// Current level of indentation. See `indent()` and
  /// `addIndent()`/`reduceIndent()`.
  unsigned currentIndent = 0;
};

} // end anonymous namespace

LogicalResult Emitter::finalize() { return failure(encounteredError); }

/// Emit an entire program.
void Emitter::emitModule(ModuleOp op) {
  for (auto &bodyOp : *op.getBody()) {
    if (auto componentOp = dyn_cast<ComponentInterface>(bodyOp))
      emitComponent(componentOp);
    else if (auto hwModuleExternOp = dyn_cast<hw::HWModuleExternOp>(bodyOp))
      emitPrimitiveExtern(hwModuleExternOp);
    else
      emitOpError(&bodyOp, "Unexpected op");
  }
}

/// Emit a component.
void Emitter::emitComponent(ComponentInterface op) {
  std::string combinationalPrefix = op.isComb() ? "comb " : "";

  indent() << combinationalPrefix << "component " << op.getName()
           << getAttributes(op, /*atFormat=*/false, nullptr);
  // Emit the ports.
  emitComponentPorts(op);
  os << space() << LBraceEndL();
  addIndent();
  WiresOp wires;
  ControlOp control;

  // Emit cells.
  emitCalyxSection("cells", [&]() {
    for (auto &&bodyOp : *op.getBodyBlock()) {
      TypeSwitch<Operation *>(&bodyOp)
          .Case<UndefLibOp>([&](auto op) { emitUndef(op); })
          .Case<WiresOp>([&](auto op) { wires = op; })
          .Case<ControlOp>([&](auto op) { control = op; })
          .Case<InstanceOp>([&](auto op) { emitInstance(op); })
          .Case<PrimitiveOp>([&](auto op) { emitPrimitive(op); })
          .Case<RegisterOp>([&](auto op) { emitRegister(op); })
          .Case<BypassRegisterOp>([&](auto op) { emitBypassRegister(op); })
          .Case<MemoryOp>([&](auto op) { emitMemory(op); })
          .Case<SeqMemoryOp>([&](auto op) { emitSeqMemory(op); })
          .Case<ConstMultLibOp>([&](auto op) { emitConstMult(op); })
          .Case<hw::ConstantOp>([&](auto op) { /*Do nothing*/ })
          .Case<calyx::ConstantOp>([&](auto op) { emitConstant(op); })
          .Case<SliceLibOp, PadLibOp, ExtSILibOp>(
              [&](auto op) { emitLibraryPrimTypedByAllPorts(op); })
          .Case<LtLibOp, GtLibOp, EqLibOp, NeqLibOp, GeLibOp, LeLibOp, SltLibOp,
                SgtLibOp, SeqLibOp, SneqLibOp, SgeLibOp, SleLibOp, AddLibOp,
                SubLibOp, ShruLibOp, RshLibOp, SrshLibOp, LshLibOp, AndLibOp,
                NotLibOp, OrLibOp, XorLibOp, WireLibOp>(
              [&](auto op) { emitLibraryPrimTypedByFirstInputPort(op); })
          .Case<SeqMultLibOp, PipelinedMultLibOp, StallableMultLibOp,
                PipelinedDivSLibOp>(
              [&](auto op) { emitLibraryPrimTypedByFirstOutputPort(op); })
          .Case<MuxLibOp>(
              [&](auto op) { emitLibraryPrimTypedByFirstOutputPort(op); })
          .Case<SeqRemULibOp, SeqDivULibOp>([&](auto op) {
            emitLibraryPrimTypedByFirstOutputPort(
                op, /*calyxLibName=*/{"std_div_pipe"});
          })
          .Case<SeqRemSLibOp, SeqDivSLibOp>([&](auto op) {
            emitLibraryPrimTypedByFirstOutputPort(
                op, /*calyxLibName=*/{"std_sdiv_pipe"});
          })
          .Case<AddFNOp>([&](auto op) { emitLibraryFloatingPoint(op); })
          .Default([&](auto op) {
            emitOpError(op, "not supported for emission inside component");
          });
    }
  });

  emitWires(wires);
  emitControl(control);
  reduceIndent();
  os << RBraceEndL();
}

/// Emit the ports of a component.
void Emitter::emitComponentPorts(ComponentInterface op) {
  auto emitPorts = [&](auto ports) {
    os << LParen();
    for (size_t i = 0, e = ports.size(); i < e; ++i) {
      const PortInfo &port = ports[i];

      // We only care about the bit width in the emitted .futil file.
      unsigned int bitWidth = port.type.getIntOrFloatBitWidth();
      os << getAttributes(op, /*atFormat=*/true, port.attributes)
         << port.name.getValue() << colon() << bitWidth;

      if (i + 1 < e)
        os << comma();
    }
    os << RParen();
  };
  emitPorts(op.getInputPortInfo());
  os << arrow();
  emitPorts(op.getOutputPortInfo());
}

/// Emit a primitive extern
void Emitter::emitPrimitiveExtern(hw::HWModuleExternOp op) {
  Attribute filename = op->getAttrDictionary().get("filename");
  indent() << "extern " << filename << space() << LBraceEndL();
  addIndent();
  indent() << "primitive " << op.getName();

  if (!op.getParameters().empty()) {
    os << LSquare();
    llvm::interleaveComma(op.getParameters(), os, [&](Attribute param) {
      auto paramAttr = cast<hw::ParamDeclAttr>(param);
      os << paramAttr.getName().str();
    });
    os << RSquare();
  }
  os << getAttributes(op, /*atFormat=*/false);
  // Emit the ports.
  emitPrimitivePorts(op);
  os << semicolonEndL();
  reduceIndent();
  os << RBraceEndL();
}

/// Emit the ports of a component.
void Emitter::emitPrimitivePorts(hw::HWModuleExternOp op) {
  auto emitPorts = [&](auto ports, bool isInput) {
    auto e = static_cast<size_t>(std::distance(ports.begin(), ports.end()));
    os << LParen();
    auto type = op.getHWModuleType();
    for (auto [i, port] : llvm::enumerate(ports)) {
      DictionaryAttr portAttr = cast_or_null<DictionaryAttr>(
          op.getPortAttrs(isInput ? type.getPortIdForInputId(i)
                                  : type.getPortIdForOutputId(i)));

      os << getAttributes(op, /*atFormat=*/true, portAttr)
         << port.name.getValue() << colon();
      // We only care about the bit width in the emitted .futil file.
      // Emit parameterized or non-parameterized bit width.
      if (hw::isParametricType(port.type)) {
        hw::ParamDeclRefAttr bitWidth = dyn_cast<hw::ParamDeclRefAttr>(
            cast<hw::IntType>(port.type).getWidth());
        os << bitWidth.getName().str();
      } else {
        unsigned int bitWidth = port.type.getIntOrFloatBitWidth();
        os << bitWidth;
      }

      if (i < e - 1)
        os << comma();
    }
    os << RParen();
  };
  hw::ModulePortInfo ports(op.getPortList());
  emitPorts(ports.getInputs(), true);
  os << arrow();
  emitPorts(ports.getOutputs(), false);
}

void Emitter::emitInstance(InstanceOp op) {
  indent() << getAttributes(op, /*atFormat=*/true) << op.instanceName()
           << space() << equals() << space() << op.getComponentName()
           << LParen() << RParen() << semicolonEndL();
}

void Emitter::emitPrimitive(PrimitiveOp op) {
  indent() << getAttributes(op, /*atFormat=*/true) << op.instanceName()
           << space() << equals() << space() << op.getPrimitiveName()
           << LParen();

  if (op.getParameters().has_value()) {
    llvm::interleaveComma(*op.getParameters(), os, [&](Attribute param) {
      auto paramAttr = cast<hw::ParamDeclAttr>(param);
      auto value = paramAttr.getValue();
      if (auto intAttr = dyn_cast<IntegerAttr>(value)) {
        os << intAttr.getInt();
      } else if (auto fpAttr = dyn_cast<FloatAttr>(value)) {
        os << fpAttr.getValue().convertToFloat();
      } else {
        llvm_unreachable("Primitive parameter type not supported");
      }
    });
  }

  os << RParen() << semicolonEndL();
}

void Emitter::emitRegister(RegisterOp reg) {
  size_t bitWidth = reg.getIn().getType().getIntOrFloatBitWidth();
  indent() << getAttributes(reg, /*atFormat=*/true) << reg.instanceName()
           << space() << equals() << space() << "std_reg" << LParen()
           << std::to_string(bitWidth) << RParen() << semicolonEndL();
}

void Emitter::emitBypassRegister(BypassRegisterOp reg) {
  size_t bitWidth = reg.getIn().getType().getIntOrFloatBitWidth();
  indent() << getAttributes(reg, /*atFormat=*/true) << reg.instanceName()
           << space() << equals() << space() << "std_bypass_reg" << LParen()
           << std::to_string(bitWidth) << RParen() << semicolonEndL();
}

void Emitter::emitUndef(UndefLibOp op) {
  size_t bitwidth = op.getOut().getType().getIntOrFloatBitWidth();
  indent() << getAttributes(op, /*atFormat=*/true) << op.instanceName()
           << space() << equals() << space() << "undef" << LParen()
           << std::to_string(bitwidth) << RParen() << semicolonEndL();
}

void Emitter::emitMemory(MemoryOp memory) {
  size_t dimension = memory.getSizes().size();
  if (dimension < 1 || dimension > 4) {
    emitOpError(memory, "Only memories with dimensionality in range [1, 4] are "
                        "supported by the native Calyx compiler.");
    return;
  }
  indent() << getAttributes(memory, /*atFormat=*/true) << memory.instanceName()
           << space() << equals() << space() << "std_mem_d"
           << std::to_string(dimension) << LParen() << memory.getWidth()
           << comma();
  for (Attribute size : memory.getSizes()) {
    APInt memSize = cast<IntegerAttr>(size).getValue();
    memSize.print(os, /*isSigned=*/false);
    os << comma();
  }

  ArrayAttr addrSizes = memory.getAddrSizes();
  for (size_t i = 0, e = addrSizes.size(); i != e; ++i) {
    APInt addrSize = cast<IntegerAttr>(addrSizes[i]).getValue();
    addrSize.print(os, /*isSigned=*/false);
    if (i + 1 == e)
      continue;
    os << comma();
  }
  os << RParen() << semicolonEndL();
}

void Emitter::emitSeqMemory(SeqMemoryOp memory) {
  size_t dimension = memory.getSizes().size();
  if (dimension < 1 || dimension > 4) {
    emitOpError(memory, "Only memories with dimensionality in range [1, 4] are "
                        "supported by the native Calyx compiler.");
    return;
  }
  indent() << getAttributes(memory, /*atFormat=*/true) << memory.instanceName()
           << space() << equals() << space() << "seq_mem_d"
           << std::to_string(dimension) << LParen() << memory.getWidth()
           << comma();
  for (Attribute size : memory.getSizes()) {
    APInt memSize = cast<IntegerAttr>(size).getValue();
    memSize.print(os, /*isSigned=*/false);
    os << comma();
  }

  ArrayAttr addrSizes = memory.getAddrSizes();
  for (size_t i = 0, e = addrSizes.size(); i != e; ++i) {
    APInt addrSize = cast<IntegerAttr>(addrSizes[i]).getValue();
    addrSize.print(os, /*isSigned=*/false);
    if (i + 1 == e)
      continue;
    os << comma();
  }
  os << RParen() << semicolonEndL();
}

void Emitter::emitInvoke(InvokeOp invoke) {
  StringRef callee = invoke.getCallee();
  indent() << "invoke " << callee;
  ArrayAttr portNames = invoke.getPortNames();
  ArrayAttr inputNames = invoke.getInputNames();
  /// Because the ports of all components of calyx.invoke are inside a (),
  /// here the input and output ports are divided, inputs and outputs store
  /// the connections for a subset of input and output ports of the instance.
  llvm::StringMap<std::string> inputsMap;
  llvm::StringMap<std::string> outputsMap;
  for (auto [portNameAttr, inputNameAttr, input] :
       llvm::zip(portNames, inputNames, invoke.getInputs())) {
    StringRef portName = cast<StringAttr>(portNameAttr).getValue();
    StringRef inputName = cast<StringAttr>(inputNameAttr).getValue();
    /// Classify the connection of ports,here's an example. calyx.invoke
    /// @r(%r.in = %id.out, %out = %r.out) -> (i32, i32) %r.in = %id.out will be
    /// stored in inputs, because %.r.in is the input port of the component, and
    /// %out = %r.out will be stored in outputs, because %r.out is the output
    /// port of the component, which is a bit different from calyx's native
    /// compiler. Later on, the classified connection relations are outputted
    /// uniformly and converted to calyx's native compiler format.
    StringRef inputMapKey = portName.drop_front(2 + callee.size());
    if (portName.substr(1, callee.size()) == callee) {
      // If the input to the port is a number.
      if (isa_and_nonnull<hw::ConstantOp>(input.getDefiningOp())) {
        hw::ConstantOp constant = cast<hw::ConstantOp>(input.getDefiningOp());
        APInt value = constant.getValue();
        std::string mapValue = std::to_string(value.getBitWidth()) +
                               apostrophe().data() + "d" +
                               std::to_string(value.getZExtValue());
        inputsMap[inputMapKey] = mapValue;
        continue;
      }
      inputsMap[inputMapKey] = inputName.drop_front(1).str();
    } else if (inputName.substr(1, callee.size()) == callee)
      outputsMap[inputName.drop_front(2 + callee.size())] =
          portName.drop_front(1).str();
  }
  /// Emit inputs
  os << LParen();
  llvm::interleaveComma(inputsMap, os, [&](const auto &iter) {
    os << iter.getKey() << " = " << iter.getValue();
  });
  os << RParen();
  /// Emit outputs
  os << LParen();
  llvm::interleaveComma(outputsMap, os, [&](const auto &iter) {
    os << iter.getKey() << " = " << iter.getValue();
  });
  os << RParen() << semicolonEndL();
}

void Emitter::emitConstant(ConstantOp constantOp) {
  TypedAttr attr = constantOp.getValueAttr();
  assert(isa<FloatAttr>(attr) && "must be a floating point constant");
  auto fltAttr = cast<FloatAttr>(attr);
  APFloat value = fltAttr.getValue();
  auto type = cast<FloatType>(fltAttr.getType());
  double doubleValue = value.convertToDouble();
  auto floatBits = value.getSizeInBits(type.getFloatSemantics());
  indent() << constantOp.getName().str() << space() << equals() << space()
           << "std_float_const";
  // Currently defaults to IEEE-754 representation [1].
  // [1]: https://github.com/calyxir/calyx/blob/main/primitives/float.futil
  static constexpr int32_t IEEE754 = 0;
  os << LParen() << std::to_string(IEEE754) << comma() << floatBits << comma()
     << std::to_string(doubleValue) << RParen() << semicolonEndL();
}

/// Calling getName() on a calyx operation will return "calyx.${opname}". This
/// function returns whatever is left after the first '.' in the string,
/// removing the 'calyx' prefix.
static StringRef removeCalyxPrefix(StringRef s) { return s.split(".").second; }

void Emitter::emitLibraryPrimTypedByAllPorts(Operation *op) {
  auto cell = cast<CellInterface>(op);
  indent() << getAttributes(op, /*atFormat=*/true) << cell.instanceName()
           << space() << equals() << space()
           << removeCalyxPrefix(op->getName().getStringRef()) << LParen();
  llvm::interleaveComma(op->getResults(), os, [&](auto res) {
    os << std::to_string(res.getType().getIntOrFloatBitWidth());
  });
  os << RParen() << semicolonEndL();
}

void Emitter::emitLibraryPrimTypedByFirstInputPort(Operation *op) {
  auto cell = cast<CellInterface>(op);
  unsigned bitWidth = cell.getInputPorts()[0].getType().getIntOrFloatBitWidth();
  StringRef opName = op->getName().getStringRef();
  indent() << getAttributes(op, /*atFormat=*/true) << cell.instanceName()
           << space() << equals() << space() << removeCalyxPrefix(opName)
           << LParen() << bitWidth << RParen() << semicolonEndL();
}

void Emitter::emitLibraryPrimTypedByFirstOutputPort(
    Operation *op, std::optional<StringRef> calyxLibName) {
  auto cell = cast<CellInterface>(op);
  unsigned bitWidth =
      cell.getOutputPorts()[0].getType().getIntOrFloatBitWidth();
  StringRef opName = op->getName().getStringRef();
  indent() << getAttributes(op, /*atFormat=*/true) << cell.instanceName()
           << space() << equals() << space()
           << (calyxLibName ? *calyxLibName : removeCalyxPrefix(opName))
           << LParen() << bitWidth << RParen() << semicolonEndL();
}

<<<<<<< HEAD
void Emitter::emitConstMult(ConstMultLibOp op) {
  unsigned bitWidth = op.getInputPorts()[0].getType().getIntOrFloatBitWidth();
  int value = op.getValue();
  StringRef opName = op->getName().getStringRef();
  indent() << getAttributes(op, /*atFormat=*/true) << op.instanceName()
           << space() << equals() << space() << removeCalyxPrefix(opName)
           << LParen() << bitWidth << comma() << space() << value << RParen()
           << semicolonEndL();
=======
void Emitter::emitLibraryFloatingPoint(Operation *op) {
  auto cell = cast<CellInterface>(op);
  unsigned bitWidth =
      cell.getOutputPorts()[0].getType().getIntOrFloatBitWidth();
  // Since Calyx interacts with HardFloat, we'll also only be using expWidth and
  // sigWidth. See
  // http://www.jhauser.us/arithmetic/HardFloat-1/doc/HardFloat-Verilog.html
  unsigned expWidth, sigWidth;
  switch (bitWidth) {
  case 16:
    expWidth = 5;
    sigWidth = 11;
    break;
  case 32:
    expWidth = 8;
    sigWidth = 24;
    break;
  case 64:
    expWidth = 11;
    sigWidth = 53;
    break;
  case 128:
    expWidth = 15;
    sigWidth = 113;
    break;
  default:
    op->emitError("The supported bitwidths are 16, 32, 64, and 128");
    return;
  }

  StringRef opName = op->getName().getStringRef();
  indent() << getAttributes(op, /*atFormat=*/true) << cell.instanceName()
           << space() << equals() << space() << removeCalyxPrefix(opName)
           << LParen() << expWidth << comma() << sigWidth << comma() << bitWidth
           << RParen() << semicolonEndL();
>>>>>>> e2dc1315
}

void Emitter::emitAssignment(AssignOp op) {

  emitValue(op.getDest(), /*isIndented=*/true);
  os << space() << equals() << space();
  if (op.getGuard()) {
    emitValue(op.getGuard(), /*isIndented=*/false);
    os << questionMark();
  }
  emitValue(op.getSrc(), /*isIndented=*/false);
  os << semicolonEndL();
}

void Emitter::emitWires(WiresOp op) {
  emitCalyxSection("wires", [&]() {
    for (auto &&bodyOp : *op.getBodyBlock()) {
      TypeSwitch<Operation *>(&bodyOp)
          .Case<GroupInterface>([&](auto op) { emitGroup(op); })
          .Case<AssignOp>([&](auto op) { emitAssignment(op); })
          .Case<hw::ConstantOp, calyx::ConstantOp, comb::AndOp, comb::OrOp,
                comb::XorOp, CycleOp>([&](auto op) { /* Do nothing. */ })
          .Default([&](auto op) {
            emitOpError(op, "not supported for emission inside wires section");
          });
    }
  });
}

void Emitter::emitGroup(GroupInterface group) {
  auto emitGroupBody = [&]() {
    for (auto &&bodyOp : *group.getBody()) {
      TypeSwitch<Operation *>(&bodyOp)
          .Case<AssignOp>([&](auto op) { emitAssignment(op); })
          .Case<GroupDoneOp>([&](auto op) { emitGroupPort(group, op, "done"); })
          .Case<GroupGoOp>([&](auto op) { emitGroupPort(group, op, "go"); })
          .Case<hw::ConstantOp, comb::AndOp, comb::OrOp, comb::XorOp, CycleOp>(
              [&](auto op) { /* Do nothing. */ })
          .Default([&](auto op) {
            emitOpError(op, "not supported for emission inside group.");
          });
    }
  };
  std::string prefix;
  if (isa<StaticGroupOp>(group)) {
    auto staticGroup = cast<StaticGroupOp>(group);
    prefix = llvm::formatv("static<{0}> group", staticGroup.getLatency());
  } else {
    prefix = isa<CombGroupOp>(group) ? "comb group" : "group";
  }
  auto groupHeader =
      (group.symName().getValue() + getAttributes(group, /*atFormat=*/false))
          .str();
  emitCalyxSection(prefix, emitGroupBody, groupHeader);
}

void Emitter::emitEnable(EnableOp enable) {
  indent() << getAttributes(enable, /*atFormat=*/true) << enable.getGroupName()
           << semicolonEndL();
}

void Emitter::emitControl(ControlOp control) {
  // A valid Calyx program does not necessarily need a control section.
  if (control == nullptr)
    return;
  emitCalyxSection("control",
                   [&]() { emitCalyxControl(control.getBodyBlock()); });
}

//===----------------------------------------------------------------------===//
// Driver
//===----------------------------------------------------------------------===//

// Emit the specified Calyx circuit into the given output stream.
mlir::LogicalResult circt::calyx::exportCalyx(mlir::ModuleOp module,
                                              llvm::raw_ostream &os) {
  Emitter emitter(os);
  if (failed(emitter.emitImports(module)))
    return failure();
  emitter.emitModule(module);
  emitter.emitCiderMetadata(module);
  return emitter.finalize();
}

void circt::calyx::registerToCalyxTranslation() {
  static mlir::TranslateFromMLIRRegistration toCalyx(
      "export-calyx", "export Calyx",
      [](ModuleOp module, llvm::raw_ostream &os) {
        return exportCalyx(module, os);
      },
      [](mlir::DialectRegistry &registry) {
        registry
            .insert<calyx::CalyxDialect, comb::CombDialect, hw::HWDialect>();
      });
}<|MERGE_RESOLUTION|>--- conflicted
+++ resolved
@@ -145,7 +145,6 @@
           static constexpr std::string_view sMemories = "memories/seq";
           return {sMemories};
         })
-<<<<<<< HEAD
         .Case<PipelinedMultLibOp, PipelinedDivSLibOp>(
             [&](auto op) -> FailureOr<StringRef> {
               static constexpr std::string_view sMemories = "pipelined";
@@ -156,7 +155,6 @@
           return {sMemories};
         })
         /*.Case<>([&](auto op) { library = "math"; })*/
-=======
         .Case<ConstantOp>([&](auto op) -> FailureOr<StringRef> {
           static constexpr std::string_view sFloat = "float";
           return {sFloat};
@@ -165,7 +163,6 @@
           static constexpr std::string_view sFloatingPoint = "float/addFN";
           return {sFloatingPoint};
         })
->>>>>>> e2dc1315
         .Default([&](auto op) {
           auto diag = op->emitOpError() << "not supported for emission";
           return diag;
@@ -1001,7 +998,6 @@
            << LParen() << bitWidth << RParen() << semicolonEndL();
 }
 
-<<<<<<< HEAD
 void Emitter::emitConstMult(ConstMultLibOp op) {
   unsigned bitWidth = op.getInputPorts()[0].getType().getIntOrFloatBitWidth();
   int value = op.getValue();
@@ -1010,7 +1006,8 @@
            << space() << equals() << space() << removeCalyxPrefix(opName)
            << LParen() << bitWidth << comma() << space() << value << RParen()
            << semicolonEndL();
-=======
+}
+
 void Emitter::emitLibraryFloatingPoint(Operation *op) {
   auto cell = cast<CellInterface>(op);
   unsigned bitWidth =
@@ -1046,7 +1043,6 @@
            << space() << equals() << space() << removeCalyxPrefix(opName)
            << LParen() << expWidth << comma() << sigWidth << comma() << bitWidth
            << RParen() << semicolonEndL();
->>>>>>> e2dc1315
 }
 
 void Emitter::emitAssignment(AssignOp op) {
