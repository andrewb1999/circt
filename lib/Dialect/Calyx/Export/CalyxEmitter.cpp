--- conflicted
+++ resolved
@@ -118,33 +118,25 @@
             [&](auto op) -> FailureOr<StringRef> {
               static constexpr std::string_view sCompile = "compile";
               return {sCompile};
-            })
+        })
         .Case<NotLibOp, AndLibOp, OrLibOp, XorLibOp, SubLibOp, GtLibOp, LtLibOp,
               EqLibOp, NeqLibOp, GeLibOp, LeLibOp, LshLibOp, RshLibOp,
               SliceLibOp, PadLibOp, MuxLibOp>(
             [&](auto op) -> FailureOr<StringRef> {
               static constexpr std::string_view sCore = "core";
               return {sCore};
-            })
+        })
         .Case<SgtLibOp, SltLibOp, SeqLibOp, SneqLibOp, SgeLibOp, SleLibOp,
-<<<<<<< HEAD
               SrshLibOp, SeqMultLibOp, SeqRemULibOp, SeqRemSLibOp, SeqDivULibOp,
-              SeqDivSLibOp, ExtSILibOp>([&](auto op) -> FailureOr<StringRef> {
-          static constexpr std::string_view sBinaryOperators =
-              "binary_operators";
-          return {sBinaryOperators};
-=======
-              SrshLibOp, MultPipeLibOp, RemUPipeLibOp, RemSPipeLibOp,
-              DivUPipeLibOp, DivSPipeLibOp, ExtSILibOp>(
+              SeqDivSLibOp, ExtSILibOp>(
             [&](auto op) -> FailureOr<StringRef> {
               static constexpr std::string_view sBinaryOperators =
-                  "binary_operators";
-              return {sBinaryOperators};
-            })
+                "binary_operators";
+          return {sBinaryOperators};
+        })
         .Case<MemoryOp>([&](auto op) -> FailureOr<StringRef> {
           static constexpr std::string_view sMemories = "memories/comb";
           return {sMemories};
->>>>>>> 4d5dab52
         })
         .Case<SeqMemoryOp>([&](auto op) -> FailureOr<StringRef> {
           static constexpr std::string_view sMemories = "memories/seq";
