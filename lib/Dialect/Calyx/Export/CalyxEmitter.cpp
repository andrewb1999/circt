//===- CalyxEmitter.cpp - Calyx dialect to .futil emitter -----------------===//
//
// Part of the LLVM Project, under the Apache License v2.0 with LLVM Exceptions.
// See https://llvm.org/LICENSE.txt for license information.
// SPDX-License-Identifier: Apache-2.0 WITH LLVM-exception
//
//===----------------------------------------------------------------------===//
//
// This implements an emitter for the native Calyx language, which uses
// .futil as an alias.
//
//===----------------------------------------------------------------------===//

#include "circt/Dialect/Calyx/CalyxEmitter.h"
#include "circt/Dialect/Calyx/CalyxOps.h"
#include "circt/Dialect/Comb/CombOps.h"
#include "circt/Dialect/HW/HWAttributes.h"
#include "circt/Dialect/HW/HWOps.h"
#include "circt/Support/LLVM.h"
#include "mlir/IR/BuiltinOps.h"
#include "mlir/IR/BuiltinTypes.h"
#include "mlir/Tools/mlir-translate/Translation.h"
#include "llvm/ADT/SmallSet.h"
#include "llvm/ADT/TypeSwitch.h"
#include "llvm/Support/FormatVariadic.h"

using namespace circt;
using namespace calyx;
using namespace mlir;

namespace {

static constexpr std::string_view LSquare() { return "["; }
static constexpr std::string_view RSquare() { return "]"; }
static constexpr std::string_view LAngleBracket() { return "<"; }
static constexpr std::string_view RAngleBracket() { return ">"; }
static constexpr std::string_view LParen() { return "("; }
static constexpr std::string_view RParen() { return ")"; }
static constexpr std::string_view colon() { return ": "; }
static constexpr std::string_view space() { return " "; }
static constexpr std::string_view period() { return "."; }
static constexpr std::string_view questionMark() { return " ? "; }
static constexpr std::string_view exclamationMark() { return "!"; }
static constexpr std::string_view equals() { return "="; }
static constexpr std::string_view comma() { return ", "; }
static constexpr std::string_view arrow() { return " -> "; }
static constexpr std::string_view quote() { return "\""; }
static constexpr std::string_view apostrophe() { return "'"; }
static constexpr std::string_view LBraceEndL() { return "{\n"; }
static constexpr std::string_view RBraceEndL() { return "}\n"; }
static constexpr std::string_view semicolonEndL() { return ";\n"; }
static constexpr std::string_view addressSymbol() { return "@"; }
static constexpr std::string_view endl() { return "\n"; }
static constexpr std::string_view metadataLBrace() { return "#{\n"; }
static constexpr std::string_view metadataRBrace() { return "}#\n"; }

/// A list of integer attributes supported by the native Calyx compiler.
constexpr std::array<StringRef, 7> integerAttributes{
    "external",       "static",        "share", "bound",
    "write_together", "read_together", "pos",
};

/// A list of boolean attributes supported by the native Calyx compiler.
constexpr std::array<StringRef, 12> booleanAttributes{
    "clk",      "reset",  "go",          "done",   "generated",   "precious",
    "toplevel", "stable", "nointerface", "inline", "state_share", "data",
};

static std::optional<StringRef> getCalyxAttrIdentifier(NamedAttribute attr) {
  StringRef identifier = attr.getName().strref();
  if (identifier.contains(".")) {
    Dialect *dialect = attr.getNameDialect();
    if (dialect != nullptr && isa<CalyxDialect>(*dialect)) {
      return std::get<1>(identifier.split("."));
    }
    return std::nullopt;
  }

  return identifier;
}

/// Determines whether the given identifier is a valid Calyx attribute.
static bool isValidCalyxAttribute(StringRef identifier) {

  return llvm::find(integerAttributes, identifier) != integerAttributes.end() ||
         llvm::find(booleanAttributes, identifier) != booleanAttributes.end();
}

/// A tracker to determine which libraries should be imported for a given
/// program.
struct ImportTracker {
public:
  /// Returns the list of library names used for in this program.
  /// E.g. if `primitives/core.futil` is used, returns { "core" }.
  FailureOr<llvm::SmallSet<StringRef, 4>> getLibraryNames(ModuleOp module) {
    auto walkRes = module.walk([&](ComponentInterface component) {
      for (auto &op : *component.getBodyBlock()) {
        if (!isa<CellInterface>(op) || isa<InstanceOp, PrimitiveOp>(op))
          // It is not a primitive.
          continue;
        auto libraryName = getLibraryFor(&op);
        if (failed(libraryName))
          return WalkResult::interrupt();
        usedLibraries.insert(*libraryName);
      }
      return WalkResult::advance();
    });
    if (walkRes.wasInterrupted())
      return failure();
    return usedLibraries;
  }

private:
  /// Returns the library name for a given Operation Type.
  FailureOr<StringRef> getLibraryFor(Operation *op) {
    return TypeSwitch<Operation *, FailureOr<StringRef>>(op)
        .Case<AddLibOp, RegisterOp, BypassRegisterOp, UndefLibOp, WireLibOp>(
            [&](auto op) -> FailureOr<StringRef> {
              static constexpr std::string_view sCompile = "compile";
              return {sCompile};
            })
        .Case<NotLibOp, AndLibOp, OrLibOp, XorLibOp, SubLibOp, GtLibOp, LtLibOp,
              EqLibOp, NeqLibOp, GeLibOp, LeLibOp, LshLibOp, RshLibOp,
              SliceLibOp, PadLibOp, MuxLibOp>(
            [&](auto op) -> FailureOr<StringRef> {
              static constexpr std::string_view sCore = "core";
              return {sCore};
            })
        .Case<SgtLibOp, SltLibOp, SeqLibOp, SneqLibOp, SgeLibOp, SleLibOp,
              SrshLibOp, SeqMultLibOp, SeqRemULibOp, SeqRemSLibOp, SeqDivULibOp,
              SeqDivSLibOp, ExtSILibOp, ConstMultLibOp>(
            [&](auto op) -> FailureOr<StringRef> {
              static constexpr std::string_view sBinaryOperators =
                  "binary_operators";
              return {sBinaryOperators};
            })
        .Case<MemoryOp>([&](auto op) -> FailureOr<StringRef> {
          static constexpr std::string_view sMemories = "memories/comb";
          return {sMemories};
        })
        .Case<SeqMemoryOp>([&](auto op) -> FailureOr<StringRef> {
          static constexpr std::string_view sMemories = "memories/seq";
<<<<<<< HEAD
          return {sMemories};
        })
        .Case<PipelinedMultLibOp, PipelinedDivSLibOp>(
            [&](auto op) -> FailureOr<StringRef> {
              static constexpr std::string_view sMemories = "pipelined";
              return {sMemories};
            })
        .Case<StallableMultLibOp>([&](auto op) -> FailureOr<StringRef> {
          static constexpr std::string_view sMemories = "stallable";
=======
>>>>>>> 1645d71c
          return {sMemories};
        })
        /*.Case<>([&](auto op) { library = "math"; })*/
        .Default([&](auto op) {
          auto diag = op->emitOpError() << "not supported for emission";
          return diag;
        });
  }
  /// Maintains a unique list of libraries used throughout the lifetime of the
  /// tracker.
  llvm::SmallSet<StringRef, 4> usedLibraries;
};

//===----------------------------------------------------------------------===//
// Emitter
//===----------------------------------------------------------------------===//

/// An emitter for Calyx dialect operations to .futil output.
struct Emitter {
  Emitter(llvm::raw_ostream &os) : os(os) {}
  LogicalResult finalize();

  // Indentation
  raw_ostream &indent() { return os.indent(currentIndent); }
  void addIndent() { currentIndent += 2; }
  void reduceIndent() {
    assert(currentIndent >= 2 && "Unintended indentation wrap");
    currentIndent -= 2;
  }

  // Module emission
  void emitModule(ModuleOp op);

  // Metadata emission for the Cider debugger.
  void emitCiderMetadata(mlir::ModuleOp op) {
    auto metadata = op->getAttrOfType<ArrayAttr>("calyx.metadata");
    if (!metadata)
      return;

    constexpr std::string_view metadataIdentifier = "metadata";
    os << endl() << metadataIdentifier << space() << metadataLBrace();

    for (auto sourceLoc : llvm::enumerate(metadata)) {
      // <index>: <source-location>\n
      os << std::to_string(sourceLoc.index()) << colon();
      os << cast<StringAttr>(sourceLoc.value()).getValue() << endl();
    }

    os << metadataRBrace();
  }

  /// Import emission.
  LogicalResult emitImports(ModuleOp op) {
    auto emitImport = [&](StringRef library) {
      // Libraries share a common relative path:
      //   primitives/<library-name>.futil
      os << "import " << quote() << "primitives/" << library << period()
         << "futil" << quote() << semicolonEndL();
    };

    auto libraryNames = importTracker.getLibraryNames(op);
    if (failed(libraryNames))
      return failure();

    for (StringRef library : *libraryNames)
      emitImport(library);

    return success();
  }

  // Component emission
  void emitComponent(ComponentInterface op);
  void emitComponentPorts(ComponentInterface op);

  // HWModuleExtern emission
  void emitPrimitiveExtern(hw::HWModuleExternOp op);
  void emitPrimitivePorts(hw::HWModuleExternOp op);

  // Instance emission
  void emitInstance(InstanceOp op);

  // Primitive emission
  void emitPrimitive(PrimitiveOp op);

  // Wires emission
  void emitWires(WiresOp op);

  // Group emission
  void emitGroup(GroupInterface group);

  // Control emission
  void emitControl(ControlOp control);

  // Assignment emission
  void emitAssignment(AssignOp op);

  // Enable emission
  void emitEnable(EnableOp enable);

  // Register emission
  void emitRegister(RegisterOp reg);

  // BypassRegister emission
  void emitBypassRegister(BypassRegisterOp reg);

  // Emit undefined op
  void emitUndef(UndefLibOp op);

  // Memory emission
  void emitMemory(MemoryOp memory);

  // Seq Memory emission
  void emitSeqMemory(SeqMemoryOp memory);

  // Const Mult emission
  void emitConstMult(ConstMultLibOp op);

  // Invoke emission
  void emitInvoke(InvokeOp invoke);

  // Emits a library primitive with template parameters based on all in- and
  // output ports.
  // e.g.:
  //   $f.in0, $f.in1, $f.in2, $f.out : calyx.std_foo "f" : i1, i2, i3, i4
  // emits:
  //   f = std_foo(1, 2, 3, 4);
  void emitLibraryPrimTypedByAllPorts(Operation *op);

  // Emits a library primitive with a single template parameter based on the
  // first input port.
  // e.g.:
  //   $f.in0, $f.in1, $f.out : calyx.std_foo "f" : i32, i32, i1
  // emits:
  //   f = std_foo(32);
  void emitLibraryPrimTypedByFirstInputPort(Operation *op);

  // Emits a library primitive with a single template parameter based on the
  // first output port.
  // e.g.:
  //   $f.in0, $f.in1, $f.out : calyx.std_foo "f" : i32, i32, i1
  // emits:
  //   f = std_foo(1);
  void emitLibraryPrimTypedByFirstOutputPort(
      Operation *op, std::optional<StringRef> calyxLibName = {});

private:
  /// Used to track which imports are required for this program.
  ImportTracker importTracker;

  /// Emit an error and remark that emission failed.
  InFlightDiagnostic emitError(Operation *op, const Twine &message) {
    encounteredError = true;
    return op->emitError(message);
  }

  /// Emit an error and remark that emission failed.
  InFlightDiagnostic emitOpError(Operation *op, const Twine &message) {
    encounteredError = true;
    return op->emitOpError(message);
  }

  /// Calyx attributes are emitted in one of the two following formats:
  /// (1)  @<attribute-name>(<attribute-value>), e.g. `@go`, `@bound(5)`.
  /// (2)  <"<attribute-name>"=<attribute-value>>, e.g. `<"static"=1>`.
  ///
  /// Since ports are structural in nature and not operations, an
  /// extra boolean value is added to determine whether this is a port of the
  /// given operation.
  ///
  /// By default, this generates format (1) but can generate format (2) if
  /// `at_format` is false.
  std::string getAttribute(Operation *op, NamedAttribute attr, bool isPort,
                           bool atFormat) {

    std::optional<StringRef> identifierOpt = getCalyxAttrIdentifier(attr);
    // Verify this is a Calyx attribute
    if (!identifierOpt.has_value())
      return "";

    StringRef identifier = *identifierOpt;
    // Verify this attribute is supported for emission.
    if (!isValidCalyxAttribute(identifier))
      return "";

    std::string output;
    llvm::raw_string_ostream buffer(output);
    buffer.reserveExtraSpace(32);

    bool isBooleanAttribute =
        llvm::find(booleanAttributes, identifier) != booleanAttributes.end();

    if (isa<UnitAttr>(attr.getValue())) {
      assert(isBooleanAttribute &&
             "Non-boolean attributes must provide an integer value.");
      if (!atFormat) {
        buffer << quote() << identifier << quote() << equals() << "1";
      } else {
        buffer << addressSymbol() << identifier;
      }
    } else if (auto intAttr = dyn_cast<IntegerAttr>(attr.getValue())) {
      APInt value = intAttr.getValue();
      if (!atFormat) {
        buffer << quote() << identifier << quote() << equals() << value;
      } else {
        buffer << addressSymbol() << identifier;
        // The only time we may omit the value is when it is a Boolean attribute
        // with value 1.
        if (!isBooleanAttribute || intAttr.getValue() != 1) {
          // Retrieve the unsigned representation of the value.
          SmallVector<char, 4> s;
          value.toStringUnsigned(s, /*Radix=*/10);
          buffer << LParen() << s << RParen();
        }
      }
    }
    return buffer.str();
  }

  /// Emits the attributes of a dictionary. If the `attributes` dictionary is
  /// not nullptr, we assume this is for a port.
  std::string getAttributes(Operation *op, bool atFormat,
                            DictionaryAttr attributes = nullptr) {
    bool isPort = attributes != nullptr;
    bool atLeastOne = false;

    if (!isPort)
      attributes = op->getAttrDictionary();

    std::string calyxAttributes;
    llvm::raw_string_ostream buf(calyxAttributes);

    if (!atFormat)
      buf << LAngleBracket();

    for (auto &attr : attributes) {
      // If the output
      if (auto out = getAttribute(op, attr, isPort, atFormat); !out.empty()) {
        buf << out;
        atLeastOne = true;
        buf << (atFormat ? space() : comma());
      }
    }

    if (atLeastOne) {
      auto out = buf.str();
      // Remove the last character which is an extra space or comma.
      out.pop_back();
      out.append(atFormat ? space() : RAngleBracket());
      return out;
    }

    return "";
  }

  /// Helper function for emitting a Calyx section. It emits the body in the
  /// following format:
  /// {
  ///   <body>
  /// }
  template <typename Func>
  void emitCalyxBody(Func emitBody) {
    os << space() << LBraceEndL();
    addIndent();
    emitBody();
    reduceIndent();
    indent() << RBraceEndL();
  }

  /// Emits a Calyx section.
  template <typename Func>
  void emitCalyxSection(StringRef sectionName, Func emitBody,
                        StringRef symbolName = "") {
    indent() << sectionName;
    if (!symbolName.empty())
      os << space() << symbolName;
    emitCalyxBody(emitBody);
  }

  /// Helper function for emitting combinational operations.
  template <typename CombinationalOp>
  void emitCombinationalValue(CombinationalOp op, StringRef logicalSymbol) {
    auto inputs = op.getInputs();
    os << LParen();
    for (size_t i = 0, e = inputs.size(); i != e; ++i) {
      emitValue(inputs[i], /*isIndented=*/false);
      if (i + 1 == e)
        continue;
      os << space() << logicalSymbol << space();
    }
    os << RParen();
  }

  void emitCycleValue(CycleOp op) {
    os << "%";
    if (op.getEnd().has_value()) {
      os << LSquare();
      os << op.getStart() << ":" << op.getEnd();
      os << RSquare();
    } else {
      os << op.getStart();
    }
  }

  /// Emits the value of a guard or assignment.
  void emitValue(Value value, bool isIndented) {
    if (auto blockArg = dyn_cast<BlockArgument>(value)) {
      // Emit component block argument.
      StringAttr portName = getPortInfo(blockArg).name;
      (isIndented ? indent() : os) << portName.getValue();
      return;
    }

    auto definingOp = value.getDefiningOp();
    assert(definingOp && "Value does not have a defining operation.");

    TypeSwitch<Operation *>(definingOp)
        .Case<CellInterface>([&](auto cell) {
          // A cell port should be defined as <instance-name>.<port-name>
          (isIndented ? indent() : os)
              << cell.instanceName() << period() << cell.portName(value);
        })
        .Case<hw::ConstantOp>([&](auto op) {
          // A constant is defined as <bit-width>'<base><value>, where the base
          // is `b` (binary), `o` (octal), `h` hexadecimal, or `d` (decimal).
          APInt value = op.getValue();

          (isIndented ? indent() : os)
              << std::to_string(value.getBitWidth()) << apostrophe() << "d";
          // We currently default to the decimal representation.
          value.print(os, /*isSigned=*/false);
        })
        .Case<comb::AndOp>([&](auto op) { emitCombinationalValue(op, "&"); })
        .Case<comb::OrOp>([&](auto op) { emitCombinationalValue(op, "|"); })
        .Case<comb::XorOp>([&](auto op) {
          // The XorOp is a bit different, since the Combinational dialect
          // uses it to represent binary not.
          if (!op.isBinaryNot()) {
            emitOpError(op, "Only supporting Binary Not for XOR.");
            return;
          }
          // The LHS is the value to be negated, and the RHS is a constant with
          // all ones (guaranteed by isBinaryNot).
          os << exclamationMark();
          emitValue(op.getInputs()[0], /*isIndented=*/false);
        })
        .Case<CycleOp>([&](auto op) { emitCycleValue(op); })
        .Default(
            [&](auto op) { emitOpError(op, "not supported for emission"); });
  }

  /// Emits a port for a Group.
  template <typename OpTy>
  void emitGroupPort(GroupInterface group, OpTy op, StringRef portHole) {
    assert((isa<GroupGoOp>(op) || isa<GroupDoneOp>(op)) &&
           "Required to be a group port.");
    indent() << group.symName().getValue() << LSquare() << portHole << RSquare()
             << space() << equals() << space();
    if (op.getGuard()) {
      emitValue(op.getGuard(), /*isIndented=*/false);
      os << questionMark();
    }
    emitValue(op.getSrc(), /*isIndented=*/false);
    os << semicolonEndL();
  }

  /// Recursively emits the Calyx control.
  void emitCalyxControl(Block *body) {
    Operation *parent = body->getParentOp();
    assert((isa<ControlOp>(parent) || parent->hasTrait<ControlLike>()) &&
           "This should only be used to emit Calyx Control structures.");

    // Check to see if this is a stand-alone EnableOp, i.e.
    // calyx.control { calyx.enable @G }
    if (auto enable = dyn_cast<EnableOp>(parent)) {
      emitEnable(enable);
      // Early return since an EnableOp has no body.
      return;
    }
    // Attribute dictionary is always prepended for a control operation.
    auto prependAttributes = [&](Operation *op, StringRef sym) {
      return (getAttributes(op, /*atFormat=*/true) + sym).str();
    };

    for (auto &&op : *body) {

      TypeSwitch<Operation *>(&op)
          .Case<SeqOp>([&](auto op) {
            emitCalyxSection(prependAttributes(op, "seq"),
                             [&]() { emitCalyxControl(op.getBodyBlock()); });
          })
          .Case<StaticSeqOp>([&](auto op) {
            emitCalyxSection(prependAttributes(op, "static seq"),
                             [&]() { emitCalyxControl(op.getBodyBlock()); });
          })
          .Case<ParOp>([&](auto op) {
            emitCalyxSection(prependAttributes(op, "par"),
                             [&]() { emitCalyxControl(op.getBodyBlock()); });
          })
          .Case<WhileOp>([&](auto op) {
            indent() << prependAttributes(op, "while ");
            emitValue(op.getCond(), /*isIndented=*/false);

            if (auto groupName = op.getGroupName())
              os << " with " << *groupName;

            emitCalyxBody([&]() { emitCalyxControl(op.getBodyBlock()); });
          })
          .Case<IfOp>([&](auto op) {
            indent() << prependAttributes(op, "if ");
            emitValue(op.getCond(), /*isIndented=*/false);

            if (auto groupName = op.getGroupName())
              os << " with " << *groupName;

            emitCalyxBody([&]() { emitCalyxControl(op.getThenBody()); });
            if (op.elseBodyExists())
              emitCalyxSection("else",
                               [&]() { emitCalyxControl(op.getElseBody()); });
          })
          .Case<StaticIfOp>([&](auto op) {
            indent() << prependAttributes(op, "static if ");
            emitValue(op.getCond(), /*isIndented=*/false);

            emitCalyxBody([&]() { emitCalyxControl(op.getThenBody()); });
            if (op.elseBodyExists())
              emitCalyxSection("else",
                               [&]() { emitCalyxControl(op.getElseBody()); });
          })
          .Case<RepeatOp>([&](auto op) {
            indent() << prependAttributes(op, "repeat ");
            os << op.getCount();

            emitCalyxBody([&]() { emitCalyxControl(op.getBodyBlock()); });
          })
          .Case<StaticRepeatOp>([&](auto op) {
            indent() << prependAttributes(op, "static repeat ");
            os << op.getCount();

            emitCalyxBody([&]() { emitCalyxControl(op.getBodyBlock()); });
          })
          .Case<StaticParOp>([&](auto op) {
            emitCalyxSection(prependAttributes(op, "static par"),
                             [&]() { emitCalyxControl(op.getBodyBlock()); });
          })
          .Case<EnableOp>([&](auto op) { emitEnable(op); })
          .Case<InvokeOp>([&](auto op) { emitInvoke(op); })
          .Default([&](auto op) {
            emitOpError(op, "not supported for emission inside control.");
          });
    }
  }

  /// The stream we are emitting into.
  llvm::raw_ostream &os;

  /// Whether we have encountered any errors during emission.
  bool encounteredError = false;

  /// Current level of indentation. See `indent()` and
  /// `addIndent()`/`reduceIndent()`.
  unsigned currentIndent = 0;
};

} // end anonymous namespace

LogicalResult Emitter::finalize() { return failure(encounteredError); }

/// Emit an entire program.
void Emitter::emitModule(ModuleOp op) {
  for (auto &bodyOp : *op.getBody()) {
    if (auto componentOp = dyn_cast<ComponentInterface>(bodyOp))
      emitComponent(componentOp);
    else if (auto hwModuleExternOp = dyn_cast<hw::HWModuleExternOp>(bodyOp))
      emitPrimitiveExtern(hwModuleExternOp);
    else
      emitOpError(&bodyOp, "Unexpected op");
  }
}

/// Emit a component.
void Emitter::emitComponent(ComponentInterface op) {
  std::string combinationalPrefix = op.isComb() ? "comb " : "";

  indent() << combinationalPrefix << "component " << op.getName()
           << getAttributes(op, /*atFormat=*/false, nullptr);
  // Emit the ports.
  emitComponentPorts(op);
  os << space() << LBraceEndL();
  addIndent();
  WiresOp wires;
  ControlOp control;

  // Emit cells.
  emitCalyxSection("cells", [&]() {
    for (auto &&bodyOp : *op.getBodyBlock()) {
      TypeSwitch<Operation *>(&bodyOp)
          .Case<UndefLibOp>([&](auto op) { emitUndef(op); })
          .Case<WiresOp>([&](auto op) { wires = op; })
          .Case<ControlOp>([&](auto op) { control = op; })
          .Case<InstanceOp>([&](auto op) { emitInstance(op); })
          .Case<PrimitiveOp>([&](auto op) { emitPrimitive(op); })
          .Case<RegisterOp>([&](auto op) { emitRegister(op); })
          .Case<BypassRegisterOp>([&](auto op) { emitBypassRegister(op); })
          .Case<MemoryOp>([&](auto op) { emitMemory(op); })
          .Case<SeqMemoryOp>([&](auto op) { emitSeqMemory(op); })
          .Case<ConstMultLibOp>([&](auto op) { emitConstMult(op); })
          .Case<hw::ConstantOp>([&](auto op) { /*Do nothing*/ })
          .Case<SliceLibOp, PadLibOp, ExtSILibOp>(
              [&](auto op) { emitLibraryPrimTypedByAllPorts(op); })
          .Case<LtLibOp, GtLibOp, EqLibOp, NeqLibOp, GeLibOp, LeLibOp, SltLibOp,
                SgtLibOp, SeqLibOp, SneqLibOp, SgeLibOp, SleLibOp, AddLibOp,
                SubLibOp, ShruLibOp, RshLibOp, SrshLibOp, LshLibOp, AndLibOp,
                NotLibOp, OrLibOp, XorLibOp, WireLibOp>(
              [&](auto op) { emitLibraryPrimTypedByFirstInputPort(op); })
          .Case<SeqMultLibOp, PipelinedMultLibOp, StallableMultLibOp,
                PipelinedDivSLibOp>(
              [&](auto op) { emitLibraryPrimTypedByFirstOutputPort(op); })
          .Case<MuxLibOp>(
              [&](auto op) { emitLibraryPrimTypedByFirstOutputPort(op); })
          .Case<SeqRemULibOp, SeqDivULibOp>([&](auto op) {
            emitLibraryPrimTypedByFirstOutputPort(
                op, /*calyxLibName=*/{"std_div_pipe"});
          })
          .Case<SeqRemSLibOp, SeqDivSLibOp>([&](auto op) {
            emitLibraryPrimTypedByFirstOutputPort(
                op, /*calyxLibName=*/{"std_sdiv_pipe"});
          })
          .Default([&](auto op) {
            emitOpError(op, "not supported for emission inside component");
          });
    }
  });

  emitWires(wires);
  emitControl(control);
  reduceIndent();
  os << RBraceEndL();
}

/// Emit the ports of a component.
void Emitter::emitComponentPorts(ComponentInterface op) {
  auto emitPorts = [&](auto ports) {
    os << LParen();
    for (size_t i = 0, e = ports.size(); i < e; ++i) {
      const PortInfo &port = ports[i];

      // We only care about the bit width in the emitted .futil file.
      unsigned int bitWidth = port.type.getIntOrFloatBitWidth();
      os << getAttributes(op, /*atFormat=*/true, port.attributes)
         << port.name.getValue() << colon() << bitWidth;

      if (i + 1 < e)
        os << comma();
    }
    os << RParen();
  };
  emitPorts(op.getInputPortInfo());
  os << arrow();
  emitPorts(op.getOutputPortInfo());
}

/// Emit a primitive extern
void Emitter::emitPrimitiveExtern(hw::HWModuleExternOp op) {
  Attribute filename = op->getAttrDictionary().get("filename");
  indent() << "extern " << filename << space() << LBraceEndL();
  addIndent();
  indent() << "primitive " << op.getName();

  if (!op.getParameters().empty()) {
    os << LSquare();
    llvm::interleaveComma(op.getParameters(), os, [&](Attribute param) {
      auto paramAttr = cast<hw::ParamDeclAttr>(param);
      os << paramAttr.getName().str();
    });
    os << RSquare();
  }
  os << getAttributes(op, /*atFormat=*/false);
  // Emit the ports.
  emitPrimitivePorts(op);
  os << semicolonEndL();
  reduceIndent();
  os << RBraceEndL();
}

/// Emit the ports of a component.
void Emitter::emitPrimitivePorts(hw::HWModuleExternOp op) {
  auto emitPorts = [&](auto ports, bool isInput) {
    auto e = static_cast<size_t>(std::distance(ports.begin(), ports.end()));
    os << LParen();
    auto type = op.getHWModuleType();
    for (auto [i, port] : llvm::enumerate(ports)) {
      DictionaryAttr portAttr = cast_or_null<DictionaryAttr>(
          op.getPortAttrs(isInput ? type.getPortIdForInputId(i)
                                  : type.getPortIdForOutputId(i)));

      os << getAttributes(op, /*atFormat=*/true, portAttr)
         << port.name.getValue() << colon();
      // We only care about the bit width in the emitted .futil file.
      // Emit parameterized or non-parameterized bit width.
      if (hw::isParametricType(port.type)) {
        hw::ParamDeclRefAttr bitWidth = dyn_cast<hw::ParamDeclRefAttr>(
            cast<hw::IntType>(port.type).getWidth());
        os << bitWidth.getName().str();
      } else {
        unsigned int bitWidth = port.type.getIntOrFloatBitWidth();
        os << bitWidth;
      }

      if (i < e - 1)
        os << comma();
    }
    os << RParen();
  };
  hw::ModulePortInfo ports(op.getPortList());
  emitPorts(ports.getInputs(), true);
  os << arrow();
  emitPorts(ports.getOutputs(), false);
}

void Emitter::emitInstance(InstanceOp op) {
  indent() << getAttributes(op, /*atFormat=*/true) << op.instanceName()
           << space() << equals() << space() << op.getComponentName()
           << LParen() << RParen() << semicolonEndL();
}

void Emitter::emitPrimitive(PrimitiveOp op) {
  indent() << getAttributes(op, /*atFormat=*/true) << op.instanceName()
           << space() << equals() << space() << op.getPrimitiveName()
           << LParen();

  if (op.getParameters().has_value()) {
    llvm::interleaveComma(*op.getParameters(), os, [&](Attribute param) {
      auto paramAttr = cast<hw::ParamDeclAttr>(param);
      auto value = paramAttr.getValue();
      if (auto intAttr = dyn_cast<IntegerAttr>(value)) {
        os << intAttr.getInt();
      } else if (auto fpAttr = dyn_cast<FloatAttr>(value)) {
        os << fpAttr.getValue().convertToFloat();
      } else {
        llvm_unreachable("Primitive parameter type not supported");
      }
    });
  }

  os << RParen() << semicolonEndL();
}

void Emitter::emitRegister(RegisterOp reg) {
  size_t bitWidth = reg.getIn().getType().getIntOrFloatBitWidth();
  indent() << getAttributes(reg, /*atFormat=*/true) << reg.instanceName()
           << space() << equals() << space() << "std_reg" << LParen()
           << std::to_string(bitWidth) << RParen() << semicolonEndL();
}

void Emitter::emitBypassRegister(BypassRegisterOp reg) {
  size_t bitWidth = reg.getIn().getType().getIntOrFloatBitWidth();
  indent() << getAttributes(reg, /*atFormat=*/true) << reg.instanceName()
           << space() << equals() << space() << "std_bypass_reg" << LParen()
           << std::to_string(bitWidth) << RParen() << semicolonEndL();
}

void Emitter::emitUndef(UndefLibOp op) {
  size_t bitwidth = op.getOut().getType().getIntOrFloatBitWidth();
  indent() << getAttributes(op, /*atFormat=*/true) << op.instanceName()
           << space() << equals() << space() << "undef" << LParen()
           << std::to_string(bitwidth) << RParen() << semicolonEndL();
}

void Emitter::emitMemory(MemoryOp memory) {
  size_t dimension = memory.getSizes().size();
  if (dimension < 1 || dimension > 4) {
    emitOpError(memory, "Only memories with dimensionality in range [1, 4] are "
                        "supported by the native Calyx compiler.");
    return;
  }
  indent() << getAttributes(memory, /*atFormat=*/true) << memory.instanceName()
           << space() << equals() << space() << "std_mem_d"
           << std::to_string(dimension) << LParen() << memory.getWidth()
           << comma();
  for (Attribute size : memory.getSizes()) {
    APInt memSize = cast<IntegerAttr>(size).getValue();
    memSize.print(os, /*isSigned=*/false);
    os << comma();
  }

  ArrayAttr addrSizes = memory.getAddrSizes();
  for (size_t i = 0, e = addrSizes.size(); i != e; ++i) {
    APInt addrSize = cast<IntegerAttr>(addrSizes[i]).getValue();
    addrSize.print(os, /*isSigned=*/false);
    if (i + 1 == e)
      continue;
    os << comma();
  }
  os << RParen() << semicolonEndL();
}

void Emitter::emitSeqMemory(SeqMemoryOp memory) {
  size_t dimension = memory.getSizes().size();
  if (dimension < 1 || dimension > 4) {
    emitOpError(memory, "Only memories with dimensionality in range [1, 4] are "
                        "supported by the native Calyx compiler.");
    return;
  }
  indent() << getAttributes(memory, /*atFormat=*/true) << memory.instanceName()
           << space() << equals() << space() << "seq_mem_d"
           << std::to_string(dimension) << LParen() << memory.getWidth()
           << comma();
  for (Attribute size : memory.getSizes()) {
    APInt memSize = cast<IntegerAttr>(size).getValue();
    memSize.print(os, /*isSigned=*/false);
    os << comma();
  }

  ArrayAttr addrSizes = memory.getAddrSizes();
  for (size_t i = 0, e = addrSizes.size(); i != e; ++i) {
    APInt addrSize = cast<IntegerAttr>(addrSizes[i]).getValue();
    addrSize.print(os, /*isSigned=*/false);
    if (i + 1 == e)
      continue;
    os << comma();
  }
  os << RParen() << semicolonEndL();
}

void Emitter::emitInvoke(InvokeOp invoke) {
  StringRef callee = invoke.getCallee();
  indent() << "invoke " << callee;
  ArrayAttr portNames = invoke.getPortNames();
  ArrayAttr inputNames = invoke.getInputNames();
  /// Because the ports of all components of calyx.invoke are inside a (),
  /// here the input and output ports are divided, inputs and outputs store
  /// the connections for a subset of input and output ports of the instance.
  llvm::StringMap<std::string> inputsMap;
  llvm::StringMap<std::string> outputsMap;
  for (auto [portNameAttr, inputNameAttr, input] :
       llvm::zip(portNames, inputNames, invoke.getInputs())) {
    StringRef portName = cast<StringAttr>(portNameAttr).getValue();
    StringRef inputName = cast<StringAttr>(inputNameAttr).getValue();
    /// Classify the connection of ports,here's an example. calyx.invoke
    /// @r(%r.in = %id.out, %out = %r.out) -> (i32, i32) %r.in = %id.out will be
    /// stored in inputs, because %.r.in is the input port of the component, and
    /// %out = %r.out will be stored in outputs, because %r.out is the output
    /// port of the component, which is a bit different from calyx's native
    /// compiler. Later on, the classified connection relations are outputted
    /// uniformly and converted to calyx's native compiler format.
    StringRef inputMapKey = portName.drop_front(2 + callee.size());
    if (portName.substr(1, callee.size()) == callee) {
      // If the input to the port is a number.
      if (isa_and_nonnull<hw::ConstantOp>(input.getDefiningOp())) {
        hw::ConstantOp constant = cast<hw::ConstantOp>(input.getDefiningOp());
        APInt value = constant.getValue();
        std::string mapValue = std::to_string(value.getBitWidth()) +
                               apostrophe().data() + "d" +
                               std::to_string(value.getZExtValue());
        inputsMap[inputMapKey] = mapValue;
        continue;
      }
      inputsMap[inputMapKey] = inputName.drop_front(1).str();
    } else if (inputName.substr(1, callee.size()) == callee)
      outputsMap[inputName.drop_front(2 + callee.size())] =
          portName.drop_front(1).str();
  }
  /// Emit inputs
  os << LParen();
  llvm::interleaveComma(inputsMap, os, [&](const auto &iter) {
    os << iter.getKey() << " = " << iter.getValue();
  });
  os << RParen();
  /// Emit outputs
  os << LParen();
  llvm::interleaveComma(outputsMap, os, [&](const auto &iter) {
    os << iter.getKey() << " = " << iter.getValue();
  });
  os << RParen() << semicolonEndL();
}

/// Calling getName() on a calyx operation will return "calyx.${opname}". This
/// function returns whatever is left after the first '.' in the string,
/// removing the 'calyx' prefix.
static StringRef removeCalyxPrefix(StringRef s) { return s.split(".").second; }

void Emitter::emitLibraryPrimTypedByAllPorts(Operation *op) {
  auto cell = cast<CellInterface>(op);
  indent() << getAttributes(op, /*atFormat=*/true) << cell.instanceName()
           << space() << equals() << space()
           << removeCalyxPrefix(op->getName().getStringRef()) << LParen();
  llvm::interleaveComma(op->getResults(), os, [&](auto res) {
    os << std::to_string(res.getType().getIntOrFloatBitWidth());
  });
  os << RParen() << semicolonEndL();
}

void Emitter::emitLibraryPrimTypedByFirstInputPort(Operation *op) {
  auto cell = cast<CellInterface>(op);
  unsigned bitWidth = cell.getInputPorts()[0].getType().getIntOrFloatBitWidth();
  StringRef opName = op->getName().getStringRef();
  indent() << getAttributes(op, /*atFormat=*/true) << cell.instanceName()
           << space() << equals() << space() << removeCalyxPrefix(opName)
           << LParen() << bitWidth << RParen() << semicolonEndL();
}

void Emitter::emitLibraryPrimTypedByFirstOutputPort(
    Operation *op, std::optional<StringRef> calyxLibName) {
  auto cell = cast<CellInterface>(op);
  unsigned bitWidth =
      cell.getOutputPorts()[0].getType().getIntOrFloatBitWidth();
  StringRef opName = op->getName().getStringRef();
  indent() << getAttributes(op, /*atFormat=*/true) << cell.instanceName()
           << space() << equals() << space()
           << (calyxLibName ? *calyxLibName : removeCalyxPrefix(opName))
           << LParen() << bitWidth << RParen() << semicolonEndL();
}

void Emitter::emitConstMult(ConstMultLibOp op) {
  unsigned bitWidth = op.getInputPorts()[0].getType().getIntOrFloatBitWidth();
  int value = op.getValue();
  StringRef opName = op->getName().getStringRef();
  indent() << getAttributes(op, /*atFormat=*/true) << op.instanceName()
           << space() << equals() << space() << removeCalyxPrefix(opName)
           << LParen() << bitWidth << comma() << space() << value << RParen()
           << semicolonEndL();
}

void Emitter::emitAssignment(AssignOp op) {

  emitValue(op.getDest(), /*isIndented=*/true);
  os << space() << equals() << space();
  if (op.getGuard()) {
    emitValue(op.getGuard(), /*isIndented=*/false);
    os << questionMark();
  }
  emitValue(op.getSrc(), /*isIndented=*/false);
  os << semicolonEndL();
}

void Emitter::emitWires(WiresOp op) {
  emitCalyxSection("wires", [&]() {
    for (auto &&bodyOp : *op.getBodyBlock()) {
      TypeSwitch<Operation *>(&bodyOp)
          .Case<GroupInterface>([&](auto op) { emitGroup(op); })
          .Case<AssignOp>([&](auto op) { emitAssignment(op); })
          .Case<hw::ConstantOp, comb::AndOp, comb::OrOp, comb::XorOp, CycleOp>(
              [&](auto op) { /* Do nothing. */ })
          .Default([&](auto op) {
            emitOpError(op, "not supported for emission inside wires section");
          });
    }
  });
}

void Emitter::emitGroup(GroupInterface group) {
  auto emitGroupBody = [&]() {
    for (auto &&bodyOp : *group.getBody()) {
      TypeSwitch<Operation *>(&bodyOp)
          .Case<AssignOp>([&](auto op) { emitAssignment(op); })
          .Case<GroupDoneOp>([&](auto op) { emitGroupPort(group, op, "done"); })
          .Case<GroupGoOp>([&](auto op) { emitGroupPort(group, op, "go"); })
          .Case<hw::ConstantOp, comb::AndOp, comb::OrOp, comb::XorOp, CycleOp>(
              [&](auto op) { /* Do nothing. */ })
          .Default([&](auto op) {
            emitOpError(op, "not supported for emission inside group.");
          });
    }
  };
  std::string prefix;
  if (isa<StaticGroupOp>(group)) {
    auto staticGroup = cast<StaticGroupOp>(group);
    prefix = llvm::formatv("static<{0}> group", staticGroup.getLatency());
  } else {
    prefix = isa<CombGroupOp>(group) ? "comb group" : "group";
  }
  auto groupHeader =
      (group.symName().getValue() + getAttributes(group, /*atFormat=*/false))
          .str();
  emitCalyxSection(prefix, emitGroupBody, groupHeader);
}

void Emitter::emitEnable(EnableOp enable) {
  indent() << getAttributes(enable, /*atFormat=*/true) << enable.getGroupName()
           << semicolonEndL();
}

void Emitter::emitControl(ControlOp control) {
  // A valid Calyx program does not necessarily need a control section.
  if (control == nullptr)
    return;
  emitCalyxSection("control",
                   [&]() { emitCalyxControl(control.getBodyBlock()); });
}

//===----------------------------------------------------------------------===//
// Driver
//===----------------------------------------------------------------------===//

// Emit the specified Calyx circuit into the given output stream.
mlir::LogicalResult circt::calyx::exportCalyx(mlir::ModuleOp module,
                                              llvm::raw_ostream &os) {
  Emitter emitter(os);
  if (failed(emitter.emitImports(module)))
    return failure();
  emitter.emitModule(module);
  emitter.emitCiderMetadata(module);
  return emitter.finalize();
}

void circt::calyx::registerToCalyxTranslation() {
  static mlir::TranslateFromMLIRRegistration toCalyx(
      "export-calyx", "export Calyx",
      [](ModuleOp module, llvm::raw_ostream &os) {
        return exportCalyx(module, os);
      },
      [](mlir::DialectRegistry &registry) {
        registry
            .insert<calyx::CalyxDialect, comb::CombDialect, hw::HWDialect>();
      });
}<|MERGE_RESOLUTION|>--- conflicted
+++ resolved
@@ -140,7 +140,6 @@
         })
         .Case<SeqMemoryOp>([&](auto op) -> FailureOr<StringRef> {
           static constexpr std::string_view sMemories = "memories/seq";
-<<<<<<< HEAD
           return {sMemories};
         })
         .Case<PipelinedMultLibOp, PipelinedDivSLibOp>(
@@ -150,8 +149,6 @@
             })
         .Case<StallableMultLibOp>([&](auto op) -> FailureOr<StringRef> {
           static constexpr std::string_view sMemories = "stallable";
-=======
->>>>>>> 1645d71c
           return {sMemories};
         })
         /*.Case<>([&](auto op) { library = "math"; })*/
