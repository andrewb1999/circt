--- conflicted
+++ resolved
@@ -241,20 +241,12 @@
                                       Value inputValue) {
   mlir::IRRewriter::InsertionGuard guard(builder);
   auto loc = inputValue.getLoc();
-<<<<<<< HEAD
   builder.setInsertionPointToEnd(groupOp.getBody());
-  builder.create<calyx::AssignOp>(loc, reg.getIn(), inputValue);
-  builder.create<calyx::AssignOp>(
-      loc, reg.getWriteEn(), createConstant(loc, builder, componentOp, 1, 1));
-  if (!llvm::isa<StaticGroupOp>(groupOp))
-    builder.create<calyx::GroupDoneOp>(loc, reg.getDone());
-=======
-  builder.setInsertionPointToEnd(groupOp.getBodyBlock());
   calyx::AssignOp::create(builder, loc, reg.getIn(), inputValue);
   calyx::AssignOp::create(builder, loc, reg.getWriteEn(),
                           createConstant(loc, builder, componentOp, 1, 1));
-  calyx::GroupDoneOp::create(builder, loc, reg.getDone());
->>>>>>> a04a76ed
+  if (!llvm::isa<StaticGroupOp>(groupOp))
+    calyx::GroupDoneOp::create(builder, loc, reg.getDone());
 }
 
 //===----------------------------------------------------------------------===//
