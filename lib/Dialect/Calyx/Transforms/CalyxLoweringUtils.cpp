--- conflicted
+++ resolved
@@ -773,17 +773,10 @@
     // Needed to add memory interfaces as well
     if (isa<BlockArgument>(src) ||
         isa<calyx::RegisterOp, calyx::MemoryOp, calyx::SeqMemoryOp,
-<<<<<<< HEAD
             hw::ConstantOp, mlir::arith::ConstantOp, calyx::SeqMultLibOp,
             calyx::SeqDivULibOp, calyx::SeqDivSLibOp, calyx::SeqRemSLibOp,
-            calyx::SeqRemULibOp, mlir::scf::WhileOp, calyx::InstanceOp>(
-            src.getDefiningOp()))
-=======
-            hw::ConstantOp, mlir::arith::ConstantOp, calyx::MultPipeLibOp,
-            calyx::DivUPipeLibOp, calyx::DivSPipeLibOp, calyx::RemSPipeLibOp,
-            calyx::RemUPipeLibOp, mlir::scf::WhileOp, calyx::InstanceOp,
+            calyx::SeqRemULibOp, mlir::scf::WhileOp, calyx::InstanceOp,
             calyx::ConstantOp, calyx::AddFNOp>(src.getDefiningOp()))
->>>>>>> e2dc1315
       continue;
 
     auto evalGroupOpt = state.getEvaluatingGroup(src);
