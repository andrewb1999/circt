--- conflicted
+++ resolved
@@ -324,11 +324,7 @@
   }
 
   if (auto *memOp = std::get_if<calyx::SeqMemoryOp>(&impl); memOp) {
-<<<<<<< HEAD
-    return memOp->readDone();
-=======
     return memOp->writeDone();
->>>>>>> 33655080
   }
   return std::get<MemoryPortsImpl>(impl).writeDone;
 }
@@ -714,18 +710,10 @@
     //   been rewritten to their register outputs, see comment in
     //   LateSSAReplacement)
     if (src.isa<BlockArgument>() ||
-<<<<<<< HEAD
-        isa<calyx::RegisterOp, calyx::MemoryOp, hw::ConstantOp,
-            mlir::arith::ConstantOp, hw::ConstantOp, calyx::MultPipeLibOp, 
-            calyx::DivUPipeLibOp, calyx::DivSPipeLibOp, calyx::RemSPipeLibOp, 
-            calyx::RemUPipeLibOp, mlir::scf::WhileOp, 
-            calyx::CycleOp>(src.getDefiningOp()))
-=======
         isa<calyx::RegisterOp, calyx::MemoryOp, calyx::SeqMemoryOp,
             hw::ConstantOp, mlir::arith::ConstantOp, calyx::MultPipeLibOp,
             calyx::DivUPipeLibOp, calyx::DivSPipeLibOp, calyx::RemSPipeLibOp,
             calyx::RemUPipeLibOp, mlir::scf::WhileOp>(src.getDefiningOp()))
->>>>>>> 33655080
       continue;
 
     auto evalGroupOpt = state.getEvaluatingGroup(src);
