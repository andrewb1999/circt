//===- CalyxLoweringUtils.cpp - Calyx lowering utility methods --*- C++ -*-===//
//
// Part of the LLVM Project, under the Apache License v2.0 with LLVM Exceptions.
// See https://llvm.org/LICENSE.txt for license information.
// SPDX-License-Identifier: Apache-2.0 WITH LLVM-exception
//
//===----------------------------------------------------------------------===//
//
// Various lowering utility methods converting to and from Calyx programs.
//
//===----------------------------------------------------------------------===//

#include "circt/Dialect/Calyx/CalyxLoweringUtils.h"
#include "circt/Conversion/SCFToCalyx.h"
#include "circt/Dialect/Calyx/CalyxHelpers.h"
#include "circt/Dialect/Calyx/CalyxOps.h"
#include "circt/Support/LLVM.h"
#include "mlir/Dialect/ControlFlow/IR/ControlFlowOps.h"
#include "mlir/Dialect/MemRef/IR/MemRef.h"
#include "mlir/Dialect/SCF/IR/SCF.h"
#include "mlir/IR/Matchers.h"
#include "mlir/Pass/AnalysisManager.h"
#include "llvm/ADT/STLExtras.h"

#include <cassert>
#include <variant>

using namespace llvm;
using namespace mlir;
using namespace mlir::arith;

namespace circt {
namespace calyx {

void appendPortsForExternalMemref(PatternRewriter &rewriter, StringRef memName,
                                  Value memref, unsigned memoryID,
                                  SmallVectorImpl<calyx::PortInfo> &inPorts,
                                  SmallVectorImpl<calyx::PortInfo> &outPorts) {
  MemRefType memrefType = cast<MemRefType>(memref.getType());

  // Ports constituting a memory interface are added a set of attributes under
  // a "mem : {...}" dictionary. These attributes allows for deducing which
  // top-level I/O signals constitutes a unique memory interface.
  auto getMemoryInterfaceAttr = [&](StringRef tag,
                                    std::optional<unsigned> addrIdx = {}) {
    auto attrs = SmallVector<NamedAttribute>{
        // "id" denotes a unique memory interface.
        rewriter.getNamedAttr("id", rewriter.getI32IntegerAttr(memoryID)),
        // "tag" denotes the function of this signal.
        rewriter.getNamedAttr("tag", rewriter.getStringAttr(tag))};
    if (addrIdx.has_value())
      // "addr_idx" denotes the address index of this signal, for
      // multi-dimensional memory interfaces.
      attrs.push_back(rewriter.getNamedAttr(
          "addr_idx", rewriter.getI32IntegerAttr(*addrIdx)));

    return rewriter.getNamedAttr("mem", rewriter.getDictionaryAttr(attrs));
  };

  // Read data
  inPorts.push_back(calyx::PortInfo{
      rewriter.getStringAttr(memName + "_read_data"),
      memrefType.getElementType(), calyx::Direction::Input,
      DictionaryAttr::get(rewriter.getContext(),
                          {getMemoryInterfaceAttr("read_data")})});

  // Done
  inPorts.push_back(
      calyx::PortInfo{rewriter.getStringAttr(memName + "_done"),
                      rewriter.getI1Type(), calyx::Direction::Input,
                      DictionaryAttr::get(rewriter.getContext(),
                                          {getMemoryInterfaceAttr("done")})});

  // Write data
  outPorts.push_back(calyx::PortInfo{
      rewriter.getStringAttr(memName + "_write_data"),
      memrefType.getElementType(), calyx::Direction::Output,
      DictionaryAttr::get(rewriter.getContext(),
                          {getMemoryInterfaceAttr("write_data")})});

  // Memory address outputs
  for (auto dim : enumerate(memrefType.getShape())) {
    outPorts.push_back(calyx::PortInfo{
        rewriter.getStringAttr(memName + "_addr" + std::to_string(dim.index())),
        rewriter.getIntegerType(calyx::handleZeroWidth(dim.value())),
        calyx::Direction::Output,
        DictionaryAttr::get(rewriter.getContext(),
                            {getMemoryInterfaceAttr("addr", dim.index())})});
  }

  // Write enable
  outPorts.push_back(calyx::PortInfo{
      rewriter.getStringAttr(memName + "_write_en"), rewriter.getI1Type(),
      calyx::Direction::Output,
      DictionaryAttr::get(rewriter.getContext(),
                          {getMemoryInterfaceAttr("write_en")})});
}

WalkResult
getCiderSourceLocationMetadata(calyx::ComponentOp component,
                               SmallVectorImpl<Attribute> &sourceLocations) {
  Builder builder(component->getContext());
  return component.getControlOp().walk([&](Operation *op) {
    if (!calyx::isControlLeafNode(op))
      return WalkResult::advance();

    std::string sourceLocation;
    llvm::raw_string_ostream os(sourceLocation);
    op->getLoc()->print(os);
    int64_t position = sourceLocations.size();
    sourceLocations.push_back(
        StringAttr::get(op->getContext(), sourceLocation));

    op->setAttr("pos", builder.getI64IntegerAttr(position));
    return WalkResult::advance();
  });
}

bool matchConstantOp(Operation *op, APInt &value) {
  return mlir::detail::constant_int_value_binder(&value).match(op);
}

bool singleLoadFromMemory(Value memoryReference) {
  return llvm::count_if(memoryReference.getUses(), [](OpOperand &user) {
           return isa<mlir::memref::LoadOp>(user.getOwner());
         }) <= 1;
}

bool noStoresToMemory(Value memoryReference) {
  return llvm::none_of(memoryReference.getUses(), [](OpOperand &user) {
    return isa<mlir::memref::StoreOp>(user.getOwner());
  });
}

bool singleLoadFromMemoryInBlock(Value memoryReference, Block *block) {
  return llvm::count_if(memoryReference.getUses(), [&block](OpOperand &user) {
           auto res = block->walk([&](mlir::memref::LoadOp op) {
             if (op.getOperation() == user.getOwner())
               return WalkResult::interrupt();
             return WalkResult::advance();
           });
           return res.wasInterrupted();
         }) <= 1;
}

bool noStoresToMemoryInBlock(Value memoryReference, Block *block) {
  return llvm::none_of(memoryReference.getUses(), [&block](OpOperand &user) {
    auto res = block->walk([&](mlir::memref::StoreOp op) {
      if (op.getOperation() == user.getOwner())
        return WalkResult::interrupt();
      return WalkResult::advance();
    });
    return res.wasInterrupted();
  });
}

Value getComponentOutput(calyx::ComponentOp compOp, unsigned outPortIdx) {
  size_t index = compOp.getInputPortInfo().size() + outPortIdx;
  assert(index < compOp.getNumArguments() &&
         "Exceeded number of arguments in the Component");
  return compOp.getArgument(index);
}

Type convIndexType(OpBuilder &builder, Type type) {
  if (type.isIndex())
    return builder.getI32Type();
  if (type.isIntOrFloat() && !type.isInteger())
    return builder.getIntegerType(type.getIntOrFloatBitWidth());
  return type;
}

// Creates a new calyx::StaticGroupOp group within compOp.
StaticGroupOp createStaticGroup(OpBuilder &builder, calyx::ComponentOp compOp,
                                Location loc, Twine uniqueName,
                                uint64_t latency) {
  mlir::IRRewriter::InsertionGuard guard(builder);
  builder.setInsertionPointToEnd(compOp.getWiresOp().getBodyBlock());
  return builder.create<StaticGroupOp>(loc, uniqueName.str(), latency);
}

unsigned getBitWidth(Type t) {
  if (t.isIndex()) {
    return 32;
  }

  return t.getIntOrFloatBitWidth();
}

Value buildCombAndTree(OpBuilder &builder,
                       ComponentLoweringStateInterface &state, Location loc,
                       SmallVector<Value> values) {

  if (values.size() == 1)
    return values.front();

  auto type = builder.getI1Type();
  std::optional<Value> finalVal;
  for (Value v : values) {
    auto bitwidth = v.getType().getIntOrFloatBitWidth();
    assert(bitwidth == 1);
    if (!finalVal.has_value()) {
      finalVal = v;
      continue;
    }
    auto andOp = state.getNewLibraryOpInstance<calyx::AndLibOp>(
        builder, loc, {type, type, type});
    builder.create<calyx::AssignOp>(loc, andOp.getLeft(), v);
    builder.create<calyx::AssignOp>(loc, andOp.getRight(), finalVal.value());
    finalVal = andOp.getOut();
  }

  assert(finalVal.has_value());
  return finalVal.value();
}

void buildAssignmentsForRegisterWrite(OpBuilder &builder,
                                      calyx::GroupInterface groupOp,
                                      calyx::ComponentOp componentOp,
                                      calyx::RegisterOp &reg,
                                      Value inputValue) {
  mlir::IRRewriter::InsertionGuard guard(builder);
  auto loc = inputValue.getLoc();
  builder.setInsertionPointToEnd(groupOp.getBody());
  builder.create<calyx::AssignOp>(loc, reg.getIn(), inputValue);
  builder.create<calyx::AssignOp>(
      loc, reg.getWriteEn(), createConstant(loc, builder, componentOp, 1, 1));
  if (!llvm::isa<StaticGroupOp>(groupOp))
    builder.create<calyx::GroupDoneOp>(loc, reg.getDone());
}

//===----------------------------------------------------------------------===//
// MemoryInterface
//===----------------------------------------------------------------------===//

MemoryInterface::MemoryInterface() = default;
MemoryInterface::MemoryInterface(const MemoryPortsImpl &ports) : impl(ports) {
  if (ports.writeEn.has_value() && ports.readOrContentEn.has_value()) {
    assert(ports.isContentEn.value());
  }
}
MemoryInterface::MemoryInterface(calyx::MemoryOp memOp) : impl(memOp) {}
MemoryInterface::MemoryInterface(calyx::SeqMemoryOp memOp) : impl(memOp) {}

Value MemoryInterface::readData() {
  auto readData = readDataOpt();
  assert(readData.has_value() && "Memory does not have readData");
  return readData.value();
}

Value MemoryInterface::readEn() {
  auto readEn = readEnOpt();
  assert(readEn.has_value() && "Memory does not have readEn");
  return readEn.value();
}

Value MemoryInterface::contentEn() {
  auto contentEn = contentEnOpt();
  assert(contentEn.has_value() && "Memory does not have readEn");
  return contentEn.value();
}

Value MemoryInterface::writeData() {
  auto writeData = writeDataOpt();
  assert(writeData.has_value() && "Memory does not have writeData");
  return writeData.value();
}

Value MemoryInterface::writeEn() {
  auto writeEn = writeEnOpt();
  assert(writeEn.has_value() && "Memory does not have writeEn");
  return writeEn.value();
}

Value MemoryInterface::done() {
  auto done = doneOpt();
  assert(done.has_value() && "Memory does not have done");
  return done.value();
}

std::string MemoryInterface::memName() {
  if (auto *memOp = std::get_if<calyx::MemoryOp>(&impl); memOp) {
    return memOp->getName().str();
  }

  if (auto *memOp = std::get_if<calyx::SeqMemoryOp>(&impl); memOp) {
    return memOp->getName().str();
  }
  return std::get<MemoryPortsImpl>(impl).memName;
}

std::optional<Value> MemoryInterface::readDataOpt() {
  if (auto *memOp = std::get_if<calyx::MemoryOp>(&impl); memOp) {
    return memOp->readData();
  }

  if (auto *memOp = std::get_if<calyx::SeqMemoryOp>(&impl); memOp) {
    return memOp->readData();
  }
  return std::get<MemoryPortsImpl>(impl).readData;
}

std::optional<Value> MemoryInterface::readEnOpt() {
  if (auto *memOp = std::get_if<calyx::MemoryOp>(&impl); memOp) {
    return std::nullopt;
  }

  if (auto *memOp = std::get_if<calyx::SeqMemoryOp>(&impl); memOp) {
    return std::nullopt;
  }

  if (std::get<MemoryPortsImpl>(impl).readOrContentEn.has_value() &&
      !std::get<MemoryPortsImpl>(impl).isContentEn.value_or(true)) {
    return std::get<MemoryPortsImpl>(impl).readOrContentEn;
  }
  return std::nullopt;
}

std::optional<Value> MemoryInterface::contentEnOpt() {
  if (auto *memOp = std::get_if<calyx::MemoryOp>(&impl); memOp) {
    return std::nullopt;
  }

  if (auto *memOp = std::get_if<calyx::SeqMemoryOp>(&impl); memOp) {
    return memOp->contentEn();
  }

  if (std::get<MemoryPortsImpl>(impl).readOrContentEn.has_value() &&
      std::get<MemoryPortsImpl>(impl).isContentEn.value_or(false)) {
    assert(std::get<MemoryPortsImpl>(impl).writeEn.has_value());
    return std::get<MemoryPortsImpl>(impl).readOrContentEn;
  }
  return std::nullopt;
}

std::optional<Value> MemoryInterface::writeDataOpt() {
  if (auto *memOp = std::get_if<calyx::MemoryOp>(&impl); memOp) {
    return memOp->writeData();
  }

  if (auto *memOp = std::get_if<calyx::SeqMemoryOp>(&impl); memOp) {
    return memOp->writeData();
  }

  if (auto *memOp = std::get_if<calyx::SeqMemoryOp>(&impl); memOp) {
    return memOp->writeData();
  }

  if (auto *memOp = std::get_if<calyx::SeqMemoryOp>(&impl); memOp) {
    return memOp->writeData();
  }
  auto writeData = std::get<MemoryPortsImpl>(impl).writeData;
  return writeData;
}

std::optional<Value> MemoryInterface::writeEnOpt() {
  if (auto *memOp = std::get_if<calyx::MemoryOp>(&impl); memOp) {
    return memOp->writeEn();
  }

  if (auto *memOp = std::get_if<calyx::SeqMemoryOp>(&impl); memOp) {
    return memOp->writeEn();
  }
  return std::get<MemoryPortsImpl>(impl).writeEn;
}

std::optional<Value> MemoryInterface::doneOpt() {
  if (auto *memOp = std::get_if<calyx::MemoryOp>(&impl); memOp) {
    return memOp->done();
  }

  if (auto *memOp = std::get_if<calyx::SeqMemoryOp>(&impl); memOp) {
    return memOp->done();
  }
  return std::get<MemoryPortsImpl>(impl).done;
}

ValueRange MemoryInterface::addrPorts() {
  if (auto *memOp = std::get_if<calyx::MemoryOp>(&impl); memOp) {
    return memOp->addrPorts();
  }

  if (auto *memOp = std::get_if<calyx::SeqMemoryOp>(&impl); memOp) {
    return memOp->addrPorts();
  }
  return std::get<MemoryPortsImpl>(impl).addrPorts;
}

bool MemoryInterface::isDynamic() {
  if (auto *memImpl = std::get_if<MemoryPortsImpl>(&impl); memImpl) {
    return memImpl->isDynamic;
  }

  return false;
}

//===----------------------------------------------------------------------===//
// BasicLoopInterface
//===----------------------------------------------------------------------===//

BasicLoopInterface::~BasicLoopInterface() = default;

//===----------------------------------------------------------------------===//
// ComponentLoweringStateInterface
//===----------------------------------------------------------------------===//

ComponentLoweringStateInterface::ComponentLoweringStateInterface(
    calyx::ComponentOp component)
    : component(component) {}

ComponentLoweringStateInterface::~ComponentLoweringStateInterface() = default;

calyx::ComponentOp ComponentLoweringStateInterface::getComponentOp() {
  return component;
}

void ComponentLoweringStateInterface::addBlockArgReg(Block *block,
                                                     calyx::RegisterOp reg,
                                                     unsigned idx) {
  assert(blockArgRegs[block].count(idx) == 0);
  assert(idx < block->getArguments().size());
  blockArgRegs[block][idx] = reg;
}

const DenseMap<unsigned, calyx::RegisterOp> &
ComponentLoweringStateInterface::getBlockArgRegs(Block *block) {
  return blockArgRegs[block];
}

void ComponentLoweringStateInterface::addBlockArgGroup(
    Block *from, Block *to, calyx::GroupInterface grp) {
  blockArgGroups[from][to].push_back(grp);
}

ArrayRef<calyx::GroupInterface>
ComponentLoweringStateInterface::getBlockArgGroups(Block *from, Block *to) {
  return blockArgGroups[from][to];
}

std::string ComponentLoweringStateInterface::getUniqueName(StringRef prefix) {
  std::string prefixStr = prefix.str();
  unsigned idx = prefixIdMap[prefixStr];
  ++prefixIdMap[prefixStr];
  return (prefix + "_" + std::to_string(idx)).str();
}

StringRef ComponentLoweringStateInterface::getUniqueName(Operation *op) {
  auto it = opNames.find(op);
  assert(it != opNames.end() && "A unique name should have been set for op");
  return it->second;
}

void ComponentLoweringStateInterface::setUniqueName(Operation *op,
                                                    StringRef prefix) {
  assert(opNames.find(op) == opNames.end() &&
         "A unique name was already set for op");
  opNames[op] = getUniqueName(prefix);
}

void ComponentLoweringStateInterface::registerEvaluatingGroup(
    Value v, calyx::GroupInterface group) {
  valueGroupAssigns[v] = group;
}

void ComponentLoweringStateInterface::removeEvaluatingGroup(
    calyx::GroupInterface group) {
  for (auto valGroup : llvm::make_early_inc_range(valueGroupAssigns)) {
    auto val = valGroup.getFirst();
    auto otherGroup = valGroup.getSecond();
    if (otherGroup.getOperation() == group.getOperation()) {
      valueGroupAssigns.erase(val);
    }
  }
}

void ComponentLoweringStateInterface::addReturnReg(calyx::RegisterOp reg,
                                                   unsigned idx) {
  assert(returnRegs.count(idx) == 0 &&
         "A register was already registered for this index");
  returnRegs[idx] = reg;
}

calyx::RegisterOp ComponentLoweringStateInterface::getReturnReg(unsigned idx) {
  assert(returnRegs.count(idx) && "No register registered for index!");
  return returnRegs[idx];
}

void ComponentLoweringStateInterface::registerMemoryInterface(
    Value memref, const calyx::MemoryInterface &memoryInterface) {
  assert(memories.find(memref) == memories.end() &&
         "Memory already registered for memref");
  memories[memref] = memoryInterface;
}

void ComponentLoweringStateInterface::removeMemoryInterface(Value memref) {
  assert(memories.contains(memref));
  memories.erase(memref);
}

calyx::MemoryInterface
ComponentLoweringStateInterface::getMemoryInterface(Value memref) {
  auto it = memories.find(memref);
  assert(it != memories.end() && "No memory registered for memref");
  return it->second;
}

bool ComponentLoweringStateInterface::hasMemoryInterface(Value memref) {
  return memories.contains(memref);
}

std::optional<calyx::MemoryInterface>
ComponentLoweringStateInterface::isInputPortOfMemory(Value v) {
  for (auto &memIf : memories) {
    auto &mem = memIf.getSecond();
    if ((mem.writeEnOpt().has_value() && mem.writeEn() == v) ||
        (mem.writeDataOpt() && mem.writeData() == v) ||
        llvm::any_of(mem.addrPorts(), [=](Value port) { return port == v; }))
      return {mem};
  }
  return {};
}

void ComponentLoweringStateInterface::setFuncOpResultMapping(
    const DenseMap<unsigned, unsigned> &mapping) {
  funcOpResultMapping = mapping;
}

unsigned ComponentLoweringStateInterface::getFuncOpResultMapping(
    unsigned funcReturnIdx) {
  auto it = funcOpResultMapping.find(funcReturnIdx);
  assert(it != funcOpResultMapping.end() &&
         "No component return port index recorded for the requested function "
         "return index");
  return it->second;
}

InstanceOp ComponentLoweringStateInterface::getInstance(StringRef calleeName) {
  return instanceMap[calleeName];
}

void ComponentLoweringStateInterface::addInstance(StringRef calleeName,
                                                  InstanceOp instanceOp) {
  instanceMap[calleeName] = instanceOp;
}

//===----------------------------------------------------------------------===//
// CalyxLoweringState
//===----------------------------------------------------------------------===//

CalyxLoweringState::CalyxLoweringState(mlir::ModuleOp module,
                                       mlir::AnalysisManager am,
                                       StringRef topLevelFunction)
    : topLevelFunction(topLevelFunction), module(module), am(am),
      asmState(module) {}

mlir::ModuleOp CalyxLoweringState::getModule() {
  assert(module.getOperation() != nullptr);
  return module;
}

mlir::AnalysisManager &CalyxLoweringState::getAnalysisManager() { return am; }

StringRef CalyxLoweringState::getTopLevelFunction() const {
  return topLevelFunction;
}

std::string CalyxLoweringState::blockName(Block *b) {
  auto it = blockNameMap.find(b);
  if (it != blockNameMap.end()) {
    return it->getSecond();
  }

  std::string blockName = irName(*b);
  blockName.erase(std::remove(blockName.begin(), blockName.end(), '^'),
                  blockName.end());
  blockNameMap.insert(std::pair(b, blockName));
  return blockName;
}

//===----------------------------------------------------------------------===//
// ModuleOpConversion
//===----------------------------------------------------------------------===//

/// Helper to update the top-level ModuleOp to set the entrypoing function.
LogicalResult applyModuleOpConversion(mlir::ModuleOp moduleOp,
                                      StringRef topLevelFunction) {

  if (moduleOp->hasAttr("calyx.entrypoint"))
    return failure();

  moduleOp->setAttr("calyx.entrypoint",
                    StringAttr::get(moduleOp.getContext(), topLevelFunction));
  return success();
}

//===----------------------------------------------------------------------===//
// Partial lowering patterns
//===----------------------------------------------------------------------===//

FuncOpPartialLoweringPattern::FuncOpPartialLoweringPattern(
    MLIRContext *context, LogicalResult &resRef,
    PatternApplicationState &patternState,
    DenseMap<mlir::func::FuncOp, calyx::ComponentOp> &map,
    calyx::CalyxLoweringState &state)
    : PartialLoweringPattern(context, resRef, patternState),
      functionMapping(map), calyxLoweringState(state) {}

LogicalResult
FuncOpPartialLoweringPattern::partiallyLower(mlir::func::FuncOp funcOp,
                                             PatternRewriter &rewriter) const {
  // Initialize the component op references if a calyx::ComponentOp has been
  // created for the matched funcOp.
  if (auto it = functionMapping.find(funcOp); it != functionMapping.end()) {
    componentOp = it->second;
    componentLoweringState =
        calyxLoweringState.getState<ComponentLoweringStateInterface>(
            componentOp);
  }

  return partiallyLowerFuncToComp(funcOp, rewriter);
}

calyx::ComponentOp FuncOpPartialLoweringPattern::getComponent() const {
  assert(componentOp &&
         "Component operation should be set during pattern construction");
  return componentOp;
}

CalyxLoweringState &FuncOpPartialLoweringPattern::loweringState() const {
  return calyxLoweringState;
}

//===----------------------------------------------------------------------===//
// ConvertIndexTypes
//===----------------------------------------------------------------------===//

LogicalResult
ConvertIndexTypes::partiallyLowerFuncToComp(mlir::func::FuncOp funcOp,
                                            PatternRewriter &rewriter) const {
  for (auto arg : funcOp.getArguments()) {
    arg.setType(calyx::convIndexType(rewriter, arg.getType()));
  }

  funcOp.walk([&](Block *block) {
    for (Value arg : block->getArguments())
      arg.setType(calyx::convIndexType(rewriter, arg.getType()));
  });

  funcOp.walk([&](Operation *op) {
    for (Value result : op->getResults()) {
      Type resType = result.getType();
      if (!resType.isIndex())
        continue;

      result.setType(calyx::convIndexType(rewriter, resType));
      auto constant = dyn_cast<mlir::arith::ConstantOp>(op);
      if (!constant)
        continue;

      APInt value;
      calyx::matchConstantOp(constant, value);
      rewriter.setInsertionPoint(constant);
      rewriter.replaceOpWithNewOp<mlir::arith::ConstantOp>(
          constant, rewriter.getI32IntegerAttr(value.getSExtValue()));
    }
  });
  return success();
}

//===----------------------------------------------------------------------===//
// NonTerminatingGroupDonePattern
//===----------------------------------------------------------------------===//

LogicalResult
NonTerminatingGroupDonePattern::matchAndRewrite(calyx::GroupDoneOp groupDoneOp,
                                                PatternRewriter &) const {
  Block *block = groupDoneOp->getBlock();
  if (&block->back() == groupDoneOp)
    return failure();

  groupDoneOp->moveBefore(groupDoneOp->getBlock(),
                          groupDoneOp->getBlock()->end());
  return success();
}

//===----------------------------------------------------------------------===//
// MultipleGroupDonePattern
//===----------------------------------------------------------------------===//

LogicalResult
MultipleGroupDonePattern::matchAndRewrite(calyx::GroupOp groupOp,
                                          PatternRewriter &rewriter) const {
  auto groupDoneOps = SmallVector<calyx::GroupDoneOp>(
      groupOp.getBodyBlock()->getOps<calyx::GroupDoneOp>());

  if (groupDoneOps.size() <= 1)
    return failure();

  /// 'and' all of the calyx::GroupDoneOp's.
  rewriter.setInsertionPointToEnd(groupDoneOps[0]->getBlock());
  SmallVector<Value> doneOpSrcs;
  llvm::transform(groupDoneOps, std::back_inserter(doneOpSrcs),
                  [](calyx::GroupDoneOp op) { return op.getSrc(); });
  Value allDone = rewriter.create<comb::AndOp>(groupDoneOps.front().getLoc(),
                                               doneOpSrcs, false);

  /// Create a group done op with the complex expression as a guard.
  rewriter.create<calyx::GroupDoneOp>(
      groupOp.getLoc(),
      rewriter.create<hw::ConstantOp>(groupOp.getLoc(), APInt(1, 1)), allDone);
  for (auto groupDoneOp : groupDoneOps)
    rewriter.eraseOp(groupDoneOp);

  return success();
}

//===----------------------------------------------------------------------===//
// EliminateUnusedCombGroups
//===----------------------------------------------------------------------===//

LogicalResult
EliminateUnusedCombGroups::matchAndRewrite(calyx::CombGroupOp combGroupOp,
                                           PatternRewriter &rewriter) const {
  auto control =
      combGroupOp->getParentOfType<calyx::ComponentOp>().getControlOp();
  if (!SymbolTable::symbolKnownUseEmpty(combGroupOp.getSymNameAttr(), control))
    return failure();

  rewriter.eraseOp(combGroupOp);
  return success();
}

//===----------------------------------------------------------------------===//
// InlineCombGroups
//===----------------------------------------------------------------------===//

InlineCombGroups::InlineCombGroups(MLIRContext *context, LogicalResult &resRef,
                                   PatternApplicationState &patternState,
                                   calyx::CalyxLoweringState &cls)
    : PartialLoweringPattern(context, resRef, patternState), cls(cls) {}

LogicalResult
InlineCombGroups::partiallyLower(calyx::GroupInterface originGroup,
                                 PatternRewriter &rewriter) const {
  auto component = originGroup->getParentOfType<calyx::ComponentOp>();
  ComponentLoweringStateInterface *state = cls.getState(component);

  // Filter groups which are not part of the control schedule.
  if (SymbolTable::symbolKnownUseEmpty(originGroup.symName(),
                                       component.getControlOp()))
    return success();

  // Maintain a set of the groups which we've inlined so far. The group
  // itself is implicitly inlined.
  llvm::SmallSetVector<Operation *, 8> inlinedGroups;
  inlinedGroups.insert(originGroup);

  // Starting from the matched originGroup, we traverse use-def chains of
  // combinational logic, and inline assignments from the defining
  // combinational groups.
  recurseInlineCombGroups(rewriter, *state, inlinedGroups, originGroup,
                          originGroup,
                          /*doInline=*/false);
  return success();
}

void InlineCombGroups::recurseInlineCombGroups(
    PatternRewriter &rewriter, ComponentLoweringStateInterface &state,
    llvm::SmallSetVector<Operation *, 8> &inlinedGroups,
    calyx::GroupInterface originGroup, calyx::GroupInterface recGroup,
    bool doInline) const {
  inlinedGroups.insert(recGroup);
  for (auto assignOp : recGroup.getBody()->getOps<calyx::AssignOp>()) {
    if (doInline) {
      /// Inline the assignment into the originGroup.
      auto *clonedAssignOp = rewriter.clone(*assignOp.getOperation());
      clonedAssignOp->moveBefore(originGroup.getBody(),
                                 originGroup.getBody()->end());
    }
    Value src = assignOp.getSrc();

    // Things which stop recursive inlining (or in other words, what
    // breaks combinational paths).
    // - Component inputs
    // - Register and memory reads
    // - Constant ops (constant ops are not evaluated by any group)
    // - Multiplication pipelines are sequential.
    // - 'While' return values (these are registers, however, 'while'
    //   return values have at the current point of conversion not yet
    //   been rewritten to their register outputs, see comment in
    //   LateSSAReplacement)
    // Needed to add memory interfaces as well
    if (isa<BlockArgument>(src) ||
        isa<calyx::RegisterOp, calyx::MemoryOp, calyx::SeqMemoryOp,
<<<<<<< HEAD
            hw::ConstantOp, mlir::arith::ConstantOp, calyx::SeqMultLibOp,
            calyx::SeqDivULibOp, calyx::SeqDivSLibOp, calyx::SeqRemSLibOp,
            calyx::SeqRemULibOp, mlir::scf::WhileOp, calyx::InstanceOp,
            calyx::ConstantOp, calyx::AddFNOp>(src.getDefiningOp()))
=======
            hw::ConstantOp, mlir::arith::ConstantOp, calyx::MultPipeLibOp,
            calyx::DivUPipeLibOp, calyx::DivSPipeLibOp, calyx::RemSPipeLibOp,
            calyx::RemUPipeLibOp, mlir::scf::WhileOp, calyx::InstanceOp,
            calyx::ConstantOp, calyx::AddFOpIEEE754, calyx::MulFOpIEEE754,
            calyx::CompareFOpIEEE754>(src.getDefiningOp()))
>>>>>>> fd08d903
      continue;

    auto evalGroupOpt = state.getEvaluatingGroup(src);
    if (!evalGroupOpt.has_value()) {
      continue;
    }
    auto evalGroup = evalGroupOpt.value();
    if (evalGroup == nullptr)
      continue;
    auto srcCombGroup = dyn_cast<calyx::CombGroupOp>(evalGroup.getOperation());
    if (!srcCombGroup)
      continue;
    if (inlinedGroups.count(srcCombGroup))
      continue;

    recurseInlineCombGroups(rewriter, state, inlinedGroups, originGroup,
                            srcCombGroup, /*doInline=*/true);
  }
}

//===----------------------------------------------------------------------===//
// RewriteMemoryAccesses
//===----------------------------------------------------------------------===//

LogicalResult
RewriteMemoryAccesses::partiallyLower(calyx::AssignOp assignOp,
                                      PatternRewriter &rewriter) const {
  auto *state = cls.getState(assignOp->getParentOfType<calyx::ComponentOp>());

  Value dest = assignOp.getDest();
  if (!state->isInputPortOfMemory(dest))
    return success();

  Value src = assignOp.getSrc();
  unsigned srcBits = getBitWidth(src.getType());
  unsigned dstBits = getBitWidth(dest.getType());
  if (srcBits == dstBits)
    return success();

  SmallVector<Type> types = {
      rewriter.getIntegerType(srcBits),
      rewriter.getIntegerType(dstBits),
  };
  mlir::Location loc = assignOp.getLoc();
  Operation *newOp;
  if (srcBits > dstBits)
    newOp =
        state->getNewLibraryOpInstance<calyx::SliceLibOp>(rewriter, loc, types);
  else
    newOp =
        state->getNewLibraryOpInstance<calyx::PadLibOp>(rewriter, loc, types);

  rewriter.setInsertionPoint(assignOp->getBlock(),
                             assignOp->getBlock()->begin());
  rewriter.create<calyx::AssignOp>(assignOp->getLoc(), newOp->getResult(0),
                                   src);
  assignOp.setOperand(1, newOp->getResult(1));

  return success();
}

//===----------------------------------------------------------------------===//
// BuildBasicBlockRegs
//===----------------------------------------------------------------------===//

LogicalResult
BuildBasicBlockRegs::partiallyLowerFuncToComp(mlir::func::FuncOp funcOp,
                                              PatternRewriter &rewriter) const {
  funcOp.walk([&](Block *block) {
    /// Do not register component input values.
    if (block == &block->getParent()->front())
      return;

    for (auto arg : enumerate(block->getArguments())) {
      Type argType = arg.value().getType();
      assert(isa<IntegerType>(argType) && "unsupported block argument type");
      unsigned width = argType.getIntOrFloatBitWidth();
      std::string index = std::to_string(arg.index());
      std::string name = loweringState().blockName(block) + "_arg" + index;
      auto reg = createRegister(arg.value().getLoc(), rewriter, getComponent(),
                                width, name);
      getState().addBlockArgReg(block, reg, arg.index());
      arg.value().replaceAllUsesWith(reg.getOut());
    }
  });
  return success();
}

//===----------------------------------------------------------------------===//
// BuildReturnRegs
//===----------------------------------------------------------------------===//

LogicalResult
BuildReturnRegs::partiallyLowerFuncToComp(mlir::func::FuncOp funcOp,
                                          PatternRewriter &rewriter) const {

  for (auto argType : enumerate(funcOp.getResultTypes())) {
    auto convArgType = calyx::convIndexType(rewriter, argType.value());
    assert((isa<IntegerType>(convArgType) || isa<FloatType>(convArgType)) &&
           "unsupported return type");
    std::string name = "ret_arg" + std::to_string(argType.index());
    auto reg = createRegister(funcOp.getLoc(), rewriter, getComponent(),
                              convArgType.getIntOrFloatBitWidth(), name);
    getState().addReturnReg(reg, argType.index());

    rewriter.setInsertionPointToStart(
        getComponent().getWiresOp().getBodyBlock());
    rewriter.create<calyx::AssignOp>(
        funcOp->getLoc(),
        calyx::getComponentOutput(
            getComponent(), getState().getFuncOpResultMapping(argType.index())),
        reg.getOut());
  }
  return success();
}

//===----------------------------------------------------------------------===//
// BuildCallInstance
//===----------------------------------------------------------------------===//

LogicalResult
BuildCallInstance::partiallyLowerFuncToComp(mlir::func::FuncOp funcOp,
                                            PatternRewriter &rewriter) const {
  funcOp.walk([&](mlir::func::CallOp callOp) {
    ComponentOp componentOp = getCallComponent(callOp);
    SmallVector<Type, 8> resultTypes;
    for (auto type : componentOp.getArgumentTypes())
      resultTypes.push_back(type);
    for (auto type : componentOp.getResultTypes())
      resultTypes.push_back(type);
    std::string instanceName = getInstanceName(callOp);

    // Determines if an instance needs to be created. If the same function was
    // called by CallOp before, it doesn't need to be created, if not, the
    // instance is created.
    if (!getState().getInstance(instanceName)) {
      InstanceOp instanceOp =
          createInstance(callOp.getLoc(), rewriter, getComponent(), resultTypes,
                         instanceName, componentOp.getName());
      getState().addInstance(instanceName, instanceOp);
      hw::ConstantOp constantOp =
          createConstant(callOp.getLoc(), rewriter, getComponent(), 1, 1);
      OpBuilder::InsertionGuard g(rewriter);
      rewriter.setInsertionPointToStart(
          getComponent().getWiresOp().getBodyBlock());

      // Creates the group that initializes the instance.
      calyx::GroupOp groupOp = rewriter.create<calyx::GroupOp>(
          callOp.getLoc(), "init_" + instanceName);
      rewriter.setInsertionPointToStart(groupOp.getBodyBlock());
      auto portInfos = instanceOp.getReferencedComponent().getPortInfo();
      auto results = instanceOp.getResults();
      for (const auto &[portInfo, result] : llvm::zip(portInfos, results)) {
        if (portInfo.hasAttribute(goPort) || portInfo.hasAttribute(resetPort))
          rewriter.create<calyx::AssignOp>(callOp.getLoc(), result, constantOp);
        else if (portInfo.hasAttribute(donePort))
          rewriter.create<calyx::GroupDoneOp>(callOp.getLoc(), result);
      }
    }
    WalkResult::advance();
  });
  return success();
}

ComponentOp
BuildCallInstance::getCallComponent(mlir::func::CallOp callOp) const {
  std::string callee = "func_" + callOp.getCallee().str();
  for (auto [funcOp, componentOp] : functionMapping) {
    if (funcOp.getSymName() == callee)
      return componentOp;
  }
  return nullptr;
}

PredicateInfo getPredicateInfo(CmpFPredicate pred) {
  using CombLogic = PredicateInfo::CombLogic;
  using Port = PredicateInfo::InputPorts::Port;
  PredicateInfo info;
  switch (pred) {
  case CmpFPredicate::OEQ: {
    info.logic = CombLogic::And;
    info.inputPorts = {{Port::Eq, /*inverted=*/false},
                       {Port::Unordered, /*inverted=*/true}};
    break;
  }
  case CmpFPredicate::OGT: {
    info.logic = PredicateInfo::CombLogic::And;
    info.inputPorts = {{Port::Gt, /*inverted=*/false},
                       {Port::Unordered, /*inverted=*/true}};
    break;
  }
  case CmpFPredicate::OGE: {
    info.logic = PredicateInfo::CombLogic::And;
    info.inputPorts = {{Port::Lt, /*inverted=*/true},
                       {Port::Unordered, /*inverted=*/true}};
    break;
  }
  case CmpFPredicate::OLT: {
    info.logic = PredicateInfo::CombLogic::And;
    info.inputPorts = {{Port::Lt, /*inverted=*/false},
                       {Port::Unordered, /*inverted=*/true}};
    break;
  }
  case CmpFPredicate::OLE: {
    info.logic = PredicateInfo::CombLogic::And;
    info.inputPorts = {{Port::Gt, /*inverted=*/true},
                       {Port::Unordered, /*inverted=*/true}};
    break;
  }
  case CmpFPredicate::ONE: {
    info.logic = PredicateInfo::CombLogic::And;
    info.inputPorts = {{Port::Eq, /*inverted=*/true},
                       {Port::Unordered, /*inverted=*/true}};
    break;
  }
  case CmpFPredicate::ORD: {
    info.logic = PredicateInfo::CombLogic::None;
    info.inputPorts = {{Port::Unordered, /*inverted=*/true}};
    break;
  }
  case CmpFPredicate::UEQ: {
    info.logic = PredicateInfo::CombLogic::Or;
    info.inputPorts = {{Port::Eq, /*inverted=*/false},
                       {Port::Unordered, /*inverted=*/false}};
    break;
  }
  case CmpFPredicate::UGT: {
    info.logic = PredicateInfo::CombLogic::Or;
    info.inputPorts = {{Port::Gt, /*inverted=*/false},
                       {Port::Unordered, /*inverted=*/false}};
    break;
  }
  case CmpFPredicate::UGE: {
    info.logic = PredicateInfo::CombLogic::Or;
    info.inputPorts = {{Port::Lt, /*inverted=*/true},
                       {Port::Unordered, /*inverted=*/false}};
    break;
  }
  case CmpFPredicate::ULT: {
    info.logic = PredicateInfo::CombLogic::Or;
    info.inputPorts = {{Port::Lt, /*inverted=*/false},
                       {Port::Unordered, /*inverted=*/false}};
    break;
  }
  case CmpFPredicate::ULE: {
    info.logic = PredicateInfo::CombLogic::Or;
    info.inputPorts = {{Port::Gt, /*inverted=*/true},
                       {Port::Unordered, /*inverted=*/false}};
    break;
  }
  case CmpFPredicate::UNE: {
    info.logic = PredicateInfo::CombLogic::Or;
    info.inputPorts = {{Port::Eq, /*inverted=*/true},
                       {Port::Unordered, /*inverted=*/false}};
    break;
  }
  case CmpFPredicate::UNO: {
    info.logic = PredicateInfo::CombLogic::None;
    info.inputPorts = {{Port::Unordered, /*inverted=*/false}};
    break;
  }
  case CmpFPredicate::AlwaysTrue:
  case CmpFPredicate::AlwaysFalse:
    info.logic = PredicateInfo::CombLogic::None;
    break;
  }

  return info;
}

} // namespace calyx
} // namespace circt

#include "circt/Dialect/Calyx/CalyxLoweringInterfaces.cpp.inc"

#include "circt/Dialect/Calyx/CalyxLoweringTypeInterfaces.cpp.inc"<|MERGE_RESOLUTION|>--- conflicted
+++ resolved
@@ -791,18 +791,11 @@
     // Needed to add memory interfaces as well
     if (isa<BlockArgument>(src) ||
         isa<calyx::RegisterOp, calyx::MemoryOp, calyx::SeqMemoryOp,
-<<<<<<< HEAD
             hw::ConstantOp, mlir::arith::ConstantOp, calyx::SeqMultLibOp,
             calyx::SeqDivULibOp, calyx::SeqDivSLibOp, calyx::SeqRemSLibOp,
             calyx::SeqRemULibOp, mlir::scf::WhileOp, calyx::InstanceOp,
-            calyx::ConstantOp, calyx::AddFNOp>(src.getDefiningOp()))
-=======
-            hw::ConstantOp, mlir::arith::ConstantOp, calyx::MultPipeLibOp,
-            calyx::DivUPipeLibOp, calyx::DivSPipeLibOp, calyx::RemSPipeLibOp,
-            calyx::RemUPipeLibOp, mlir::scf::WhileOp, calyx::InstanceOp,
             calyx::ConstantOp, calyx::AddFOpIEEE754, calyx::MulFOpIEEE754,
             calyx::CompareFOpIEEE754>(src.getDefiningOp()))
->>>>>>> fd08d903
       continue;
 
     auto evalGroupOpt = state.getEvaluatingGroup(src);
