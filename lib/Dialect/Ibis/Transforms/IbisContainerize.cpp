--- conflicted
+++ resolved
@@ -31,14 +31,14 @@
 
 namespace {
 
-struct OutlineContainerPattern : public OpConversionPattern<InnerContainerOp> {
+struct OutlineContainerPattern : public OpConversionPattern<ContainerOp> {
   OutlineContainerPattern(MLIRContext *context, Namespace &ns)
-      : OpConversionPattern<InnerContainerOp>(context), ns(ns) {}
+      : OpConversionPattern<ContainerOp>(context), ns(ns) {}
 
-  using OpAdaptor = typename OpConversionPattern<InnerContainerOp>::OpAdaptor;
+  using OpAdaptor = typename OpConversionPattern<ContainerOp>::OpAdaptor;
 
   LogicalResult
-  matchAndRewrite(InnerContainerOp op, OpAdaptor adaptor,
+  matchAndRewrite(ContainerOp op, OpAdaptor adaptor,
                   ConversionPatternRewriter &rewriter) const override {
     // Outline the container into the module scope, by prefixing it with the
     // parent class name.
@@ -51,16 +51,10 @@
 
     rewriter.setInsertionPoint(parentClass);
     StringAttr newContainerName = rewriter.getStringAttr(
-<<<<<<< HEAD
-        ns.newName(parentClass.getName() + "_" + op.getModuleName()));
-    auto newContainer =
-        rewriter.create<OuterContainerOp>(op.getLoc(), newContainerName);
-=======
         ns.newName(parentClass.getInnerNameAttr().strref() + "_" +
                    op.getInnerNameAttr().strref()));
     auto newContainer = rewriter.create<ContainerOp>(
         op.getLoc(), newContainerName, /*isTopLevel=*/false);
->>>>>>> 1645d71c
 
     rewriter.mergeBlocks(op.getBodyBlock(), newContainer.getBodyBlock(), {});
 
@@ -93,12 +87,8 @@
                   ConversionPatternRewriter &rewriter) const override {
     // Replace the class by a container of the same name.
     auto newContainer =
-<<<<<<< HEAD
-        rewriter.create<OuterContainerOp>(op.getLoc(), op.getNameAttr());
-=======
         rewriter.create<ContainerOp>(op.getLoc(), op.getInnerSymAttr(),
                                      /*topLevel*/ false, op.getNameAttr());
->>>>>>> 1645d71c
     rewriter.mergeBlocks(op.getBodyBlock(), newContainer.getBodyBlock(), {});
     rewriter.eraseOp(op);
     return success();
@@ -137,7 +127,7 @@
   auto *context = &getContext();
   ConversionTarget target(*context);
   target.addLegalDialect<IbisDialect>();
-  target.addDynamicallyLegalOp<InnerContainerOp>(
+  target.addDynamicallyLegalOp<ContainerOp>(
       [&](auto *op) { return !isa<ibis::ClassOp>(op->getParentOp()); });
   RewritePatternSet patterns(context);
 
