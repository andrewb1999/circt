--- conflicted
+++ resolved
@@ -90,13 +90,8 @@
       }
     } else {
       // References to outputs becomes inputs (read from this container)
-<<<<<<< HEAD
-      auto rawInput = rewriter.create<InputPortOp>(op.getLoc(),
-                                                   op.getInnerSym(), innerType);
-=======
       auto rawInput = rewriter.create<InputPortOp>(
           op.getLoc(), op.getInnerSym(), innerType, op.getNameAttr());
->>>>>>> 1645d71c
       // TODO: RewriterBase::replaceAllUsesWith is not currently supported by
       // DialectConversion. Using it may lead to assertions about mutating
       // replaced/erased ops. For now, do this RAUW directly, until
@@ -312,15 +307,8 @@
           // inputs.
           auto fwPortName = rewriter.getStringAttr(portName.strref() + "_fw");
           auto forwardedInputPort = rewriter.create<InputPortOp>(
-<<<<<<< HEAD
-              op.getLoc(),
-              hw::InnerSymAttr::get(
-                  rewriter.getStringAttr(portName.strref() + "_fw")),
-              innerType);
-=======
               op.getLoc(), hw::InnerSymAttr::get(fwPortName), innerType,
               fwPortName);
->>>>>>> 1645d71c
 
           // TODO: RewriterBase::replaceAllUsesWith is not currently supported
           // by DialectConversion. Using it may lead to assertions about
