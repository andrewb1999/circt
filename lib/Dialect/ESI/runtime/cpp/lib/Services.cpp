//===- StdServices.cpp - implementations of std services ------------------===//
//
// Part of the LLVM Project, under the Apache License v2.0 with LLVM Exceptions.
// See https://llvm.org/LICENSE.txt for license information.
// SPDX-License-Identifier: Apache-2.0 WITH LLVM-exception
//
//===----------------------------------------------------------------------===//
//
// DO NOT EDIT!
// This file is distributed as part of an ESI package. The source for this file
// should always be modified within CIRCT
// (lib/dialect/ESI/runtime/cpp/lib/backends/Cosim.cpp).
//
//===----------------------------------------------------------------------===//

#include "esi/Services.h"
#include "esi/Accelerator.h"

#include "zlib.h"

#include <cassert>
#include <stdexcept>

using namespace esi;
using namespace esi::services;

std::string SysInfo::getServiceSymbol() const { return "__builtin_SysInfo"; }

// Allocate 10MB for the uncompressed manifest. This should be plenty.
constexpr uint32_t MAX_MANIFEST_SIZE = 10 << 20;
/// Get the compressed manifest, uncompress, and return it.
std::string SysInfo::getJsonManifest() const {
  std::vector<uint8_t> compressed = getCompressedManifest();
  std::vector<Bytef> dst(MAX_MANIFEST_SIZE);
  uLongf dstSize = MAX_MANIFEST_SIZE;
  int rc =
      uncompress(dst.data(), &dstSize, compressed.data(), compressed.size());
  if (rc != Z_OK)
    throw std::runtime_error("zlib uncompress failed with rc=" +
                             std::to_string(rc));
  return std::string(reinterpret_cast<char *>(dst.data()), dstSize);
}

std::string MMIO::getServiceSymbol() const { return "__builtin_MMIO"; }

MMIOSysInfo::MMIOSysInfo(const MMIO *mmio) : mmio(mmio) {}

uint32_t MMIOSysInfo::getEsiVersion() const {
  uint64_t reg;
  if ((reg = mmio->read(MetadataOffset)) != MagicNumber)
    throw std::runtime_error("Invalid magic number: " + toHex(reg));
  return mmio->read(MetadataOffset + 8);
}

std::vector<uint8_t> MMIOSysInfo::getCompressedManifest() const {
  uint64_t version = getEsiVersion();
  if (version != 0)
    throw std::runtime_error("Unsupported ESI header version: " +
                             std::to_string(version));
  uint64_t manifestPtr = mmio->read(MetadataOffset + 0x10);
  uint64_t size = mmio->read(manifestPtr);
  uint64_t numWords = (size + 7) / 8;
  std::vector<uint64_t> manifestWords(numWords);
  for (size_t i = 0; i < numWords; ++i)
    manifestWords[i] = mmio->read(manifestPtr + 8 + (i * 8));

  std::vector<uint8_t> manifest;
  for (size_t i = 0; i < size; ++i) {
    uint64_t word = manifestWords[i / 8];
    manifest.push_back(word >> (8 * (i % 8)));
  }
  return manifest;
}

std::string HostMem::getServiceSymbol() const { return "__builtin_HostMem"; }

CustomService::CustomService(AppIDPath idPath,
                             const ServiceImplDetails &details,
                             const HWClientDetails &clients)
    : id(idPath) {
  if (auto f = details.find("service"); f != details.end()) {
    serviceSymbol = std::any_cast<std::string>(f->second);
    // Strip off initial '@'.
    serviceSymbol = serviceSymbol.substr(1);
  }
}

FuncService::FuncService(AcceleratorConnection *acc, AppIDPath idPath,
                         const std::string &implName,
                         ServiceImplDetails details, HWClientDetails clients) {
  if (auto f = details.find("service"); f != details.end())
    // Strip off initial '@'.
    symbol = std::any_cast<std::string>(f->second).substr(1);
}

std::string FuncService::getServiceSymbol() const { return symbol; }

ServicePort *
FuncService::getPort(AppIDPath id, const BundleType *type,
                     const std::map<std::string, ChannelPort &> &channels,
                     AcceleratorConnection &acc) const {
  return new Function(id.back(), channels);
}

FuncService::Function::Function(
    AppID id, const std::map<std::string, ChannelPort &> &channels)
    : ServicePort(id, channels),
      arg(dynamic_cast<WriteChannelPort &>(channels.at("arg"))),
      result(dynamic_cast<ReadChannelPort &>(channels.at("result"))) {
  assert(channels.size() == 2 && "FuncService must have exactly two channels");
}

FuncService::Function *FuncService::Function::get(AppID id,
                                                  WriteChannelPort &arg,
                                                  ReadChannelPort &result) {
  return new Function(id, {{"arg", arg}, {"result", result}});
}

void FuncService::Function::connect() {
  arg.connect();
  result.connect();
}

std::future<MessageData>
FuncService::Function::call(const MessageData &argData) {
<<<<<<< HEAD
  arg.write(argData);
  return result.readAsync();
=======
  std::scoped_lock<std::mutex> lock(callMutex);
  arg.write(argData);
  return result.readAsync();
}

CallService::CallService(AcceleratorConnection *acc, AppIDPath idPath,
                         std::string implName, ServiceImplDetails details,
                         HWClientDetails clients) {
  if (auto f = details.find("service"); f != details.end())
    // Strip off initial '@'.
    symbol = std::any_cast<std::string>(f->second).substr(1);
}

std::string CallService::getServiceSymbol() const { return symbol; }

ServicePort *
CallService::getPort(AppIDPath id, const BundleType *type,
                     const std::map<std::string, ChannelPort &> &channels,
                     AcceleratorConnection &acc) const {
  return new Callback(acc, id.back(), channels);
}

CallService::Callback::Callback(
    AcceleratorConnection &acc, AppID id,
    const std::map<std::string, ChannelPort &> &channels)
    : ServicePort(id, channels),
      arg(dynamic_cast<ReadChannelPort &>(channels.at("arg"))),
      result(dynamic_cast<WriteChannelPort &>(channels.at("result"))),
      acc(acc) {
  if (channels.size() != 2)
    throw std::runtime_error("CallService must have exactly two channels");
}

void CallService::Callback::connect(
    std::function<MessageData(const MessageData &)> callback, bool quick) {
  result.connect();
  if (quick) {
    // If it's quick, we can just call the callback directly.
    arg.connect([this, callback](MessageData argMsg) -> bool {
      MessageData resultMsg = callback(std::move(argMsg));
      this->result.write(std::move(resultMsg));
      return true;
    });
  } else {
    // If it's not quick, we need to use the service thread.
    arg.connect();
    acc.getServiceThread()->addListener(
        {&arg},
        [this, callback](ReadChannelPort *, MessageData argMsg) -> void {
          MessageData resultMsg = callback(std::move(argMsg));
          this->result.write(std::move(resultMsg));
        });
  }
>>>>>>> 1645d71c
}

Service *ServiceRegistry::createService(AcceleratorConnection *acc,
                                        Service::Type svcType, AppIDPath id,
                                        std::string implName,
                                        ServiceImplDetails details,
                                        HWClientDetails clients) {
  // TODO: Add a proper registration mechanism.
  if (svcType == typeid(FuncService))
    return new FuncService(acc, id, implName, details, clients);
  if (svcType == typeid(CallService))
    return new CallService(acc, id, implName, details, clients);
  return nullptr;
}

Service::Type ServiceRegistry::lookupServiceType(const std::string &svcName) {
  // TODO: Add a proper registration mechanism.
  if (svcName == "esi.service.std.func")
    return typeid(FuncService);
  if (svcName == "esi.service.std.call")
    return typeid(CallService);
  return typeid(CustomService);
}<|MERGE_RESOLUTION|>--- conflicted
+++ resolved
@@ -123,10 +123,6 @@
 
 std::future<MessageData>
 FuncService::Function::call(const MessageData &argData) {
-<<<<<<< HEAD
-  arg.write(argData);
-  return result.readAsync();
-=======
   std::scoped_lock<std::mutex> lock(callMutex);
   arg.write(argData);
   return result.readAsync();
@@ -180,7 +176,6 @@
           this->result.write(std::move(resultMsg));
         });
   }
->>>>>>> 1645d71c
 }
 
 Service *ServiceRegistry::createService(AcceleratorConnection *acc,
