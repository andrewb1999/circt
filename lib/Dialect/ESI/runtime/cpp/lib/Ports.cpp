--- conflicted
+++ resolved
@@ -41,19 +41,6 @@
     throw std::runtime_error("Channel '" + name + "' is not a read channel");
   return *read;
 }
-<<<<<<< HEAD
-
-std::future<MessageData> ReadChannelPort::readAsync() {
-  // TODO: running this deferred is a horrible idea considering that it blocks!
-  // It's a hack since Capnp RPC refuses to work with multiple threads.
-  return std::async(std::launch::deferred, [this]() {
-    MessageData output;
-    while (!read(output)) {
-      std::this_thread::sleep_for(std::chrono::milliseconds(1));
-    }
-    return output;
-  });
-=======
 void ReadChannelPort::connect(std::function<bool(MessageData)> callback,
                               std::optional<unsigned> bufferSize) {
   if (mode != Mode::Disconnected)
@@ -109,5 +96,4 @@
     promiseQueue.emplace();
     return promiseQueue.back().get_future();
   }
->>>>>>> 1645d71c
 }