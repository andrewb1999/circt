//===- Ports.h - ESI communication channels ---------------------*- C++ -*-===//
//
// Part of the LLVM Project, under the Apache License v2.0 with LLVM Exceptions.
// See https://llvm.org/LICENSE.txt for license information.
// SPDX-License-Identifier: Apache-2.0 WITH LLVM-exception
//
//===----------------------------------------------------------------------===//
//
// DO NOT EDIT!
// This file is distributed as part of an ESI package. The source for this file
// should always be modified within CIRCT.
//
//===----------------------------------------------------------------------===//

// NOLINTNEXTLINE(llvm-header-guard)
#ifndef ESI_PORTS_H
#define ESI_PORTS_H

#include "esi/Common.h"
#include "esi/Types.h"
#include "esi/Utils.h"

#include <cassert>
#include <future>

#include <future>

namespace esi {

/// Unidirectional channels are the basic communication primitive between the
/// host and accelerator. A 'ChannelPort' is the host side of a channel. It can
/// be either read or write but not both. At this level, channels are untyped --
/// just streams of bytes. They are not intended to be used directly by users
/// but used by higher level APIs which add types.
class ChannelPort {
public:
  ChannelPort(const Type *type) : type(type) {}
  virtual ~ChannelPort() { disconnect(); }

  /// Set up a connection to the accelerator. The buffer size is optional and
  /// should be considered merely a hint. Individual implementations use it
  /// however they like. The unit is number of messages of the port type.
  virtual void connect(std::optional<unsigned> bufferSize = std::nullopt) {
    connectImpl(bufferSize);
  }
  virtual void disconnect() {}

  const Type *getType() const { return type; }

private:
  const Type *type;

  /// Called by all connect methods to let backends initiate the underlying
  /// connections.
  virtual void connectImpl(std::optional<unsigned> bufferSize) {}
};

/// A ChannelPort which sends data to the accelerator.
class WriteChannelPort : public ChannelPort {
public:
  using ChannelPort::ChannelPort;

  /// A very basic write API. Will likely change for performance reasons.
  virtual void write(const MessageData &) = 0;
};

/// A ChannelPort which reads data from the accelerator. It has two modes:
/// Callback and Polling which cannot be used at the same time. The mode is set
/// at connect() time. To change the mode, disconnect() and then connect()
/// again.
class ReadChannelPort : public ChannelPort {

public:
  ReadChannelPort(const Type *type)
      : ChannelPort(type), mode(Mode::Disconnected) {}
  virtual void disconnect() override { mode = Mode::Disconnected; }

  //===--------------------------------------------------------------------===//
  // Callback mode: To use a callback, connect with a callback function which
  // will get called with incoming data. This function can be called from any
  // thread. It shall return true to indicate that the data was consumed. False
  // if it could not accept the data and should be tried again at some point in
  // the future. Callback is not allowed to block and needs to execute quickly.
  //
  // TODO: Have the callback return something upon which the caller can check,
  // wait, and be notified.
  //===--------------------------------------------------------------------===//

  virtual void connect(std::function<bool(MessageData)> callback,
                       std::optional<unsigned> bufferSize = std::nullopt);

  //===--------------------------------------------------------------------===//
  // Polling mode methods: To use futures or blocking reads, connect without any
  // arguments. You will then be able to use readAsync() or read().
  //===--------------------------------------------------------------------===//

  /// Default max data queue size set at connect time.
  static constexpr uint64_t DefaultMaxDataQueueMsgs = 32;

  /// Connect to the channel in polling mode.
  virtual void
  connect(std::optional<unsigned> bufferSize = std::nullopt) override;

  /// Asynchronous read.
  virtual std::future<MessageData> readAsync();

  /// Specify a buffer to read into. Blocking. Basic API, will likely change
  /// for performance and functionality reasons.
  virtual void read(MessageData &outData) {
    std::future<MessageData> f = readAsync();
    f.wait();
    outData = std::move(f.get());
  }

<<<<<<< HEAD
  /// Specify a buffer to read into. Non-blocking. Returns true if message
  /// successfully recieved. Basic API, will likely change for performance
  /// and functionality reasons.
  virtual bool read(MessageData &) = 0;

  /// Asynchronous read. Returns a future which will be set when the message is
  /// recieved. Could this subsume the synchronous read API?
  /// The default implementation of this is really bad and should be overridden.
  /// It simply polls `read` in a loop.
  virtual std::future<MessageData> readAsync();
=======
  /// Set maximum number of messages to store in the dataQueue. 0 means no
  /// limit. This is only used in polling mode and is set to default of 32 upon
  /// connect. While it may seem redundant to have this and bufferSize, there
  /// may be (and are) backends which have a very small amount of memory which
  /// are accelerator accessible and want to move messages out as quickly as
  /// possible.
  void setMaxDataQueueMsgs(uint64_t maxMsgs) { maxDataQueueMsgs = maxMsgs; }

protected:
  /// Indicates the current mode of the channel.
  enum Mode { Disconnected, Callback, Polling };
  Mode mode;

  /// Backends call this callback when new data is available.
  std::function<bool(MessageData)> callback;

  //===--------------------------------------------------------------------===//
  // Polling mode members.
  //===--------------------------------------------------------------------===//

  /// Mutex to protect the two queues used for polling.
  std::mutex pollingM;
  /// Store incoming data here if there are no outstanding promises to be
  /// fulfilled.
  std::queue<MessageData> dataQueue;
  /// Maximum number of messages to store in dataQueue. 0 means no limit.
  uint64_t maxDataQueueMsgs;
  /// Promises to be fulfilled when data is available.
  std::queue<std::promise<MessageData>> promiseQueue;
>>>>>>> 1645d71c
};

/// Services provide connections to 'bundles' -- collections of named,
/// unidirectional communication channels. This class provides access to those
/// ChannelPorts.
class BundlePort {
public:
  /// Compute the direction of a channel given the bundle direction and the
  /// bundle port's direction.
  static bool isWrite(BundleType::Direction bundleDir) {
    return bundleDir == BundleType::Direction::To;
  }

  /// Construct a port.
  BundlePort(AppID id, std::map<std::string, ChannelPort &> channels);
  virtual ~BundlePort() = default;

  /// Get the ID of the port.
  AppID getID() const { return id; }

  /// Get access to the raw byte streams of a channel. Intended for internal
  /// usage and binding to other languages (e.g. Python) which have their own
  /// message serialization code. Exposed publicly as an escape hatch, but
  /// ordinary users should not use. You have been warned.
  WriteChannelPort &getRawWrite(const std::string &name) const;
  ReadChannelPort &getRawRead(const std::string &name) const;
  const std::map<std::string, ChannelPort &> &getChannels() const {
    return channels;
  }

  /// Cast this Bundle port to a subclass which is actually useful. Returns
  /// nullptr if the cast fails.
  // TODO: this probably shouldn't be 'const', but bundle ports' user access are
  // const. Change that.
  template <typename T>
  T *getAs() const {
    return const_cast<T *>(dynamic_cast<const T *>(this));
  }

private:
  AppID id;
  std::map<std::string, ChannelPort &> channels;
};

} // namespace esi

#endif // ESI_PORTS_H<|MERGE_RESOLUTION|>--- conflicted
+++ resolved
@@ -21,8 +21,6 @@
 #include "esi/Utils.h"
 
 #include <cassert>
-#include <future>
-
 #include <future>
 
 namespace esi {
@@ -112,18 +110,6 @@
     outData = std::move(f.get());
   }
 
-<<<<<<< HEAD
-  /// Specify a buffer to read into. Non-blocking. Returns true if message
-  /// successfully recieved. Basic API, will likely change for performance
-  /// and functionality reasons.
-  virtual bool read(MessageData &) = 0;
-
-  /// Asynchronous read. Returns a future which will be set when the message is
-  /// recieved. Could this subsume the synchronous read API?
-  /// The default implementation of this is really bad and should be overridden.
-  /// It simply polls `read` in a loop.
-  virtual std::future<MessageData> readAsync();
-=======
   /// Set maximum number of messages to store in the dataQueue. 0 means no
   /// limit. This is only used in polling mode and is set to default of 32 upon
   /// connect. While it may seem redundant to have this and bufferSize, there
@@ -153,7 +139,6 @@
   uint64_t maxDataQueueMsgs;
   /// Promises to be fulfilled when data is available.
   std::queue<std::promise<MessageData>> promiseQueue;
->>>>>>> 1645d71c
 };
 
 /// Services provide connections to 'bundles' -- collections of named,
