--- conflicted
+++ resolved
@@ -62,8 +62,6 @@
   ${ESI_LinkLibs}
   )
 
-<<<<<<< HEAD
-=======
 add_custom_target(ESIPrimitives
 SOURCES
   ESIPrimitives.sv
@@ -74,7 +72,6 @@
             ${CMAKE_CURRENT_BINARY_DIR}/ESIPrimitives.sv
 )
 
->>>>>>> 1645d71c
 option(ESI_RUNTIME "Build and test the ESI runtime" OFF)
 llvm_canonicalize_cmake_booleans(ESI_RUNTIME)
 if (ESI_RUNTIME)
