//===- LoopScheduleOps.cpp - LoopSchedule CIRCT Operations ------*- C++ -*-===//
//
// Part of the LLVM Project, under the Apache License v2.0 with LLVM Exceptions.
// See https://llvm.org/LICENSE.txt for license information.
// SPDX-License-Identifier: Apache-2.0 WITH LLVM-exception
//
//===----------------------------------------------------------------------===//
//
// This file implement the LoopSchedule ops.
//
//===----------------------------------------------------------------------===//

#include "circt/Dialect/LoopSchedule/LoopScheduleOps.h"
#include "circt/Dialect/ESI/ESITypes.h"
#include "circt/Dialect/LoopSchedule/LoopScheduleAttributes.h"
#include "mlir/Dialect/Arith/IR/Arith.h"
#include "mlir/Dialect/Func/IR/FuncOps.h"
#include "mlir/Dialect/MemRef/IR/MemRef.h"
#include "mlir/IR/Builders.h"
#include "mlir/IR/BuiltinAttributes.h"
#include "mlir/IR/Value.h"
#include "mlir/IR/Visitors.h"
#include "mlir/Interfaces/FunctionInterfaces.h"
#include "mlir/Support/LogicalResult.h"
#include "llvm/ADT/STLExtras.h"
#include <iterator>

using namespace mlir;
using namespace circt;
using namespace circt::loopschedule;

//===----------------------------------------------------------------------===//
// LoopInterface
//===----------------------------------------------------------------------===//

LogicalResult loopschedule::verifyLoop(Operation *op) {
  if (!isa<LoopInterface>(op))
    return failure();

  auto loop = cast<LoopInterface>(op);

  // Verify the condition block is "combinational" based on an allowlist of
  // Arithmetic ops.
  Block *conditionBlock = loop.getConditionBlock();
  Operation *nonCombinational;
  WalkResult conditionWalk = conditionBlock->walk([&](Operation *op) {
    if (isa<LoopScheduleDialect>(op->getDialect()))
      return WalkResult::advance();

    if (!isa<arith::AddIOp, arith::AndIOp, arith::BitcastOp, arith::CmpIOp,
             arith::ConstantOp, arith::IndexCastOp, arith::MulIOp, arith::OrIOp,
             arith::SelectOp, arith::ShLIOp, arith::ExtSIOp, arith::CeilDivSIOp,
             arith::DivSIOp, arith::FloorDivSIOp, arith::RemSIOp,
             arith::ShRSIOp, arith::SubIOp, arith::TruncIOp, arith::DivUIOp,
             arith::RemUIOp, arith::ShRUIOp, arith::XOrIOp, arith::ExtUIOp>(
            op)) {
      nonCombinational = op;
      return WalkResult::interrupt();
    }

    return WalkResult::advance();
  });

  if (conditionWalk.wasInterrupted())
    return loop.emitOpError("condition must have a combinational body, found ")
           << *nonCombinational;

  // Verify the condition block terminates with a value of type i1.
  TypeRange conditionResults =
      conditionBlock->getTerminator()->getOperandTypes();
  if (conditionResults.size() != 1)
    return loop.emitOpError(
               "condition must terminate with a single result, found ")
           << conditionResults;

  if (!conditionResults.front().isInteger(1))
    return loop.emitOpError(
               "condition must terminate with an i1 result, found ")
           << conditionResults.front();

  // Verify the body block contains at least one phase and a terminator.
  Block *stagesBlock = loop.getBodyBlock();
  if (stagesBlock->getOperations().size() < 2)
    return loop.emitOpError("body must contain at least one phase");

  // Verify iter_args are produced by the first phase that uses it
  // and is only used before new value is produced
  for (auto it : llvm::enumerate(loop.getTerminatorIterArgs())) {
    auto val = it.value();
    auto i = it.index();
    if (!isa<PhaseInterface>(val.getDefiningOp()))
      return loop.emitOpError("New iter_args must be produced by a phase");
    auto definingPhase = val.getDefiningOp<PhaseInterface>();
    SmallVector<PhaseInterface> validPhases;
    auto phases = loop.getBodyBlock()->getOps<PhaseInterface>();
    llvm::copy_if(phases, std::back_inserter(validPhases),
                  [&](PhaseInterface phase) {
                    return phase == definingPhase ||
                           phase->isBeforeInBlock(definingPhase);
                  });
    auto bodyArg = loop.getBodyArgs()[i];
    for (auto &use : bodyArg.getUses()) {
      auto *user = use.getOwner();
      bool inValidPhase = false;
      for (auto phase : validPhases) {
        if (phase->isAncestor(user))
          inValidPhase = true;
      }
      if (!inValidPhase)
        return loop.emitOpError("Iter arg can only be used before new value is "
                                "produced, found use in: ");
    }
  }

  return success();
}

//===----------------------------------------------------------------------===//
// LoopSchedulePipelineOp
//===----------------------------------------------------------------------===//

ParseResult LoopSchedulePipelineOp::parse(OpAsmParser &parser,
                                          OperationState &result) {
  // Parse initiation interval.
  IntegerAttr ii;
  if (parser.parseKeyword("II") || parser.parseEqual() ||
      parser.parseAttribute(ii))
    return failure();
  result.addAttribute("II", ii);

  // Parse optional trip count.
  if (succeeded(parser.parseOptionalKeyword("trip_count"))) {
    IntegerAttr tripCount;
    if (parser.parseEqual() || parser.parseAttribute(tripCount))
      return failure();
    result.addAttribute("tripCount", tripCount);
  }

  // Parse iter_args assignment list.
  SmallVector<OpAsmParser::Argument> regionArgs;
  SmallVector<OpAsmParser::UnresolvedOperand> operands;
  if (succeeded(parser.parseOptionalKeyword("iter_args"))) {
    if (parser.parseAssignmentList(regionArgs, operands))
      return failure();
  }

  // Parse function type from iter_args to results.
  FunctionType type;
  if (parser.parseColon() || parser.parseType(type))
    return failure();

  // Function result type is the pipeline result type.
  result.addTypes(type.getResults());

  // Resolve iter_args operands.
  for (auto [regionArg, operand, type] :
       llvm::zip(regionArgs, operands, type.getInputs())) {
    regionArg.type = type;
    if (parser.resolveOperand(operand, type, result.operands))
      return failure();
  }

  // Parse condition region.
  Region *condition = result.addRegion();
  if (parser.parseRegion(*condition, regionArgs))
    return failure();

  // Parse stages region.
  if (parser.parseKeyword("do"))
    return failure();
  Region *stages = result.addRegion();
  if (parser.parseRegion(*stages, regionArgs))
    return failure();

  return success();
}

void LoopSchedulePipelineOp::print(OpAsmPrinter &p) {
  // Print the initiation interval.
  p << " II = " << getII();

  // Print the optional tripCount.
  if (getTripCount())
    p << " trip_count = " << *getTripCount();

  // Print iter_args assignment list.
  p << " iter_args(";
  llvm::interleaveComma(
      llvm::zip(getStages().getArguments(), getInits()), p,
      [&](auto it) { p << std::get<0>(it) << " = " << std::get<1>(it); });
  p << ") : ";

  // Print function type from iter_args to results.
  auto type = FunctionType::get(getContext(), getStages().getArgumentTypes(),
                                getResultTypes());
  p.printType(type);

  // Print condition region.
  p << ' ';
  p.printRegion(getCondition(), /*printEntryBlockArgs=*/false);
  p << " do";

  // Print stages region.
  p << ' ';
  p.printRegion(getStages(), /*printEntryBlockArgs=*/false);
}

LogicalResult LoopSchedulePipelineOp::verify() {
<<<<<<< HEAD
=======
  // Verify the condition block is "combinational" based on an allowlist of
  // Arithmetic ops.
  Block &conditionBlock = getCondition().front();
  Operation *nonCombinational;
  WalkResult conditionWalk = conditionBlock.walk([&](Operation *op) {
    if (isa_and_nonnull<LoopScheduleDialect>(op->getDialect()))
      return WalkResult::advance();

    if (!isa<arith::AddIOp, arith::AndIOp, arith::BitcastOp, arith::CmpIOp,
             arith::ConstantOp, arith::IndexCastOp, arith::MulIOp, arith::OrIOp,
             arith::SelectOp, arith::ShLIOp, arith::ExtSIOp, arith::CeilDivSIOp,
             arith::DivSIOp, arith::FloorDivSIOp, arith::RemSIOp,
             arith::ShRSIOp, arith::SubIOp, arith::TruncIOp, arith::DivUIOp,
             arith::RemUIOp, arith::ShRUIOp, arith::XOrIOp, arith::ExtUIOp>(
            op)) {
      nonCombinational = op;
      return WalkResult::interrupt();
    }

    return WalkResult::advance();
  });

  if (conditionWalk.wasInterrupted())
    return emitOpError("condition must have a combinational body, found ")
           << *nonCombinational;

  // Verify the condition block terminates with a value of type i1.
  TypeRange conditionResults =
      conditionBlock.getTerminator()->getOperandTypes();
  if (conditionResults.size() != 1)
    return emitOpError("condition must terminate with a single result, found ")
           << conditionResults;

  if (conditionResults.front() != IntegerType::get(getContext(), 1))
    return emitOpError("condition must terminate with an i1 result, found ")
           << conditionResults.front();

  // Verify the stages block contains at least one stage and a terminator.
>>>>>>> a04a76ed
  Block &stagesBlock = getStages().front();

  std::optional<uint64_t> lastStartTime;
  for (Operation &inner : stagesBlock) {
    // Verify the stages block contains only `loopschedule.pipeline.stage` and
    // `loopschedule.terminator` ops.
    if (!isa<LoopSchedulePipelineStageOp, LoopScheduleTerminatorOp>(inner))
      return emitOpError(
                 "stages may only contain 'loopschedule.pipeline.stage' or "
                 "'loopschedule.terminator' ops, found ")
             << inner;

    // Verify the stage start times are monotonically increasing.
    if (auto stage = dyn_cast<LoopSchedulePipelineStageOp>(inner)) {
      if (!lastStartTime.has_value()) {
        lastStartTime = stage.getStart();
        continue;
      }

      if (lastStartTime > stage.getStart())
        return stage.emitOpError("'start' must be after previous 'start' (")
               << lastStartTime.value() << ')';

      lastStartTime = stage.getStart();
    }
  }

  // Verify iter_args used in condition are produced by first stage
  // auto firstStage =
  // *stagesBlock.getOps<LoopSchedulePipelineStageOp>().begin(); auto
  // termIterArgs = getTerminatorIterArgs(); for (auto arg :
  // getConditionBlock()->getArguments()) {
  //   auto numUses = std::distance(arg.getUses().begin(), arg.getUses().end());
  //   if (numUses == 0)
  //     continue;
  //   auto termIterArg = termIterArgs[arg.getArgNumber()];
  //   if (termIterArg.getDefiningOp() != firstStage.getOperation())
  //     return emitOpError("Iter args used in condition block must be produced
  //     "
  //                        "by first pipeline stage");
  // }

  return success();
}

void LoopSchedulePipelineOp::build(OpBuilder &builder, OperationState &state,
                                   TypeRange resultTypes, IntegerAttr ii,
                                   std::optional<IntegerAttr> tripCount,
                                   ValueRange iterArgs) {
  OpBuilder::InsertionGuard g(builder);

  state.addTypes(resultTypes);
  state.addAttribute("II", ii);
  if (tripCount)
    state.addAttribute("tripCount", *tripCount);
  state.addOperands(iterArgs);

  Region *condRegion = state.addRegion();
  Block &condBlock = condRegion->emplaceBlock();

  SmallVector<Location, 4> argLocs;
  for (auto arg : iterArgs)
    argLocs.push_back(arg.getLoc());
  condBlock.addArguments(iterArgs.getTypes(), argLocs);
  builder.setInsertionPointToEnd(&condBlock);
  LoopScheduleRegisterOp::create(builder, builder.getUnknownLoc(),
                                 ValueRange());

  Region *stagesRegion = state.addRegion();
  Block &stagesBlock = stagesRegion->emplaceBlock();
  stagesBlock.addArguments(iterArgs.getTypes(), argLocs);
  builder.setInsertionPointToEnd(&stagesBlock);
  LoopScheduleTerminatorOp::create(builder, builder.getUnknownLoc(),
                                   ValueRange(), ValueRange());
}

uint64_t LoopSchedulePipelineOp::getBodyLatency() {
  auto stages = this->getStagesBlock().getOps<LoopSchedulePipelineStageOp>();
  uint64_t bodyLatency = 0;
  for (auto stage : stages) {
    if (stage.getEnd() > bodyLatency)
      bodyLatency = stage.getEnd();
  }
  return bodyLatency;
}

bool LoopSchedulePipelineOp::canStall() {
  auto mightStallRes = this->walk([&](Operation *op) {
    if (auto load = dyn_cast<LoadInterface>(op)) {
      if (load.isDynamic()) {
        return WalkResult::interrupt();
      }
    }

    if (auto store = dyn_cast<StoreInterface>(op)) {
      if (store.isDynamic()) {
        return WalkResult::interrupt();
      }
    }
    return WalkResult::advance();
  });

  return mightStallRes.wasInterrupted();
}

//===----------------------------------------------------------------------===//
// PipelineStageOp
//===----------------------------------------------------------------------===//

std::optional<LoopSchedulePipelineStageOp>
getStageAfter(LoopSchedulePipelineStageOp stage, uint64_t cycles) {
  auto startTime = stage.getStart();
  auto desiredTime = startTime + cycles;

  auto *op = stage->getNextNode();

  while (op != nullptr) {
    if (auto newStage = dyn_cast<LoopSchedulePipelineStageOp>(op)) {
      if (newStage.getStart() == desiredTime)
        return newStage;
    }
    op = op->getNextNode();
  }

  return std::nullopt;
}

LogicalResult LoopSchedulePipelineStageOp::verify() {
  // auto stage = (*this);
  // auto *term = stage.getBodyBlock().getTerminator();

  // // Verify results produced by pipelined ops are only used when ready
  // for (auto res : stage.getResults()) {
  //   auto num = res.getResultNumber();
  //   auto &termOperand = term->getOpOperand(num);
  //   auto *op = termOperand.get().getDefiningOp();
  //   if (op == nullptr)
  //     continue;
  //   if (!isa<memref::LoadOp, arith::MulIOp>(op))
  //     continue;
  //   uint64_t cycles = 0;
  //   if (isa<memref::LoadOp>(op)) {
  //     cycles = 1;
  //   } else if (isa<arith::MulIOp>(op)) {
  //     cycles = 4;
  //   }
  //   auto correctStep = getStageAfter(stage, cycles);
  //   if (!correctStep.has_value())
  //     continue;
  //   if (res.isUsedOutsideOfBlock(&correctStep->getBodyBlock()))
  //     return emitOpError(
  //         "pipelined ops can only be used the cycle results are ready");
  // }

  return success();
}

void LoopSchedulePipelineStageOp::build(OpBuilder &builder,
                                        OperationState &state,
                                        TypeRange resultTypes,
                                        IntegerAttr start, IntegerAttr end) {
  OpBuilder::InsertionGuard g(builder);

  state.addTypes(resultTypes);
  state.addAttribute("start", start);
  state.addAttribute("end", end);

  Region *region = state.addRegion();
  Block &block = region->emplaceBlock();
  builder.setInsertionPointToEnd(&block);
  LoopScheduleRegisterOp::create(builder, builder.getUnknownLoc(),
                                 ValueRange());
}

unsigned LoopSchedulePipelineStageOp::getStageNumber() {
  unsigned number = 0;
  auto *op = getOperation();
  auto parent = op->getParentOfType<LoopSchedulePipelineOp>();
  Operation *stage = &parent.getStagesBlock().front();
  while (stage != op && stage->getNextNode()) {
    ++number;
    stage = stage->getNextNode();
  }
  return number;
}

LoopScheduleRegisterOp LoopSchedulePipelineStageOp::getRegisterOp() {
  return cast<LoopScheduleRegisterOp>(this->getBodyBlock().getTerminator());
}

//===----------------------------------------------------------------------===//
// LoopScheduleSequentialOp
//===----------------------------------------------------------------------===//

ParseResult LoopScheduleSequentialOp::parse(OpAsmParser &parser,
                                            OperationState &result) {
  // Parse optional trip count.
  if (succeeded(parser.parseOptionalKeyword("trip_count"))) {
    IntegerAttr tripCount;
    if (parser.parseEqual() || parser.parseAttribute(tripCount))
      return failure();
    result.addAttribute("tripCount", tripCount);
  }

  // Parse iter_args assignment list.
  SmallVector<OpAsmParser::Argument> regionArgs;
  SmallVector<OpAsmParser::UnresolvedOperand> operands;
  if (succeeded(parser.parseOptionalKeyword("iter_args"))) {
    if (parser.parseAssignmentList(regionArgs, operands))
      return failure();
  }

  // Parse function type from iter_args to results.
  FunctionType type;
  if (parser.parseColon() || parser.parseType(type))
    return failure();

  // Function result type is the stg result type.
  result.addTypes(type.getResults());

  // Resolve iter_args operands.
  for (auto [regionArg, operand, type] :
       llvm::zip(regionArgs, operands, type.getInputs())) {
    regionArg.type = type;
    if (parser.resolveOperand(operand, type, result.operands))
      return failure();
  }

  // Parse condition region.
  Region *condition = result.addRegion();
  if (parser.parseRegion(*condition, regionArgs))
    return failure();

  // Parse stages region.
  if (parser.parseKeyword("do"))
    return failure();
  Region *stages = result.addRegion();
  if (parser.parseRegion(*stages, regionArgs))
    return failure();

  return success();
}

void LoopScheduleSequentialOp::print(OpAsmPrinter &p) {
  // Print the optional tripCount.
  if (getTripCount())
    p << " trip_count = " << *getTripCount();

  // Print iter_args assignment list.
  p << " iter_args(";
  llvm::interleaveComma(
      llvm::zip(getSchedule().getArguments(), getInits()), p,
      [&](auto it) { p << std::get<0>(it) << " = " << std::get<1>(it); });
  p << ") : ";

  // Print function type from iter_args to results.
  auto type = FunctionType::get(getContext(), getSchedule().getArgumentTypes(),
                                getResultTypes());
  p.printType(type);

  // Print condition region.
  p << ' ';
  p.printRegion(getCondition(), /*printEntryBlockArgs=*/false);
  p << " do";

  // Print stages region.
  p << ' ';
  p.printRegion(getSchedule(), /*printEntryBlockArgs=*/false);
}

LogicalResult LoopScheduleSequentialOp::verify() {
  Block &scheduleBlock = getSchedule().front();

  for (Operation &inner : scheduleBlock) {
    // Verify the schedule block contains only `loopschedule.step` and
    // `loopschedule.terminator` ops.
    if (!isa<LoopScheduleStepOp, LoopScheduleTerminatorOp>(inner))
      return emitOpError("stages may only contain 'stg.step' or "
                         "'stg.terminator' ops, found ")
             << inner;
  }

  return success();
}

void LoopScheduleSequentialOp::build(OpBuilder &builder, OperationState &state,
                                     TypeRange resultTypes,
                                     std::optional<IntegerAttr> tripCount,
                                     ValueRange iterArgs) {
  OpBuilder::InsertionGuard g(builder);

  state.addTypes(resultTypes);
  if (tripCount)
    state.addAttribute("tripCount", *tripCount);
  state.addOperands(iterArgs);

  Region *condRegion = state.addRegion();
  Block &condBlock = condRegion->emplaceBlock();

  SmallVector<Location, 4> argLocs;
  for (auto arg : iterArgs)
    argLocs.push_back(arg.getLoc());
  condBlock.addArguments(iterArgs.getTypes(), argLocs);
  builder.setInsertionPointToEnd(&condBlock);
  builder.create<LoopScheduleRegisterOp>(builder.getUnknownLoc(), ValueRange());

  Region *scheduleRegion = state.addRegion();
  Block &scheduleBlock = scheduleRegion->emplaceBlock();
  scheduleBlock.addArguments(iterArgs.getTypes(), argLocs);
  builder.setInsertionPointToEnd(&scheduleBlock);
  builder.create<LoopScheduleTerminatorOp>(builder.getUnknownLoc(),
                                           ValueRange(), ValueRange());
}

bool LoopScheduleSequentialOp::canStall() {
  auto mightStallRes = this->walk([&](Operation *op) {
    if (auto load = dyn_cast<LoadInterface>(op)) {
      if (load.isDynamic()) {
        return WalkResult::interrupt();
      }
    }

    if (auto store = dyn_cast<StoreInterface>(op)) {
      if (store.isDynamic()) {
        return WalkResult::interrupt();
      }
    }
    return WalkResult::advance();
  });

  return mightStallRes.wasInterrupted();
}

//===----------------------------------------------------------------------===//
// LoopScheduleStepOp
//===----------------------------------------------------------------------===//

LogicalResult LoopScheduleStepOp::verify() {
  // Verify results produced by sequential op are only used in next step or
  // terminator
  auto step = *this;
  auto *term = step.getBodyBlock().getTerminator();
  auto *next = step->getNextNode();
  if (auto nextStep = dyn_cast<LoopScheduleStepOp>(next)) {
    for (auto res : step.getResults()) {
      auto num = res.getResultNumber();
      auto &termOperand = term->getOpOperand(num);
      if (!isa<memref::LoadOp>(termOperand.get().getDefiningOp()))
        continue;

      for (auto *user : res.getUsers()) {
        auto *ancestor = nextStep.getBodyBlock().findAncestorOpInBlock(*user);
        if (ancestor == nullptr)
          return emitOpError("load results can only be used in next step (must "
                             "be reregistered if used later in schedule)");
      }
    }
  }

  // Verify that result types match register types
  auto regOp = step.getRegisterOp();
  auto regOpTypes = regOp.getOperandTypes();
  auto stepResTypes = step.getResultTypes();

  for (auto p : llvm::zip(regOpTypes, stepResTypes)) {
    if (std::get<0>(p) != std::get<1>(p)) {
      return emitOpError("step op results do not match register op types");
    }
  }

  return success();
}

void LoopScheduleStepOp::build(OpBuilder &builder, OperationState &state,
                               TypeRange resultTypes) {
  OpBuilder::InsertionGuard g(builder);

  state.addTypes(resultTypes);

  Region *region = state.addRegion();
  Block &block = region->emplaceBlock();
  builder.setInsertionPointToEnd(&block);
  builder.create<LoopScheduleRegisterOp>(builder.getUnknownLoc(), ValueRange());
}

unsigned LoopScheduleStepOp::getStepNumber() {
  unsigned number = 0;
  auto *op = getOperation();
  Operation *step;
  if (auto parent = op->getParentOfType<LoopScheduleSequentialOp>(); parent)
    step = &parent.getScheduleBlock().front();
  else if (auto parent = op->getParentOfType<func::FuncOp>(); parent)
    step = &parent.getBody().front().front();
  else {
    op->emitOpError("not inside a function or LoopScheduleSequentialOp");
    return -1;
  }

  while (step != op && step->getNextNode()) {
    ++number;
    step = step->getNextNode();
  }
  return number;
}

LoopScheduleRegisterOp LoopScheduleStepOp::getRegisterOp() {
  return cast<LoopScheduleRegisterOp>(this->getBodyBlock().getTerminator());
}

//===----------------------------------------------------------------------===//
// LoopScheduleRegisterOp
//===----------------------------------------------------------------------===//

LogicalResult LoopScheduleRegisterOp::verify() {
  LoopSchedulePipelineStageOp stage =
      (*this)->getParentOfType<LoopSchedulePipelineStageOp>();

  // If this doesn't terminate a stage, it is terminating the condition.
  if (stage == nullptr)
    return success();

  // Verify stage terminates with the same types as the result types.
  TypeRange registerTypes = getOperandTypes();
  TypeRange resultTypes = stage.getResultTypes();
  if (registerTypes != resultTypes)
    return emitOpError("operand types (")
           << registerTypes << ") must match result types (" << resultTypes
           << ")";

  return success();
}

//===----------------------------------------------------------------------===//
// LoopScheduleTerminatorOp
//===----------------------------------------------------------------------===//

LogicalResult LoopScheduleTerminatorOp::verify() {
  // Verify loop terminates with the same `iter_args` types as the pipeline.
  auto iterArgs = getIterArgs();
  TypeRange terminatorArgTypes = iterArgs.getTypes();
  TypeRange loopArgTypes = this->getIterArgs().getTypes();
  if (terminatorArgTypes != loopArgTypes)
    return emitOpError("'iter_args' types (")
           << terminatorArgTypes << ") must match pipeline 'iter_args' types ("
           << loopArgTypes << ")";

  // Verify `iter_args` are defined by a pipeline stage or step.
  for (auto iterArg : iterArgs)
    if (iterArg.getDefiningOp<LoopSchedulePipelineStageOp>() == nullptr &&
        iterArg.getDefiningOp<LoopScheduleStepOp>() == nullptr)
      return emitOpError(
          "'iter_args' must be defined by a 'loopschedule.pipeline.stage' or "
          "'loopschedule.step'");

  // Verify loop terminates with the same result types as the loop.
  auto opResults = getResults();
  TypeRange terminatorResultTypes = opResults.getTypes();
  TypeRange loopResultTypes = this->getResults().getTypes();
  if (terminatorResultTypes != loopResultTypes)
    return emitOpError("'results' types (")
           << terminatorResultTypes << ") must match loop result types ("
           << loopResultTypes << ")";

  // Verify `results` are defined by a pipeline stage or step.
  for (auto result : opResults)
    if (result.getDefiningOp<LoopSchedulePipelineStageOp>() == nullptr &&
        result.getDefiningOp<LoopScheduleStepOp>() == nullptr)
      return emitOpError(
          "'results' must be defined by a 'loopschedule.pipeline.stage' or "
          "'loopschedule.step'");

  return success();
}

//===----------------------------------------------------------------------===//
// LoadOp
//===----------------------------------------------------------------------===//

LogicalResult LoopScheduleLoadOp::verify() {
  if (static_cast<int64_t>(getIndices().size()) != getMemRefType().getRank()) {
    return emitOpError("incorrect number of indices for load, expected ")
           << getMemRefType().getRank() << " but got " << getIndices().size();
  }
  return success();
}

//===----------------------------------------------------------------------===//
// StoreOp
//===----------------------------------------------------------------------===//

LogicalResult LoopScheduleStoreOp::verify() {
  if (getNumOperands() != 2 + getMemRefType().getRank())
    return emitOpError("store index operand count not equal to memref rank");

  return success();
}

//===----------------------------------------------------------------------===//
// DependenciesOp
//===----------------------------------------------------------------------===//

// LogicalResult LoopScheduleDependenciesOp::verify() {
//   // auto res = getBody().walk([](Operation *op) {
//   //   if (!isa<LoopScheduleDependsOnOp>(op)) {
//   //     return WalkResult::interrupt();
//   //   }
//   //   return WalkResult::advance();
//   // });

//   // if (res.wasInterrupted()) {
//   //   return emitOpError("dependencies op can only contain dependence ops");
//   // }

//   return success();
// }

//===----------------------------------------------------------------------===//
// DependsOnOp
//===----------------------------------------------------------------------===//

// LogicalResult LoopScheduleDependsOnOp::verify() {
//   // auto res = getBody().walk([](Operation *op) {
//   //   if (!isa<LoopScheduleAccessOp>(op)) {
//   //     return WalkResult::interrupt();
//   //   }
//   //   return WalkResult::advance();
//   // });

//   // if (res.wasInterrupted()) {
//   //   return emitOpError("depends_on op can only contain access ops");
//   // }

//   return success();
// }

//===----------------------------------------------------------------------===//
// AccessOp
//===----------------------------------------------------------------------===//

ParseResult LoopScheduleAccessOp::parse(OpAsmParser &p,
                                        OperationState &result) {
  StringAttr name;
  IntegerAttr dist;
  if (p.parseAttribute(name))
    return failure();

  result.addAttribute("accessName", name);

  if (succeeded(p.parseOptionalKeyword("dist"))) {
    if (p.parseLess() || p.parseAttribute(dist) || p.parseGreater())
      return failure();
    result.addAttribute("dist", dist);
  }

  if (p.parseOptionalAttrDict(result.attributes))
    return failure();

  return success();
}

void LoopScheduleAccessOp::print(::mlir::OpAsmPrinter &p) {
  p << " ";
  p.printString(this->getAccessName());
  if (this->getDist() > 0) {
    p << " dist<" << this->getDist() << ">";
  }
  SmallVector<StringRef> elidedAttrs = {
      this->getAccessNameAttrName().getValue(),
      this->getDistAttrName().getValue()};
  p.printOptionalAttrDict((*this)->getAttrs(), elidedAttrs);
}

//===----------------------------------------------------------------------===//
// IfOp
//===----------------------------------------------------------------------===//

ParseResult LoopScheduleIfOp::parse(OpAsmParser &parser,
                                    OperationState &result) {
  // Create the regions for 'then'.
  result.regions.reserve(1);
  Region *bodyRegion = result.addRegion();

  auto &builder = parser.getBuilder();
  OpAsmParser::UnresolvedOperand cond;
  Type i1Type = builder.getIntegerType(1);
  if (parser.parseOperand(cond) ||
      parser.resolveOperand(cond, i1Type, result.operands))
    return failure();
  // Parse optional results type list.
  if (parser.parseOptionalArrowTypeList(result.types))
    return failure();
  // Parse the 'then' region.
  if (parser.parseRegion(*bodyRegion))
    return failure();
  LoopScheduleIfOp::ensureTerminator(*bodyRegion, parser.getBuilder(),
                                     result.location);

  // Parse the optional attribute list.
  if (parser.parseOptionalAttrDict(result.attributes))
    return failure();
  return success();
}

void LoopScheduleIfOp::print(OpAsmPrinter &p) {
  bool printBlockTerminators = false;

  p << " " << getCond();
  if (!getResults().empty()) {
    p << " -> (" << getResultTypes() << ")";
    // Print yield explicitly if the op defines values.
    printBlockTerminators = true;
  }
  p << ' ';
  p.printRegion(getBodyRegion(),
                /*printEntryBlockArgs=*/false,
                /*printBlockTerminators=*/printBlockTerminators);

  p.printOptionalAttrDict((*this)->getAttrs());
}

void LoopScheduleIfOp::build(OpBuilder &odsBuilder, OperationState &odsState,
                             TypeRange resultTypes, Value cond) {
  odsState.addTypes(resultTypes);
  odsState.addOperands(cond);

  // Build then region.
  OpBuilder::InsertionGuard guard(odsBuilder);
  Region *thenRegion = odsState.addRegion();
  odsBuilder.createBlock(thenRegion);
  if (resultTypes.empty())
    LoopScheduleIfOp::ensureTerminator(*thenRegion, odsBuilder,
                                       odsState.location);
}

#include "circt/Dialect/LoopSchedule/LoopScheduleInterfaces.cpp.inc"

#define GET_OP_CLASSES
#include "circt/Dialect/LoopSchedule/LoopSchedule.cpp.inc"

#include "circt/Dialect/LoopSchedule/LoopScheduleDialect.cpp.inc"

void LoopScheduleDialect::initialize() {
  registerAttributes();

  addOperations<
#define GET_OP_LIST
#include "circt/Dialect/LoopSchedule/LoopSchedule.cpp.inc"
      >();
}<|MERGE_RESOLUTION|>--- conflicted
+++ resolved
@@ -206,8 +206,6 @@
 }
 
 LogicalResult LoopSchedulePipelineOp::verify() {
-<<<<<<< HEAD
-=======
   // Verify the condition block is "combinational" based on an allowlist of
   // Arithmetic ops.
   Block &conditionBlock = getCondition().front();
@@ -246,7 +244,6 @@
            << conditionResults.front();
 
   // Verify the stages block contains at least one stage and a terminator.
->>>>>>> a04a76ed
   Block &stagesBlock = getStages().front();
 
   std::optional<uint64_t> lastStartTime;
