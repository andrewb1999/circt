--- conflicted
+++ resolved
@@ -292,21 +292,13 @@
 bool LoopSchedulePipelineOp::canStall() {
   auto mightStallRes = this->walk([&](Operation *op) {
     if (auto load = dyn_cast<LoadInterface>(op)) {
-<<<<<<< HEAD
-      if (!load.getLatency().has_value()) {
-=======
       if (load.isDynamic()) {
->>>>>>> bf2b3161
         return WalkResult::interrupt();
       }
     }
 
     if (auto store = dyn_cast<StoreInterface>(op)) {
-<<<<<<< HEAD
-      if (!store.getLatency().has_value()) {
-=======
       if (store.isDynamic()) {
->>>>>>> bf2b3161
         return WalkResult::interrupt();
       }
     }
@@ -527,21 +519,13 @@
 bool LoopScheduleSequentialOp::canStall() {
   auto mightStallRes = this->walk([&](Operation *op) {
     if (auto load = dyn_cast<LoadInterface>(op)) {
-<<<<<<< HEAD
-      if (!load.getLatency().has_value()) {
-=======
       if (load.isDynamic()) {
->>>>>>> bf2b3161
         return WalkResult::interrupt();
       }
     }
 
     if (auto store = dyn_cast<StoreInterface>(op)) {
-<<<<<<< HEAD
-      if (!store.getLatency().has_value()) {
-=======
       if (store.isDynamic()) {
->>>>>>> bf2b3161
         return WalkResult::interrupt();
       }
     }
@@ -612,13 +596,10 @@
   return number;
 }
 
-<<<<<<< HEAD
 LoopScheduleRegisterOp LoopScheduleStepOp::getRegisterOp() {
   return cast<LoopScheduleRegisterOp>(this->getBodyBlock().getTerminator());
 }
 
-=======
->>>>>>> bf2b3161
 //===----------------------------------------------------------------------===//
 // LoopScheduleRegisterOp
 //===----------------------------------------------------------------------===//
@@ -684,7 +665,6 @@
   return success();
 }
 
-<<<<<<< HEAD
 //===----------------------------------------------------------------------===//
 // LoadOp
 //===----------------------------------------------------------------------===//
@@ -708,8 +688,6 @@
   return success();
 }
 
-=======
->>>>>>> bf2b3161
 #include "circt/Dialect/LoopSchedule/LoopScheduleInterfaces.cpp.inc"
 
 #define GET_OP_CLASSES
