--- conflicted
+++ resolved
@@ -920,8 +920,6 @@
     if (parseEnumType(result))
       return failure();
     break;
-<<<<<<< HEAD
-=======
 
   case FIRToken::kw_const: {
     consumeToken(FIRToken::kw_const);
@@ -951,7 +949,6 @@
     consumeToken(FIRToken::kw_BigInt);
     result = BigIntType::get(getContext());
     break;
->>>>>>> b6aded2d
   }
 
   // Handle postfix vector sizes.
@@ -1375,20 +1372,12 @@
 struct FIRStmtParser : public FIRParser {
   explicit FIRStmtParser(Block &blockToInsertInto,
                          FIRModuleContext &moduleContext,
-<<<<<<< HEAD
-                         Namespace &modNameSpace, const FIRVersion &version)
-      : FIRParser(moduleContext.getConstants(), moduleContext.getLexer()),
-        builder(UnknownLoc::get(getContext()), getContext()),
-        locationProcessor(this->builder), moduleContext(moduleContext),
-        modNameSpace(modNameSpace), version(version) {
-=======
                          Namespace &modNameSpace, FIRVersion &version)
       : FIRParser(moduleContext.getConstants(), moduleContext.getLexer(),
                   version),
         builder(UnknownLoc::get(getContext()), getContext()),
         locationProcessor(this->builder), moduleContext(moduleContext),
         modNameSpace(modNameSpace) {
->>>>>>> b6aded2d
     builder.setInsertionPointToEnd(&blockToInsertInto);
   }
 
@@ -1628,10 +1617,7 @@
 ///      ::= prim
 ///      ::= integer-literal-exp
 ///      ::= enum-exp
-<<<<<<< HEAD
-=======
 ///      ::= 'String(' stringLit ')'
->>>>>>> b6aded2d
 ///      ::= exp '.' fieldId
 ///      ::= exp '[' intLit ']'
 /// XX   ::= exp '.' DoubleLit // TODO Workaround for #470
