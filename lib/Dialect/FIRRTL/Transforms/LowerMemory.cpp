--- conflicted
+++ resolved
@@ -100,18 +100,8 @@
 }
 
 namespace {
-<<<<<<< HEAD
-struct MemOps {
-  FModuleOp wrapperModule;
-  FMemModuleOp memModule;
-  InstanceOp memInst;
-};
-
-struct LowerMemoryPass : public LowerMemoryBase<LowerMemoryPass> {
-=======
 struct LowerMemoryPass
     : public circt::firrtl::impl::LowerMemoryBase<LowerMemoryPass> {
->>>>>>> 1645d71c
 
   /// Get the cached namespace for a module.
   hw::InnerSymbolNamespace &getModuleNamespace(FModuleLike module) {
@@ -119,11 +109,11 @@
   }
 
   SmallVector<PortInfo> getMemoryModulePorts(const FirMemory &mem);
-  MemOps emitMemoryModule(MemOp op, const FirMemory &mem,
-                          const SmallVectorImpl<PortInfo> &ports);
-  MemOps getOrCreateMemModule(MemOp op, const FirMemory &summary,
-                              const SmallVectorImpl<PortInfo> &ports,
-                              bool shouldDedup);
+  FMemModuleOp emitMemoryModule(MemOp op, const FirMemory &summary,
+                                const SmallVectorImpl<PortInfo> &ports);
+  FMemModuleOp getOrCreateMemModule(MemOp op, const FirMemory &summary,
+                                    const SmallVectorImpl<PortInfo> &ports,
+                                    bool shouldDedup);
   FModuleOp createWrapperModule(MemOp op, const FirMemory &summary,
                                 bool shouldDedup);
   InstanceOp emitMemoryInstance(MemOp op, FModuleOp module,
@@ -139,7 +129,7 @@
 
   /// The set of all memories seen so far.  This is used to "deduplicate"
   /// memories by emitting modules one module for equivalent memories.
-  std::map<FirMemory, MemOps> memories;
+  std::map<FirMemory, FMemModuleOp> memories;
 };
 } // end anonymous namespace
 
@@ -196,61 +186,25 @@
   return ports;
 }
 
-MemOps
+FMemModuleOp
 LowerMemoryPass::emitMemoryModule(MemOp op, const FirMemory &mem,
                                   const SmallVectorImpl<PortInfo> &ports) {
-  auto *context = &getContext();
-
-  // Get non-colliding names for the memory module and its wrapper.
-  auto newMemName = circuitNamespace.newName(mem.modName.getValue(), "ext");
-  auto memModuleName = StringAttr::get(context, newMemName);
-
-  auto newWrapperName = circuitNamespace.newName(op.getName());
-  auto wrapperName = StringAttr::get(context, newWrapperName);
-
-  // Insert the memory module and its wrapper at the bottom of the circuit.
+  // Get a non-colliding name for the memory module, and update the summary.
+  auto newName = circuitNamespace.newName(mem.modName.getValue(), "ext");
+  auto moduleName = StringAttr::get(&getContext(), newName);
+
+  // Insert the memory module at the bottom of the circuit.
   auto b = OpBuilder::atBlockEnd(getOperation().getBodyBlock());
-
-  // Create the wrapper module.
-  auto wrapper = b.create<FModuleOp>(
-      op->getLoc(), wrapperName,
-      ConventionAttr::get(context, Convention::Internal), ports);
-  SymbolTable::setSymbolVisibility(wrapper, SymbolTable::Visibility::Private);
-
-  // Create the external memory module.
   ++numCreatedMemModules;
-  auto memModule = b.create<FMemModuleOp>(
-      mem.loc, memModuleName, ports, mem.numReadPorts, mem.numWritePorts,
+  auto moduleOp = b.create<FMemModuleOp>(
+      mem.loc, moduleName, ports, mem.numReadPorts, mem.numWritePorts,
       mem.numReadWritePorts, mem.dataWidth, mem.maskBits, mem.readLatency,
       mem.writeLatency, mem.depth);
-  SymbolTable::setSymbolVisibility(memModule, SymbolTable::Visibility::Private);
-
-  // Create an instance of the external memory module inside the wrapper
-  // module.
-  b.setInsertionPointToStart(wrapper.getBodyBlock());
-  auto memInst =
-      b.create<InstanceOp>(op->getLoc(), memModule, memModule.getModuleName(),
-                           op.getNameKind(), op.getAnnotations().getValue());
-
-  // Wire all the ports together.
-  for (auto [dst, src] : llvm::zip(wrapper.getBodyBlock()->getArguments(),
-                                   memInst.getResults())) {
-    if (wrapper.getPortDirection(dst.getArgNumber()) == Direction::Out)
-      b.create<StrictConnectOp>(op->getLoc(), dst, src);
-    else
-      b.create<StrictConnectOp>(op->getLoc(), src, dst);
-  }
-
-  // Remove all NLAs from the instance, we'll fix them up later.
-  auto nonlocalAttr = StringAttr::get(context, "circt.nonlocal");
-  AnnotationSet::removeAnnotations(memInst, [&](Annotation anno) -> bool {
-    return anno.getMember<FlatSymbolRefAttr>(nonlocalAttr) != nullptr;
-  });
-
-  return {wrapper, memModule, memInst};
-}
-
-MemOps
+  SymbolTable::setSymbolVisibility(moduleOp, SymbolTable::Visibility::Private);
+  return moduleOp;
+}
+
+FMemModuleOp
 LowerMemoryPass::getOrCreateMemModule(MemOp op, const FirMemory &summary,
                                       const SmallVectorImpl<PortInfo> &ports,
                                       bool shouldDedup) {
@@ -264,14 +218,14 @@
 
   // Create a new module for this memory. This can update the name recorded in
   // the memory's summary.
-  auto modules = emitMemoryModule(op, summary, ports);
+  auto module = emitMemoryModule(op, summary, ports);
 
   // Record the memory module.  We don't want to use this module for other
   // memories, then we don't add it to the table.
   if (shouldDedup)
-    memories[summary] = modules;
-
-  return modules;
+    memories[summary] = module;
+
+  return module;
 }
 
 void LowerMemoryPass::lowerMemory(MemOp mem, const FirMemory &summary,
@@ -279,12 +233,6 @@
   auto *context = &getContext();
   auto ports = getMemoryModulePorts(summary);
 
-<<<<<<< HEAD
-  // If they haven't been created yet, generate modules for the external memory
-  // module and its wrapper module.
-  auto [wrapper, memModule, memInst] =
-      getOrCreateMemModule(mem, summary, ports, shouldDedup);
-=======
   // Get a non-colliding name for the memory module, and update the summary.
   auto newName = circuitNamespace.newName(mem.getName());
   auto wrapperName = StringAttr::get(&getContext(), newName);
@@ -313,7 +261,6 @@
     else
       b.create<MatchingConnectOp>(mem->getLoc(), src, dst);
   }
->>>>>>> 1645d71c
 
   // Create an instance of the wrapper memory module, which will replace the
   // original mem op.
@@ -333,14 +280,11 @@
   SmallVector<Annotation> newMemModAnnos;
   OpBuilder nlaBuilder(context);
 
-  // Copy all NLAs from the original `MemOp` to the new external memory
-  // instance `memInst`.
-  AnnotationSet annos(mem);
-  for (auto anno : annos) {
+  AnnotationSet::removeAnnotations(memInst, [&](Annotation anno) -> bool {
+    // We're only looking for non-local annotations.
     auto nlaSym = anno.getMember<FlatSymbolRefAttr>(nonlocalAttr);
     if (!nlaSym)
-      continue;
-
+      return false;
     // If we have already seen this NLA, don't re-process it.
     auto newNLAIter = processedNLAs.find(nlaSym.getAttr());
     StringAttr newNLAName;
@@ -370,7 +314,8 @@
     anno.setMember("circt.nonlocal", FlatSymbolRefAttr::get(newNLAName));
     nlaUpdated = true;
     newMemModAnnos.push_back(anno);
-  }
+    return true;
+  });
   if (nlaUpdated) {
     memInst.setInnerSymAttr(hw::InnerSymAttr::get(leafSym));
     AnnotationSet newAnnos(memInst);
