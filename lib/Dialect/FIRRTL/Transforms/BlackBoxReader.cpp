//===- BlackBoxReader.cpp - Ingest black box sources ------------*- C++ -*-===//
//
// Part of the LLVM Project, under the Apache License v2.0 with LLVM Exceptions.
// See https://llvm.org/LICENSE.txt for license information.
// SPDX-License-Identifier: Apache-2.0 WITH LLVM-exception
//===----------------------------------------------------------------------===//
//
// Read Verilog source files for black boxes based on corresponding black box
// annotations on the circuit and modules. Primarily based on:
//
// https://github.com/chipsalliance/firrtl/blob/master/src/main/scala/firrtl/
// transforms/BlackBoxSourceHelper.scala
//
//===----------------------------------------------------------------------===//

<<<<<<< HEAD
#include "PassDetails.h"
=======
>>>>>>> 1645d71c
#include "circt/Dialect/Emit/EmitOps.h"
#include "circt/Dialect/FIRRTL/AnnotationDetails.h"
#include "circt/Dialect/FIRRTL/FIRRTLAnnotations.h"
#include "circt/Dialect/FIRRTL/FIRRTLInstanceGraph.h"
<<<<<<< HEAD
=======
#include "circt/Dialect/FIRRTL/FIRRTLOps.h"
>>>>>>> 1645d71c
#include "circt/Dialect/FIRRTL/Namespace.h"
#include "circt/Dialect/FIRRTL/Passes.h"
#include "circt/Dialect/HW/HWAttributes.h"
#include "circt/Dialect/HW/HWDialect.h"
#include "circt/Dialect/SV/SVOps.h"
#include "circt/Support/Path.h"
#include "mlir/IR/Attributes.h"
#include "mlir/Pass/Pass.h"
#include "mlir/Support/FileUtilities.h"
#include "llvm/ADT/SmallPtrSet.h"
#include "llvm/Support/Debug.h"
#include "llvm/Support/FormatAdapters.h"
#include "llvm/Support/FormatVariadic.h"
#include "llvm/Support/MemoryBuffer.h"
#include "llvm/Support/Path.h"

#define DEBUG_TYPE "firrtl-blackbox-reader"

namespace circt {
namespace firrtl {
#define GEN_PASS_DEF_BLACKBOXREADER
#include "circt/Dialect/FIRRTL/Passes.h.inc"
} // namespace firrtl
} // namespace circt

using namespace circt;
using namespace firrtl;

//===----------------------------------------------------------------------===//
// Pass Implementation
//===----------------------------------------------------------------------===//

namespace {

/// This is used to indicate the directory priority.  Multiple external modules
/// with the same "defname" may have different output filenames.  This is used
/// to choose the best filename.
enum class Priority { TargetDir = 0, Verification, Explicit, TestBench, Unset };

/// Data extracted from BlackBoxInlineAnno or BlackBoxPathAnno.
struct AnnotationInfo {
  /// The name of the file that should be created for this BlackBox.
  StringAttr name;
  /// The output directory where this annotation should be written.
  StringAttr outputFile;
  /// The body of the BlackBox.  (This should be Verilog text.)
  StringAttr inlineText;
  /// The priority of this annotation.  In the even that multiple annotations
  /// are provided for the same BlackBox, then use this as a tie-breaker if an
  /// external module is instantiated multiple times and those multiple
  /// instantiations disagree on where the module should go.
  Priority priority = Priority::Unset;
  /// Indicates whether the file is included in the file list.
  bool excludeFromFileList = false;

#if !defined(NDEBUG)
  /// Pretty print the AnnotationInfo in a YAML-esque format.
  void print(raw_ostream &os, unsigned indent = 0) const {
    if (priority == Priority::Unset) {
      os << "<null>\n";
      return;
    }
    os << llvm::formatv("name: {1}\n"
                        "{0}outputFile: {2}\n"
                        "{0}priority: {3}\n"
                        "{0}exclude: {4}\n",
                        llvm::fmt_pad("", indent, 0), name, outputFile,
                        (unsigned)priority, excludeFromFileList);
  };
#endif
};

/// Collects the attributes representing an output file.
struct OutputFileInfo {
  StringAttr fileName;
  Priority priority;
  bool excludeFromFileList;
};

<<<<<<< HEAD
struct BlackBoxReaderPass : public BlackBoxReaderBase<BlackBoxReaderPass> {
=======
struct BlackBoxReaderPass
    : public circt::firrtl::impl::BlackBoxReaderBase<BlackBoxReaderPass> {
>>>>>>> 1645d71c
  void runOnOperation() override;
  bool runOnAnnotation(Operation *op, Annotation anno, OpBuilder &builder,
                       bool isCover, AnnotationInfo &annotationInfo);
  StringAttr loadFile(Operation *op, StringRef inputPath, OpBuilder &builder);
  OutputFileInfo getOutputFile(Operation *origOp, StringAttr fileNameAttr,
                               bool isCover = false);
  // Check if module or any of its parents in the InstanceGraph is a DUT.
  bool isDut(Operation *module);

  using BlackBoxReaderBase::inputPrefix;

private:
  /// A list of all files which will be included in the file list.  This is
  /// subset of all emitted files.
  SmallVector<emit::FileOp> fileListFiles;

  /// The target directory to output black boxes into. Can be changed
  /// through `firrtl.transforms.BlackBoxTargetDirAnno` annotations.
  StringRef targetDir;

  /// The target directory for cover statements.
  StringRef coverDir;

  /// The target directory for testbench files.
  StringRef testBenchDir;

  /// The design-under-test (DUT) as indicated by the presence of a
  /// "sifive.enterprise.firrtl.MarkDUTAnnotation".  This will be null if no
  /// annotation is present.
  FModuleOp dut;

  /// The file list file name (sic) for black boxes. If set, generates a file
  /// that lists all non-header source files for black boxes. Can be changed
  /// through `firrtl.transforms.BlackBoxResourceFileNameAnno` annotations.
  StringRef resourceFileName;

  /// InstanceGraph to determine modules which are under the DUT.
  InstanceGraph *instanceGraph;

  /// A cache of the modules which have been marked as DUT or a testbench.
  /// This is used to determine the output directory.
  DenseMap<Operation *, bool> dutModuleMap;

  /// An ordered map of Verilog filenames to the annotation-derived information
  /// that will be used to create this file.  Due to situations where multiple
  /// external modules may not deduplicate (e.g., they have different
  /// parameters), multiple annotations may all want to write to the same file.
  /// This always tracks the actual annotation that will be used.  If a more
  /// appropriate annotation is found (e.g., which will cause the file to be
  /// written to the DUT directory and not the TestHarness directory), then this
  /// will map will be updated.
  llvm::MapVector<StringAttr, AnnotationInfo> emittedFileMap;
};
} // end anonymous namespace

/// Emit the annotated source code for black boxes in a circuit.
void BlackBoxReaderPass::runOnOperation() {
  CircuitOp circuitOp = getOperation();
  CircuitNamespace ns(circuitOp);

  instanceGraph = &getAnalysis<InstanceGraph>();
  auto context = &getContext();

  // If this pass has changed anything.
  bool anythingChanged = false;

  // Internalize some string attributes for easy reference later.

  // Determine the target directory and resource file name from the
  // annotations present on the circuit operation.
  targetDir = ".";
  resourceFileName = "firrtl_black_box_resource_files.f";

  // Process black box annotations on the circuit.  Some of these annotations
  // will affect how the rest of the annotations are resolved.
  SmallVector<Attribute, 4> filteredAnnos;
  for (auto annot : AnnotationSet(circuitOp)) {
    // Handle resource file name annotation.
    if (annot.isClass(blackBoxResourceFileNameAnnoClass)) {
      if (auto resourceFN = annot.getMember<StringAttr>("resourceFileName")) {
        resourceFileName = resourceFN.getValue();
        continue;
      }

      circuitOp->emitError(blackBoxResourceFileNameAnnoClass)
          << " annotation missing \"resourceFileName\" attribute";
      signalPassFailure();
      continue;
    }
    filteredAnnos.push_back(annot.getDict());

    // Get the testbench and cover directories.
    if (annot.isClass(extractCoverageAnnoClass))
      if (auto dir = annot.getMember<StringAttr>("directory")) {
        coverDir = dir.getValue();
        continue;
      }

    if (annot.isClass(testBenchDirAnnoClass))
      if (auto dir = annot.getMember<StringAttr>("dirname")) {
        testBenchDir = dir.getValue();
        continue;
      }

    // Handle target dir annotation.
    if (annot.isClass(blackBoxTargetDirAnnoClass)) {
      if (auto target = annot.getMember<StringAttr>("targetDir")) {
        targetDir = target.getValue();
        continue;
      }
      circuitOp->emitError(blackBoxTargetDirAnnoClass)
          << " annotation missing \"targetDir\" attribute";
      signalPassFailure();
      continue;
    }
  }
  // Apply the filtered annotations to the circuit.  If we updated the circuit
  // and record that they changed.
  anythingChanged |=
      AnnotationSet(filteredAnnos, context).applyToOperation(circuitOp);

  LLVM_DEBUG(llvm::dbgs() << "Black box target directory: " << targetDir << "\n"
                          << "Black box resource file name: "
                          << resourceFileName << "\n");

  // Newly generated IR will be placed at the end of the circuit.
  auto builder = circuitOp.getBodyBuilder();

  // Do a shallow walk of the circuit to collect information necessary before we
  // do real work.
  for (auto &op : *circuitOp.getBodyBlock()) {
    FModuleOp module = dyn_cast<FModuleOp>(op);
    // Find the DUT if it exists or error if there are multiple DUTs.
    if (module)
      if (failed(extractDUT(module, dut)))
        return signalPassFailure();
  }

  LLVM_DEBUG(llvm::dbgs() << "Visiting extmodules:\n");
  auto bboxAnno =
      builder.getDictionaryAttr({{builder.getStringAttr("class"),
                                  builder.getStringAttr(blackBoxAnnoClass)}});
  for (auto extmoduleOp : circuitOp.getBodyBlock()->getOps<FExtModuleOp>()) {
    LLVM_DEBUG({
      llvm::dbgs().indent(2)
          << "- name: " << extmoduleOp.getModuleNameAttr() << "\n";
      llvm::dbgs().indent(4) << "annotations:\n";
    });
    AnnotationSet annotations(extmoduleOp);
    bool isCover =
        !coverDir.empty() && annotations.hasAnnotation(verifBlackBoxAnnoClass);
    bool foundBBoxAnno = false;
    annotations.removeAnnotations([&](Annotation anno) {
      AnnotationInfo annotationInfo;
      if (!runOnAnnotation(extmoduleOp, anno, builder, isCover, annotationInfo))
        return false;

      LLVM_DEBUG(annotationInfo.print(llvm::dbgs().indent(6) << "- ", 8));

      auto &bestAnnotationInfo = emittedFileMap[annotationInfo.name];
      if (annotationInfo.priority < bestAnnotationInfo.priority) {
        bestAnnotationInfo = annotationInfo;

        // TODO: Check that the new text is the _exact same_ as the prior best.
      }

      foundBBoxAnno = true;
      return true;
    });

    if (foundBBoxAnno) {
      annotations.addAnnotations({bboxAnno});
      anythingChanged = true;
    }
    annotations.applyToOperation(extmoduleOp);
  }

  LLVM_DEBUG(llvm::dbgs() << "emittedFiles:\n");
  Location loc = builder.getUnknownLoc();
  for (auto &[verilogName, annotationInfo] : emittedFileMap) {
    LLVM_DEBUG({
      llvm::dbgs().indent(2) << "verilogName: " << verilogName << "\n";
      llvm::dbgs().indent(2) << "annotationInfo:\n";
      annotationInfo.print(llvm::dbgs().indent(4) << "- ", 6);
    });

    auto fileName = ns.newName("blackbox_" + verilogName.getValue());

    auto fileOp = builder.create<emit::FileOp>(
        loc, annotationInfo.outputFile, fileName,
        [&, text = annotationInfo.inlineText] {
          builder.create<emit::VerbatimOp>(loc, text);
        });

    if (!annotationInfo.excludeFromFileList)
      fileListFiles.push_back(fileOp);
  }

  // If we have emitted any files, generate a file list operation that
  // documents the additional annotation-controlled file listing to be
  // created.
  if (!fileListFiles.empty()) {
    // Output the file list in sorted order.
    llvm::sort(fileListFiles.begin(), fileListFiles.end(),
               [](emit::FileOp fileA, emit::FileOp fileB) {
                 return fileA.getFileName() < fileB.getFileName();
               });

    // Create the file list contents by enumerating the symbols to the files.
    SmallVector<Attribute> symbols;
    for (emit::FileOp file : fileListFiles)
      symbols.push_back(FlatSymbolRefAttr::get(file.getSymNameAttr()));

    builder.create<emit::FileListOp>(
        loc, builder.getStringAttr(resourceFileName),
        builder.getArrayAttr(symbols),
        builder.getStringAttr(ns.newName("blackbox_filelist")));
  }

  // If nothing has changed we can preserve the analysis.
  if (!anythingChanged)
    markAllAnalysesPreserved();
  markAnalysesPreserved<InstanceGraph>();

  // Clean up.
  emittedFileMap.clear();
  fileListFiles.clear();
}

/// Run on an operation-annotation pair. The annotation need not be a black box
/// annotation. Returns `true` if the annotation was indeed a black box
/// annotation (even if it was incomplete) and should be removed from the op.
bool BlackBoxReaderPass::runOnAnnotation(Operation *op, Annotation anno,
                                         OpBuilder &builder, bool isCover,
                                         AnnotationInfo &annotationInfo) {
  // Handle inline annotation.
  if (anno.isClass(blackBoxInlineAnnoClass)) {
    auto name = anno.getMember<StringAttr>("name");
    auto text = anno.getMember<StringAttr>("text");
    if (!name || !text) {
      op->emitError(blackBoxInlineAnnoClass)
          << " annotation missing \"name\" or \"text\" attribute";
      signalPassFailure();
      return true;
    }

    auto outputFile = getOutputFile(op, name, isCover);
    annotationInfo.outputFile = outputFile.fileName;
    annotationInfo.name = name;
    annotationInfo.inlineText = text;
    annotationInfo.priority = outputFile.priority;
    annotationInfo.excludeFromFileList = outputFile.excludeFromFileList;
    return true;
  }

  // Handle path annotation.
  if (anno.isClass(blackBoxPathAnnoClass)) {
    auto path = anno.getMember<StringAttr>("path");
    if (!path) {
      op->emitError(blackBoxPathAnnoClass)
          << " annotation missing \"path\" attribute";
      signalPassFailure();
      return true;
    }
    SmallString<128> inputPath(inputPrefix);
    appendPossiblyAbsolutePath(inputPath, path.getValue());
    auto text = loadFile(op, inputPath, builder);
    if (!text) {
      op->emitError("Cannot find file ") << inputPath;
      signalPassFailure();
      return false;
    }
    auto name = builder.getStringAttr(llvm::sys::path::filename(path));
    auto outputFile = getOutputFile(op, name, isCover);
    annotationInfo.outputFile = outputFile.fileName;
    annotationInfo.name = name;
    annotationInfo.inlineText = text;
    annotationInfo.priority = outputFile.priority;
    annotationInfo.excludeFromFileList = outputFile.excludeFromFileList;
    return true;
  }

  // Annotation was not concerned with black boxes.
  return false;
}

/// Copies a black box source file to the appropriate location in the target
/// directory.
StringAttr BlackBoxReaderPass::loadFile(Operation *op, StringRef inputPath,
                                        OpBuilder &builder) {
  LLVM_DEBUG(llvm::dbgs() << "Add black box source  `"
                          << llvm::sys::path::filename(inputPath) << "` from `"
                          << inputPath << "`\n");

  // Open and read the input file.
  std::string errorMessage;
  auto input = mlir::openInputFile(inputPath, &errorMessage);
  if (!input)
    return {};

  // Return a StringAttr with the buffer contents.
  return builder.getStringAttr(input->getBuffer());
}

/// Determine the output file for some operation.
OutputFileInfo BlackBoxReaderPass::getOutputFile(Operation *origOp,
                                                 StringAttr fileNameAttr,
                                                 bool isCover) {
<<<<<<< HEAD
  // If the original operation has a specified output file that is not a
  // directory, then just use that.
=======
>>>>>>> 1645d71c
  auto outputFile = origOp->getAttrOfType<hw::OutputFileAttr>("output_file");
  if (outputFile && !outputFile.isDirectory()) {
    return {outputFile.getFilename(), Priority::TargetDir,
            outputFile.getExcludeFromFilelist().getValue()};
  }

  // Exclude Verilog header files since we expect them to be included
  // explicitly by compiler directives in other source files.
  auto *context = &getContext();
  auto fileName = fileNameAttr.getValue();
  auto ext = llvm::sys::path::extension(fileName);
  bool exclude = (ext == ".h" || ext == ".vh" || ext == ".svh");
  auto outDir = std::make_pair(targetDir, Priority::TargetDir);
  // If the original operation has a specified output file that is not a
  // directory, then just use that.
  if (outputFile)
    outDir = {outputFile.getFilename(), Priority::Explicit};
  // In order to output into the testbench directory, we need to have a
  // testbench dir annotation, not have a blackbox target directory annotation
  // (or one set to the current directory), have a DUT annotation, and the
  // module needs to be in or under the DUT.
  else if (!testBenchDir.empty() && targetDir == "." && dut && !isDut(origOp))
    outDir = {testBenchDir, Priority::TestBench};
  else if (isCover)
    outDir = {coverDir, Priority::Verification};

  // If targetDir is not set explicitly and this is a testbench module, then
  // update the targetDir to be the "../testbench".
  SmallString<128> outputFilePath(outDir.first);
  llvm::sys::path::append(outputFilePath, fileName);
  return {StringAttr::get(context, outputFilePath), outDir.second, exclude};
}

/// Return true if module is in the DUT hierarchy.
/// NOLINTNEXTLINE(misc-no-recursion)
bool BlackBoxReaderPass::isDut(Operation *module) {
  // Check if result already cached.
  auto iter = dutModuleMap.find(module);
  if (iter != dutModuleMap.end())
    return iter->getSecond();
  // Any module with the dutAnno, is the DUT.
  if (AnnotationSet::hasAnnotation(module, dutAnnoClass)) {
    dutModuleMap[module] = true;
    return true;
  }
  auto *node = instanceGraph->lookup(cast<igraph::ModuleOpInterface>(module));
  bool anyParentIsDut = false;
  if (node)
    for (auto *u : node->uses()) {
      if (cast<InstanceOp>(u->getInstance().getOperation()).getLowerToBind())
        return false;
      // Recursively check the parents.
      auto dut = isDut(u->getInstance()->getParentOfType<FModuleOp>());
      // Cache the result.
      dutModuleMap[module] = dut;
      anyParentIsDut |= dut;
    }
  dutModuleMap[module] = anyParentIsDut;
  return anyParentIsDut;
}

//===----------------------------------------------------------------------===//
// Pass Creation
//===----------------------------------------------------------------------===//

std::unique_ptr<mlir::Pass>
circt::firrtl::createBlackBoxReaderPass(std::optional<StringRef> inputPrefix) {
  auto pass = std::make_unique<BlackBoxReaderPass>();
  if (inputPrefix)
    pass->inputPrefix = inputPrefix->str();
  return pass;
}<|MERGE_RESOLUTION|>--- conflicted
+++ resolved
@@ -13,18 +13,11 @@
 //
 //===----------------------------------------------------------------------===//
 
-<<<<<<< HEAD
-#include "PassDetails.h"
-=======
->>>>>>> 1645d71c
 #include "circt/Dialect/Emit/EmitOps.h"
 #include "circt/Dialect/FIRRTL/AnnotationDetails.h"
 #include "circt/Dialect/FIRRTL/FIRRTLAnnotations.h"
 #include "circt/Dialect/FIRRTL/FIRRTLInstanceGraph.h"
-<<<<<<< HEAD
-=======
 #include "circt/Dialect/FIRRTL/FIRRTLOps.h"
->>>>>>> 1645d71c
 #include "circt/Dialect/FIRRTL/Namespace.h"
 #include "circt/Dialect/FIRRTL/Passes.h"
 #include "circt/Dialect/HW/HWAttributes.h"
@@ -104,12 +97,8 @@
   bool excludeFromFileList;
 };
 
-<<<<<<< HEAD
-struct BlackBoxReaderPass : public BlackBoxReaderBase<BlackBoxReaderPass> {
-=======
 struct BlackBoxReaderPass
     : public circt::firrtl::impl::BlackBoxReaderBase<BlackBoxReaderPass> {
->>>>>>> 1645d71c
   void runOnOperation() override;
   bool runOnAnnotation(Operation *op, Annotation anno, OpBuilder &builder,
                        bool isCover, AnnotationInfo &annotationInfo);
@@ -418,11 +407,6 @@
 OutputFileInfo BlackBoxReaderPass::getOutputFile(Operation *origOp,
                                                  StringAttr fileNameAttr,
                                                  bool isCover) {
-<<<<<<< HEAD
-  // If the original operation has a specified output file that is not a
-  // directory, then just use that.
-=======
->>>>>>> 1645d71c
   auto outputFile = origOp->getAttrOfType<hw::OutputFileAttr>("output_file");
   if (outputFile && !outputFile.isDirectory()) {
     return {outputFile.getFilename(), Priority::TargetDir,
