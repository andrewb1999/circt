//===- SFCCompat.cpp - SFC Compatible Pass ----------------------*- C++ -*-===//
//
// Part of the LLVM Project, under the Apache License v2.0 with LLVM Exceptions.
// See https://llvm.org/LICENSE.txt for license information.
// SPDX-License-Identifier: Apache-2.0 WITH LLVM-exception
//===----------------------------------------------------------------------===//
//
// This pass makes a number of updates to the circuit that are required to match
// the behavior of the Scala FIRRTL Compiler (SFC).  This pass removes invalid
// values from the circuit.  This is a combination of the Scala FIRRTL
// Compiler's RemoveRests pass and RemoveValidIf.  This is done to remove two
// "interpretations" of invalid.  Namely: (1) registers that are initialized to
// an invalid value (module scoped and looking through wires and connects only)
// are converted to an unitialized register and (2) invalid values are converted
// to zero (after rule 1 is applied).  Additionally, this pass checks and
// disallows async reset registers that are not driven with a constant when
// looking through wires, connects, and nodes.
//
//===----------------------------------------------------------------------===//

#include "circt/Dialect/FIRRTL/AnnotationDetails.h"
#include "circt/Dialect/FIRRTL/FIRRTLOps.h"
#include "circt/Dialect/FIRRTL/FIRRTLUtils.h"
#include "circt/Dialect/FIRRTL/Passes.h"
#include "mlir/IR/ImplicitLocOpBuilder.h"
#include "mlir/Pass/Pass.h"
#include "llvm/ADT/APSInt.h"
#include "llvm/ADT/TypeSwitch.h"
#include "llvm/Support/Debug.h"

#define DEBUG_TYPE "firrtl-remove-resets"

namespace circt {
namespace firrtl {
#define GEN_PASS_DEF_SFCCOMPAT
#include "circt/Dialect/FIRRTL/Passes.h.inc"
} // namespace firrtl
} // namespace circt

using namespace circt;
using namespace firrtl;

struct SFCCompatPass
    : public circt::firrtl::impl::SFCCompatBase<SFCCompatPass> {
  void runOnOperation() override;
};

void SFCCompatPass::runOnOperation() {
  LLVM_DEBUG(
      llvm::dbgs() << "==----- Running SFCCompat "
                      "---------------------------------------------------===\n"
                   << "Module: '" << getOperation().getName() << "'\n";);

  bool madeModifications = false;
  SmallVector<InvalidValueOp> invalidOps;
<<<<<<< HEAD
=======

  auto fullAsyncResetAttr =
      StringAttr::get(&getContext(), fullAsyncResetAnnoClass);
  auto isFullAsyncResetAnno = [fullAsyncResetAttr](Annotation anno) {
    return anno.getClassAttr() == fullAsyncResetAttr;
  };
  bool fullAsyncResetExists = AnnotationSet::removePortAnnotations(
      getOperation(), [&](unsigned argNum, Annotation anno) {
        return isFullAsyncResetAnno(anno);
      });
  getOperation()->walk(
      [isFullAsyncResetAnno, &fullAsyncResetExists](Operation *op) {
        fullAsyncResetExists |=
            AnnotationSet::removeAnnotations(op, isFullAsyncResetAnno);
      });
  madeModifications |= fullAsyncResetExists;

>>>>>>> 1645d71c
  auto result = getOperation()->walk([&](Operation *op) {
    // Populate invalidOps for later handling.
    if (auto inv = dyn_cast<InvalidValueOp>(op)) {
      invalidOps.push_back(inv);
      return WalkResult::advance();
    }
    auto reg = dyn_cast<RegResetOp>(op);
    if (!reg)
      return WalkResult::advance();

    // If the `RegResetOp` has an invalidated initialization and we
    // are not running FART, then replace it with a `RegOp`.
    if (!fullAsyncResetExists &&
        walkDrivers(reg.getResetValue(), true, true, false,
                    [](FieldRef dst, FieldRef src) {
                      return src.isa<InvalidValueOp>();
                    })) {
      ImplicitLocOpBuilder builder(reg.getLoc(), reg);
      RegOp newReg = builder.create<RegOp>(
          reg.getResult().getType(), reg.getClockVal(), reg.getNameAttr(),
          reg.getNameKindAttr(), reg.getAnnotationsAttr(),
          reg.getInnerSymAttr(), reg.getForceableAttr());
      reg.replaceAllUsesWith(newReg);
      reg.erase();
      madeModifications = true;
      return WalkResult::advance();
    }

    // If the `RegResetOp` has an asynchronous reset and the reset value is not
    // a module-scoped constant when looking through wires and nodes, then
    // generate an error.  This implements the SFC's CheckResets pass.
    if (!isa<AsyncResetType>(reg.getResetSignal().getType()))
      return WalkResult::advance();
    if (walkDrivers(
            reg.getResetValue(), true, true, true,
            [&](FieldRef dst, FieldRef src) {
              if (src.isa<ConstantOp, InvalidValueOp, SpecialConstantOp,
                          AggregateConstantOp>())
                return true;
              auto diag = emitError(reg.getLoc());
              auto [fieldName, rootKnown] = getFieldName(dst);
              diag << "register " << reg.getNameAttr()
                   << " has an async reset, but its reset value";
              if (rootKnown)
                diag << " \"" << fieldName << "\"";
              diag << " is not driven with a constant value through wires, "
                      "nodes, or connects";
              std::tie(fieldName, rootKnown) = getFieldName(src);
              diag.attachNote(src.getLoc())
                  << "reset driver is "
                  << (rootKnown ? ("\"" + fieldName + "\"") : "here");
              return false;
            }))
      return WalkResult::advance();
    return WalkResult::interrupt();
  });

  if (result.wasInterrupted())
    return signalPassFailure();

  // Convert all invalid values to zero.
  for (auto inv : invalidOps) {
    // Delete invalids which have no uses.
    if (inv->getUses().empty()) {
      inv->erase();
      madeModifications = true;
      continue;
    }
    ImplicitLocOpBuilder builder(inv.getLoc(), inv);
    Value replacement =
        FIRRTLTypeSwitch<FIRRTLType, Value>(inv.getType())
            .Case<ClockType, AsyncResetType, ResetType>(
                [&](auto type) -> Value {
                  return builder.create<SpecialConstantOp>(
                      type, builder.getBoolAttr(false));
                })
            .Case<IntType>([&](IntType type) -> Value {
              return builder.create<ConstantOp>(type, getIntZerosAttr(type));
            })
            .Case<BundleType, FVectorType>([&](auto type) -> Value {
              auto width = circt::firrtl::getBitWidth(type);
              assert(width && "width must be inferred");
              auto zero = builder.create<ConstantOp>(APSInt(*width));
              return builder.create<BitCastOp>(type, zero);
            })
            .Default([&](auto) {
              llvm_unreachable("all types are supported");
              return Value();
            });
    inv.replaceAllUsesWith(replacement);
    inv.erase();
    madeModifications = true;
  }

  if (!madeModifications)
    return markAllAnalysesPreserved();
}

std::unique_ptr<mlir::Pass> circt::firrtl::createSFCCompatPass() {
  return std::make_unique<SFCCompatPass>();
}<|MERGE_RESOLUTION|>--- conflicted
+++ resolved
@@ -53,8 +53,6 @@
 
   bool madeModifications = false;
   SmallVector<InvalidValueOp> invalidOps;
-<<<<<<< HEAD
-=======
 
   auto fullAsyncResetAttr =
       StringAttr::get(&getContext(), fullAsyncResetAnnoClass);
@@ -72,7 +70,6 @@
       });
   madeModifications |= fullAsyncResetExists;
 
->>>>>>> 1645d71c
   auto result = getOperation()->walk([&](Operation *op) {
     // Populate invalidOps for later handling.
     if (auto inv = dyn_cast<InvalidValueOp>(op)) {
