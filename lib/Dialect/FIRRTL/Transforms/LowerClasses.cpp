--- conflicted
+++ resolved
@@ -813,37 +813,9 @@
 }
 
 // Predicate to check if a module-like needs a Class to be created.
-<<<<<<< HEAD
-bool LowerClassesPass::shouldCreateClass(FModuleLike moduleLike) {
-  if (isa<firrtl::ClassLike>(moduleLike.getOperation()))
-    return true;
-
-  // Always create a class for public modules.
-  if (moduleLike.isPublic())
-    return true;
-
-  // Create a class for modules with property ports.
-  bool hasClassPorts = llvm::any_of(moduleLike.getPorts(), [](PortInfo port) {
-    return isa<PropertyType>(port.type);
-  });
-
-  if (hasClassPorts)
-    return true;
-
-  // Create a class for modules that instantiate classes or modules with
-  // property ports.
-  for (auto op :
-       moduleLike.getOperation()->getRegion(0).getOps<FInstanceLike>())
-    for (auto result : op->getResults())
-      if (type_isa<PropertyType>(result.getType()))
-        return true;
-
-  return false;
-=======
 bool LowerClassesPass::shouldCreateClass(StringAttr modName) {
   // Return a memoized result.
   return shouldCreateClassMemo.at(modName);
->>>>>>> 1645d71c
 }
 
 // Create an OM Class op from a FIRRTL Class op or Module op with properties.
