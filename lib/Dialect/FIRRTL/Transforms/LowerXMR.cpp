//===- LowerXMR.cpp - FIRRTL Lower to XMR -----------------------*- C++ -*-===//
//
// Part of the LLVM Project, under the Apache License v2.0 with LLVM Exceptions.
// See https://llvm.org/LICENSE.txt for license information.
// SPDX-License-Identifier: Apache-2.0 WITH LLVM-exception
//
//===----------------------------------------------------------------------===//
//
// This file implements FIRRTL XMR Lowering.
//
//===----------------------------------------------------------------------===//

#include "PassDetails.h"
#include "circt/Dialect/FIRRTL/FIRRTLInstanceGraph.h"
#include "circt/Dialect/FIRRTL/FIRRTLUtils.h"
#include "circt/Dialect/FIRRTL/Passes.h"
#include "circt/Dialect/SV/SVOps.h"
#include "mlir/IR/BuiltinOps.h"
#include "mlir/IR/ImplicitLocOpBuilder.h"
#include "llvm/ADT/BitVector.h"
#include "llvm/ADT/DenseMap.h"
#include "llvm/ADT/EquivalenceClasses.h"
#include "llvm/ADT/PostOrderIterator.h"
#include "llvm/Support/Debug.h"

#define DEBUG_TYPE "firrtl-lower-xmr"

using namespace circt;
using namespace firrtl;
using hw::InnerRefAttr;

/// The LowerXMRPass will replace every RefResolveOp with an XMR encoded within
/// a verbatim expr op. This also removes every RefType port from the modules
/// and corresponding instances. This is a dataflow analysis over a very
/// constrained RefType. Domain of the dataflow analysis is the set of all
/// RefSendOps. It computes an interprocedural reaching definitions (of
/// RefSendOp) analysis. Essentially every RefType value must be mapped to one
/// and only one RefSendOp. The analysis propagates the dataflow from every
/// RefSendOp to every value of RefType across modules. The RefResolveOp is the
/// final leaf into which the dataflow must reach.
///
/// Since there can be multiple readers, multiple RefResolveOps can be reachable
/// from a single RefSendOp. To support multiply instantiated modules and
/// multiple readers, it is essential to track the path to the RefSendOp, other
/// than just the RefSendOp. For example, if there exists a wire `xmr_wire` in
/// module `Foo`, the algorithm needs to support generating Top.Bar.Foo.xmr_wire
/// and Top.Foo.xmr_wire and Top.Zoo.Foo.xmr_wire for different instance paths
/// that exist in the circuit.

class LowerXMRPass : public LowerXMRBase<LowerXMRPass> {

  void runOnOperation() override {

    // Populate a CircuitNamespace that can be used to generate unique
    // circuit-level symbols.
    CircuitNamespace ns(getOperation());
    circuitNamespace = &ns;

    llvm::EquivalenceClasses<Value, ValueComparator> eq;
    dataFlowClasses = &eq;

    InstanceGraph &instanceGraph = getAnalysis<InstanceGraph>();
    SmallVector<RefResolveOp> resolveOps;
    SmallVector<Operation *> forceAndReleaseOps;
    // The dataflow function, that propagates the reachable RefSendOp across
    // RefType Ops.
    auto transferFunc = [&](Operation &op) -> LogicalResult {
      return TypeSwitch<Operation *, LogicalResult>(&op)
          .Case<RefSendOp>([&](RefSendOp send) {
            // Get a reference to the actual signal to which the XMR will be
            // generated.
            Value xmrDef = send.getBase();
            if (isZeroWidth(send.getType().getType())) {
              markForRemoval(send);
              return success();
            }
            // Get an InnerRefAttr to the xmrDef op. If the operation does not
            // take any InnerSym (like firrtl.add, firrtl.or etc) then create a
            // NodeOp to add the InnerSym.
            if (!xmrDef.isa<BlockArgument>()) {
              Operation *xmrDefOp = xmrDef.getDefiningOp();
              if (auto verbExpr = dyn_cast<VerbatimExprOp>(xmrDefOp))
                if (verbExpr.getSymbolsAttr().empty() &&
                    xmrDefOp->hasOneUse()) {
                  // This represents the internal path into a module. For
                  // generating the correct XMR, no node can be created in this
                  // module. Create a null InnerRef and ensure the hierarchical
                  // path ends at the parent that instantiates this module.
                  auto inRef = InnerRefAttr();
                  auto ind = addReachingSendsEntry(send.getResult(), inRef);
                  xmrPathSuffix[ind] = verbExpr.getText();
                  markForRemoval(verbExpr);
                  markForRemoval(send);
                  return success();
                }
              if (!isa<hw::InnerSymbolOpInterface>(xmrDefOp) ||
                  /* No innner symbols for results of instances */
                  isa<InstanceOp>(xmrDefOp) ||
                  /* Similarly, anything with multiple results isn't named by
                     the inner sym */
                  xmrDefOp->getResults().size() > 1) {
                // Add a node, for non-innerSym ops. Otherwise the sym will be
                // dropped after LowerToHW.
                // If the op has multiple results, we cannot add symbol to a
                // single result, so create a node from the result and add
                // symbol to the node.
                ImplicitLocOpBuilder b(xmrDefOp->getLoc(), xmrDefOp);
                b.setInsertionPointAfter(xmrDefOp);
                StringRef opName;
                auto nameKind = NameKindEnum::DroppableName;
                if (auto name = xmrDefOp->getAttrOfType<StringAttr>("name")) {
                  opName = name.getValue();
                  nameKind = NameKindEnum::InterestingName;
                }
                xmrDef = b.create<NodeOp>(xmrDef, opName, nameKind).getResult();
              }
            }
            // Create a new entry for this RefSendOp. The path is currently
            // local.
            addReachingSendsEntry(send.getResult(), getInnerRefTo(xmrDef));
            markForRemoval(send);
            return success();
          })
          .Case<MemOp>([&](MemOp mem) {
            // MemOp can produce debug ports of RefType. Each debug port
            // represents the RefType for the corresponding register of the
            // memory. Since the memory is not yet generated the register name
            // is assumed to be "Memory". Note that MemOp creates RefType
            // without a RefSend.
            for (const auto &res : llvm::enumerate(mem.getResults()))
              if (mem.getResult(res.index()).getType().isa<RefType>()) {
                auto inRef = getInnerRefTo(mem);
                auto ind = addReachingSendsEntry(res.value(), inRef);
                xmrPathSuffix[ind] = "Memory";
                // Just node that all the debug ports of memory must be removed.
                // So this does not record the port index.
                refPortsToRemoveMap[mem].resize(1);
              }
            return success();
          })
          .Case<InstanceOp>(
              [&](auto inst) { return handleInstanceOp(inst, instanceGraph); })
          .Case<FConnectLike>([&](FConnectLike connect) {
            // Ignore BaseType.
            if (!connect.getSrc().getType().isa<RefType>())
              return success();
            markForRemoval(connect);
            if (isZeroWidth(
                    connect.getSrc().getType().cast<RefType>().getType()))
              return success();
            // Merge the dataflow classes of destination into the source of the
            // Connect. This handles two cases:
            // 1. If the dataflow at the source is known, then the
            // destination is also inferred. By merging the dataflow class of
            // destination with source, every value reachable from the
            // destination automatically infers a reaching RefSend.
            // 2. If dataflow at source is unkown, then just record that both
            // source and destination will have the same dataflow information.
            // Later in the pass when the reaching RefSend is inferred at the
            // leader of the dataflowClass, then we automatically infer the
            // dataflow at this connect and every value reachable from the
            // destination.
            dataFlowClasses->unionSets(connect.getSrc(), connect.getDest());
            return success();
          })
          .Case<RefSubOp>([&](RefSubOp op) {
            markForRemoval(op);
            if (isZeroWidth(op.getType().getType()))
              return success();
            auto defMem =
                dyn_cast_or_null<MemOp>(op.getInput().getDefiningOp());
            if (!defMem) {
              op.emitError("can only lower RefSubOp of Memory")
                      .attachNote(op.getInput().getLoc())
                  << "input here";
              return failure();
            }
            auto inRef = getInnerRefTo(defMem);
            auto ind = addReachingSendsEntry(op.getResult(), inRef);
            xmrPathSuffix[ind] = ("Memory[" + Twine(op.getIndex()) + "]").str();

            return success();
          })
          .Case<RefResolveOp>([&](RefResolveOp resolve) {
            // Merge dataflow, under the same conditions as above for Connect.
            // 1. If dataflow at the resolve.getRef is known, propagate that to
            // the result. This is true for downward scoped XMRs, that is,
            // RefSendOp must be visited before the corresponding RefResolveOp
            // is visited.
            // 2. Else, just record that both result and ref should have the
            // same reaching RefSend. This condition is true for upward scoped
            // XMRs. That is, RefResolveOp can be visited before the
            // corresponding RefSendOp is recorded.

            markForRemoval(resolve);
            if (!isZeroWidth(resolve.getType()))
              dataFlowClasses->unionSets(resolve.getRef(), resolve.getResult());
            resolveOps.push_back(resolve);
            return success();
          })
          .Case<RefCastOp>([&](RefCastOp op) {
            markForRemoval(op);
            if (!isZeroWidth(op.getType().getType()))
              dataFlowClasses->unionSets(op.getInput(), op.getResult());
            return success();
          })
          .Case<Forceable>([&](Forceable op) {
            if (!op.isForceable() || op.getDataRef().use_empty())
              return success();
            addReachingSendsEntry(op.getDataRef(), getInnerRefTo(op));
            return success();
          })
          .Case<RefForceOp, RefForceInitialOp, RefReleaseOp,
                RefReleaseInitialOp>([&](auto op) {
            forceAndReleaseOps.push_back(op);
            return success();
          })
          .Default([&](auto) { return success(); });
    };

    SmallVector<FModuleOp> publicModules;

    // Traverse the modules in post order.
    for (auto node : llvm::post_order(&instanceGraph)) {
      auto module = dyn_cast<FModuleOp>(*node->getModule());
      if (!module)
        continue;
      LLVM_DEBUG(llvm::dbgs()
                 << "Traversing module:" << module.getModuleNameAttr() << "\n");

      if (module.isPublic())
        publicModules.push_back(module);

      for (Operation &op : module.getBodyBlock()->getOperations())
        if (transferFunc(op).failed())
          return signalPassFailure();

      // Record all the RefType ports to be removed later.
      size_t numPorts = module.getNumPorts();
      for (size_t portNum = 0; portNum < numPorts; ++portNum)
        if (module.getPortType(portNum).isa<RefType>()) {
          setPortToRemove(module, portNum, numPorts);
        }
    }

    LLVM_DEBUG({
      for (auto I = dataFlowClasses->begin(), E = dataFlowClasses->end();
           I != E; ++I) { // Iterate over all of the equivalence sets.
        if (!I->isLeader())
          continue; // Ignore non-leader sets.
        // Print members in this set.
        llvm::interleave(llvm::make_range(dataFlowClasses->member_begin(I),
                                          dataFlowClasses->member_end()),
                         llvm::dbgs(), "\n");
        llvm::dbgs() << "\n dataflow at leader::" << I->getData() << "\n =>";
        auto iter = dataflowAt.find(I->getData());
        if (iter != dataflowAt.end()) {
          for (auto init = refSendPathList[iter->getSecond()]; init.second;
               init = refSendPathList[*init.second])
            llvm::dbgs() << "\n path ::" << init.first << "::" << init.second;
        }
        llvm::dbgs() << "\n Done\n"; // Finish set.
      }
    });
    for (auto refResolve : resolveOps)
      if (handleRefResolve(refResolve).failed())
        return signalPassFailure();
    for (auto *op : forceAndReleaseOps)
      if (failed(handleForceReleaseOp(op)))
        return signalPassFailure();
    for (auto module : publicModules) {
      if (failed(handlePublicModuleRefPorts(module)))
        return signalPassFailure();
    }
    garbageCollect();

    // Clean up
    moduleNamespaces.clear();
    visitedModules.clear();
    dataflowAt.clear();
    refSendPathList.clear();
    dataFlowClasses = nullptr;
    refPortsToRemoveMap.clear();
    opsToRemove.clear();
    xmrPathSuffix.clear();
    circuitNamespace = nullptr;
    pathCache.clear();
    pathInsertPoint = {};
  }

  /// Generate the ABI ref_<circuit>_<module> prefix string into `prefix`.
  void getRefABIPrefix(FModuleLike mod, SmallVectorImpl<char> &prefix) {
    (Twine("ref_") +
     (isa<FExtModuleOp>(mod) ? mod.getModuleName() : getOperation().getName()) +
     "_" + mod.getModuleName())
        .toVector(prefix);
  }

  /// Get full macro name as StringAttr for the specified ref port.
  /// Uses existing 'prefix', optionally preprends the backtick character.
  StringAttr getRefABIMacroForPort(FModuleLike mod, size_t portIndex,
                                   const Twine &prefix, bool backTick = false) {
    return StringAttr::get(&getContext(), Twine(backTick ? "`" : "") + prefix +
                                              "_" + mod.getPortName(portIndex));
  }

  LogicalResult resolveReferencePath(mlir::TypedValue<RefType> refVal,
                                     ImplicitLocOpBuilder builder,
                                     mlir::FlatSymbolRefAttr &ref,
                                     SmallString<128> &stringLeaf) {
    auto remoteOpPath = getRemoteRefSend(refVal);
    if (!remoteOpPath)
      return failure();
    SmallVector<Attribute> refSendPath;
    SmallVector<Attribute> refSendSimplePath;
    size_t lastIndex;
    while (remoteOpPath) {
      lastIndex = *remoteOpPath;
      auto entr = refSendPathList[*remoteOpPath];
      // If the path is a singular verbatim expression, the attribute of the
      // send path list entry will be null
      if (entr.first)
        refSendPath.push_back(entr.first);
      remoteOpPath = entr.second;
    }
    auto iter = xmrPathSuffix.find(lastIndex);

    // If this xmr has a suffix string (internal path into a module, that is not
    // yet generated).
    if (iter != xmrPathSuffix.end()) {
      if (!refSendPath.empty())
        stringLeaf.append(".");
      stringLeaf.append(iter->getSecond());
    }

    if (!refSendPath.empty())
      // Compute the HierPathOp that stores the path.
      ref = FlatSymbolRefAttr::get(
          getOrCreatePath(builder.getArrayAttr(refSendPath), builder)
              .getSymNameAttr());

    return success();
  }

  LogicalResult resolveReference(mlir::TypedValue<RefType> refVal,
                                 Type desiredType, Location loc,
                                 Operation *insertBefore, Value &out) {
    auto remoteOpPath = getRemoteRefSend(refVal);
    if (!remoteOpPath)
      return failure();

    ImplicitLocOpBuilder builder(loc, insertBefore);
    mlir::FlatSymbolRefAttr ref;
    SmallString<128> xmrString;
    if (failed(resolveReferencePath(refVal, builder, ref, xmrString)))
      return failure();

    // Create the XMR op and convert it to the referenced FIRRTL type.
    auto referentType = refVal.getType().getType();
    Value xmrResult;
    auto xmrType = sv::InOutType::get(lowerType(referentType));
    xmrResult = builder
                    .create<sv::XMRRefOp>(
                        xmrType, ref,
                        xmrString.empty() ? StringAttr{}
                                          : builder.getStringAttr(xmrString))
                    .getResult();
    out =
        builder.create<mlir::UnrealizedConversionCastOp>(desiredType, xmrResult)
            .getResult(0);
    return success();
  }

  // Replace the Force/Release's ref argument with a resolved XMRRef.
  LogicalResult handleForceReleaseOp(Operation *op) {
    return TypeSwitch<Operation *, LogicalResult>(op)
        .Case<RefForceOp, RefForceInitialOp, RefReleaseOp, RefReleaseInitialOp>(
            [&](auto op) {
              Value ref;
              if (failed(resolveReference(op.getDest(), op.getDest().getType(),
                                          op.getLoc(), op, ref)))
                return failure();
              op.getDestMutable().assign(ref);
              return success();
            })
        .Default([](auto *op) {
          return op->emitError("unexpected operation kind");
        });
  }

  // Replace the RefResolveOp with verbatim op representing the XMR.
  LogicalResult handleRefResolve(RefResolveOp resolve) {
    auto resWidth = getBitWidth(resolve.getType());
    if (resWidth.has_value() && *resWidth == 0) {
      // Donot emit 0 width XMRs, replace it with constant 0.
      ImplicitLocOpBuilder builder(resolve.getLoc(), resolve);
      auto zeroUintType = UIntType::get(builder.getContext(), 0);
      auto zeroC = builder.createOrFold<BitCastOp>(
          resolve.getType(), builder.create<ConstantOp>(
                                 zeroUintType, getIntZerosAttr(zeroUintType)));
      resolve.getResult().replaceAllUsesWith(zeroC);
      return success();
    }
    Value result;
    if (failed(resolveReference(resolve.getRef(), resolve.getType(),
                                resolve.getLoc(), resolve, result)))
      return failure();
    resolve.getResult().replaceAllUsesWith(result);
    return success();
  }

  void setPortToRemove(Operation *op, size_t index, size_t numPorts) {
    if (refPortsToRemoveMap[op].size() < numPorts)
      refPortsToRemoveMap[op].resize(numPorts);
    refPortsToRemoveMap[op].set(index);
  }

  // Propagate the reachable RefSendOp across modules.
  LogicalResult handleInstanceOp(InstanceOp inst,
                                 InstanceGraph &instanceGraph) {
    Operation *mod = instanceGraph.getReferencedModule(inst);
    if (auto extRefMod = dyn_cast<FExtModuleOp>(mod)) {
      // Extern modules can generate RefType ports, they have an attached
      // attribute which specifies the internal path into the extern module.
      // This string attribute will be used to generate the final xmr.
      auto internalPaths = extRefMod.getInternalPaths();
      size_t pathsIndex = 0;
      auto numPorts = inst.getNumResults();
      SmallString<128> circuitRefPrefix;

      /// Get the resolution string for this ref-type port.
      auto getPath = [&](size_t portNo) {
        // If there's an internalPaths array, grab the next element.
        if (!internalPaths.empty())
          return internalPaths[pathsIndex++].cast<StringAttr>();

        // Otherwise, we're using the ref ABI.  Generate the prefix string
        // and return the macro for the specified port.
        if (circuitRefPrefix.empty())
          getRefABIPrefix(extRefMod, circuitRefPrefix);

        return getRefABIMacroForPort(extRefMod, portNo, circuitRefPrefix, true);
      };

      for (const auto &res : llvm::enumerate(inst.getResults())) {
        if (!isa<RefType>(inst.getResult(res.index()).getType()))
          continue;

        auto inRef = getInnerRefTo(inst);
        auto ind = addReachingSendsEntry(res.value(), inRef);

        xmrPathSuffix[ind] = getPath(res.index());
        // The instance result and module port must be marked for removal.
        setPortToRemove(inst, res.index(), numPorts);
        setPortToRemove(extRefMod, res.index(), numPorts);
      }
      return success();
    }
    auto refMod = dyn_cast<FModuleOp>(mod);
    bool multiplyInstantiated = !visitedModules.insert(refMod).second;
    for (size_t portNum = 0, numPorts = inst.getNumResults();
         portNum < numPorts; ++portNum) {
      auto instanceResult = inst.getResult(portNum);
      if (!instanceResult.getType().isa<RefType>())
        continue;
      if (!refMod)
        return inst.emitOpError("cannot lower ext modules with RefType ports");
      // Reference ports must be removed.
      setPortToRemove(inst, portNum, numPorts);
      // Drop the dead-instance-ports.
      if (instanceResult.use_empty() ||
          isZeroWidth(instanceResult.getType().cast<RefType>().getType()))
        continue;
      auto refModuleArg = refMod.getArgument(portNum);
      if (inst.getPortDirection(portNum) == Direction::Out) {
        // For output instance ports, the dataflow is into this module.
        // Get the remote RefSendOp, that flows through the module ports.
        // If dataflow at remote module argument does not exist, error out.
        auto remoteOpPath = getRemoteRefSend(refModuleArg);
        if (!remoteOpPath)
          return failure();
        // Get the path to reaching refSend at the referenced module argument.
        // Now append this instance to the path to the reaching refSend.
        addReachingSendsEntry(instanceResult, getInnerRefTo(inst),
                              remoteOpPath);
      } else {
        // For input instance ports, the dataflow is into the referenced module.
        // Input RefType port implies, generating an upward scoped XMR.
        // No need to add the instance context, since downward reference must be
        // through single instantiated modules.
        if (multiplyInstantiated)
          return refMod.emitOpError(
                     "multiply instantiated module with input RefType port '")
                 << refMod.getPortName(portNum) << "'";
        dataFlowClasses->unionSets(
            dataFlowClasses->getOrInsertLeaderValue(refModuleArg),
            dataFlowClasses->getOrInsertLeaderValue(instanceResult));
      }
    }
    return success();
  }

  LogicalResult handlePublicModuleRefPorts(FModuleOp module) {
    auto builder = ImplicitLocOpBuilder::atBlockBegin(
        module.getLoc(), getOperation().getBodyBlock());

    SmallString<128> circuitRefPrefix;
    for (size_t portIndex = 0, numPorts = module.getNumPorts();
         portIndex != numPorts; ++portIndex) {
      auto refType = module.getPortType(portIndex).dyn_cast<RefType>();
      if (!refType || isZeroWidth(refType.getType()) ||
          module.getPortDirection(portIndex) != Direction::Out)
        continue;
      auto portValue =
          module.getArgument(portIndex).cast<mlir::TypedValue<RefType>>();

      mlir::FlatSymbolRefAttr ref;
      SmallString<128> stringLeaf;
      if (failed(resolveReferencePath(portValue, builder, ref, stringLeaf)))
        return failure();

      SmallString<128> formatString;
      if (ref)
        formatString += "{{0}}";
      formatString += stringLeaf;

      // Insert a macro with the format:
      // ref_<circuit-name>_<module-name>_<ref-name> <path>
      if (circuitRefPrefix.empty())
        getRefABIPrefix(module, circuitRefPrefix);
      auto macroName =
          getRefABIMacroForPort(module, portIndex, circuitRefPrefix);
      builder.create<sv::MacroDeclOp>(macroName, ArrayAttr(), StringAttr());

      auto macroDefOp = builder.create<sv::MacroDefOp>(
          FlatSymbolRefAttr::get(macroName),
          builder.getStringAttr(formatString),
          builder.getArrayAttr(ref ? ref : ArrayRef<Attribute>{}));

      // The macro will be exported to a file with the format:
      // ref_<circuit-name>_<module-name>.sv
      macroDefOp->setAttr("output_file",
                          hw::OutputFileAttr::getFromFilename(
                              &getContext(), circuitRefPrefix + ".sv"));
    }

    return success();
  }

  /// Get the cached namespace for a module.
  ModuleNamespace &getModuleNamespace(FModuleLike module) {
    auto it = moduleNamespaces.find(module);
    if (it != moduleNamespaces.end())
      return it->second;
    return moduleNamespaces.insert({module, ModuleNamespace(module)})
        .first->second;
  }

  InnerRefAttr getInnerRefTo(Value val) {
    if (auto arg = val.dyn_cast<BlockArgument>())
      return ::getInnerRefTo(
          cast<FModuleLike>(arg.getParentBlock()->getParentOp()),
          arg.getArgNumber(), "xmr_sym",
          [&](FModuleLike mod) -> ModuleNamespace & {
            return getModuleNamespace(mod);
          });
    else
      return getInnerRefTo(val.getDefiningOp());
  }

  InnerRefAttr getInnerRefTo(Operation *op) {
    return ::getInnerRefTo(op, "xmr_sym",
                           [&](FModuleOp mod) -> ModuleNamespace & {
                             return getModuleNamespace(mod);
                           });
  }

  void markForRemoval(Operation *op) { opsToRemove.push_back(op); }

  std::optional<size_t> getRemoteRefSend(Value val) {
    auto iter = dataflowAt.find(dataFlowClasses->getOrInsertLeaderValue(val));
    if (iter != dataflowAt.end())
      return iter->getSecond();
    // The referenced module must have already been analyzed, error out if the
    // dataflow at the child module is not resolved.
    if (BlockArgument arg = val.dyn_cast<BlockArgument>())
      arg.getOwner()->getParentOp()->emitError(
          "reference dataflow cannot be traced back to the remote read op "
          "for module port '")
          << dyn_cast<FModuleOp>(arg.getOwner()->getParentOp())
                 .getPortName(arg.getArgNumber())
          << "'";
    else
      val.getDefiningOp()->emitOpError(
          "reference dataflow cannot be traced back to the remote read op");
    signalPassFailure();
    return std::nullopt;
  }

  size_t
  addReachingSendsEntry(Value atRefVal, Attribute newRef,
                        std::optional<size_t> continueFrom = std::nullopt) {
    auto leader = dataFlowClasses->getOrInsertLeaderValue(atRefVal);
    auto indx = refSendPathList.size();
    dataflowAt[leader] = indx;
    if (continueFrom.has_value()) {
      if (!refSendPathList[*continueFrom].first) {
        // This handles the case when the InnerRef is set to null at the
        // following path, that implies the path ends at this node, so copy the
        // xmrPathSuffix and end the path here.
        auto xmrIter = xmrPathSuffix.find(*continueFrom);
        if (xmrIter != xmrPathSuffix.end()) {
          SmallString<128> xmrSuffix = xmrIter->getSecond();
          // The following assignment to the DenseMap can potentially reallocate
          // the map, that might invalidate the `xmrIter`. So, copy the result
          // to a temp, and then insert it back to the Map.
          xmrPathSuffix[indx] = xmrSuffix;
        }
        continueFrom = std::nullopt;
      }
    }
    refSendPathList.push_back(std::make_pair(newRef, continueFrom));
    return indx;
  }

  void garbageCollect() {
    // Now erase all the Ops and ports of RefType.
    // This needs to be done as the last step to ensure uses are erased before
    // the def is erased.
    for (Operation *op : llvm::reverse(opsToRemove))
      op->erase();
    for (auto iter : refPortsToRemoveMap)
      if (auto mod = dyn_cast<FModuleOp>(iter.getFirst()))
        mod.erasePorts(iter.getSecond());
      else if (auto mod = dyn_cast<FExtModuleOp>(iter.getFirst()))
        mod.erasePorts(iter.getSecond());
      else if (auto inst = dyn_cast<InstanceOp>(iter.getFirst())) {
        ImplicitLocOpBuilder b(inst.getLoc(), inst);
        inst.erasePorts(b, iter.getSecond());
        inst.erase();
      } else if (auto mem = dyn_cast<MemOp>(iter.getFirst())) {
        // Remove all debug ports of the memory.
        ImplicitLocOpBuilder builder(mem.getLoc(), mem);
        SmallVector<Attribute, 4> resultNames;
        SmallVector<Type, 4> resultTypes;
        SmallVector<Attribute, 4> portAnnotations;
        SmallVector<Value, 4> oldResults;
        for (const auto &res : llvm::enumerate(mem.getResults())) {
          if (isa<RefType>(mem.getResult(res.index()).getType()))
            continue;
          resultNames.push_back(mem.getPortName(res.index()));
          resultTypes.push_back(res.value().getType());
          portAnnotations.push_back(mem.getPortAnnotation(res.index()));
          oldResults.push_back(res.value());
        }
        auto newMem = builder.create<MemOp>(
            resultTypes, mem.getReadLatency(), mem.getWriteLatency(),
            mem.getDepth(), RUWAttr::Undefined,
            builder.getArrayAttr(resultNames), mem.getNameAttr(),
            mem.getNameKind(), mem.getAnnotations(),
            builder.getArrayAttr(portAnnotations), mem.getInnerSymAttr(),
            mem.getInitAttr(), mem.getPrefixAttr());
        for (const auto &res : llvm::enumerate(oldResults))
          res.value().replaceAllUsesWith(newMem.getResult(res.index()));
        mem.erase();
      }
    opsToRemove.clear();
    refPortsToRemoveMap.clear();
    dataflowAt.clear();
    refSendPathList.clear();
  }

  bool isZeroWidth(FIRRTLBaseType t) { return t.getBitWidthOrSentinel() == 0; }

  /// Return a HierPathOp for the provided pathArray.  This will either return
  /// an existing HierPathOp or it will create and return a new one.
  hw::HierPathOp getOrCreatePath(ArrayAttr pathArray,
                                 ImplicitLocOpBuilder &builder) {
    assert(pathArray && !pathArray.empty());
    // Return an existing HierPathOp if one exists with the same path.
    auto pathIter = pathCache.find(pathArray);
    if (pathIter != pathCache.end())
      return pathIter->second;

    // Reset the insertion point after this function returns.
    OpBuilder::InsertionGuard guard(builder);

    // Set the insertion point to either the known location where the pass
    // inserts HierPathOps or to the start of the circuit.
    if (pathInsertPoint.isSet())
      builder.restoreInsertionPoint(pathInsertPoint);
    else
      builder.setInsertionPointToStart(getOperation().getBodyBlock());

    // Create the new HierPathOp and insert it into the pathCache.
    hw::HierPathOp path =
        pathCache
            .insert({pathArray,
                     builder.create<hw::HierPathOp>(
                         circuitNamespace->newName("xmrPath"), pathArray)})
            .first->second;
    path.setVisibility(SymbolTable::Visibility::Private);
<<<<<<< HEAD

    // Save the insertion point so other unique HierPathOps will be created
    // after this one.
    pathInsertPoint = builder.saveInsertionPoint();

    // Return the new path.
    return path;
  }

=======

    // Save the insertion point so other unique HierPathOps will be created
    // after this one.
    pathInsertPoint = builder.saveInsertionPoint();

    // Return the new path.
    return path;
  }

>>>>>>> b6aded2d
private:
  /// Cached module namespaces.
  DenseMap<Operation *, ModuleNamespace> moduleNamespaces;

  DenseSet<Operation *> visitedModules;
  /// Map of a reference value to an entry into refSendPathList. Each entry in
  /// refSendPathList represents the path to RefSend.
  /// The path is required since there can be multiple paths to the RefSend and
  /// we need to identify a unique path.
  DenseMap<Value, size_t> dataflowAt;

  /// refSendPathList is used to construct a path to the RefSendOp. Each entry
  /// is a node, with an InnerRefAttr and a pointer to the next node in the
  /// path. The InnerRefAttr can be to an InstanceOp or to the XMR defining
  /// op. All the nodes representing an InstanceOp must have a valid
  /// nextNodeOnPath. Only the node representing the final XMR defining op has
  /// no nextNodeOnPath, which denotes a leaf node on the path.
  using nextNodeOnPath = std::optional<size_t>;
  using node = std::pair<Attribute, nextNodeOnPath>;
  SmallVector<node> refSendPathList;

  /// llvm::EquivalenceClasses wants comparable elements. This comparator uses
  /// uses pointer comparison on the Impl.
  struct ValueComparator {
    bool operator()(const Value &lhs, const Value &rhs) const {
      return lhs.getImpl() < rhs.getImpl();
    }
  };

  llvm::EquivalenceClasses<Value, ValueComparator> *dataFlowClasses;
  // Instance and module ref ports that needs to be removed.
  DenseMap<Operation *, llvm::BitVector> refPortsToRemoveMap;

  /// RefResolve, RefSend, and Connects involving them that will be removed.
  SmallVector<Operation *> opsToRemove;

  /// Record the internal path to an external module or a memory.
  DenseMap<size_t, SmallString<128>> xmrPathSuffix;

  CircuitNamespace *circuitNamespace;

  /// A cache of already created HierPathOps.  This is used to avoid repeatedly
  /// creating the same HierPathOp.
  DenseMap<Attribute, hw::HierPathOp> pathCache;

  /// The insertion point where the pass inserts HierPathOps.
  OpBuilder::InsertPoint pathInsertPoint = {};
};

std::unique_ptr<mlir::Pass> circt::firrtl::createLowerXMRPass() {
  return std::make_unique<LowerXMRPass>();
}<|MERGE_RESOLUTION|>--- conflicted
+++ resolved
@@ -700,7 +700,6 @@
                          circuitNamespace->newName("xmrPath"), pathArray)})
             .first->second;
     path.setVisibility(SymbolTable::Visibility::Private);
-<<<<<<< HEAD
 
     // Save the insertion point so other unique HierPathOps will be created
     // after this one.
@@ -710,17 +709,6 @@
     return path;
   }
 
-=======
-
-    // Save the insertion point so other unique HierPathOps will be created
-    // after this one.
-    pathInsertPoint = builder.saveInsertionPoint();
-
-    // Return the new path.
-    return path;
-  }
-
->>>>>>> b6aded2d
 private:
   /// Cached module namespaces.
   DenseMap<Operation *, ModuleNamespace> moduleNamespaces;
