//===- GrandCentral.cpp - Ingest black box sources --------------*- C++ -*-===//
//
// Part of the LLVM Project, under the Apache License v2.0 with LLVM Exceptions.
// See https://llvm.org/LICENSE.txt for license information.
// SPDX-License-Identifier: Apache-2.0 WITH LLVM-exception
//===----------------------------------------------------------------------===//
//
// Implement SiFive's Grand Central transform.  Currently, this supports
// SystemVerilog Interface generation.
//
//===----------------------------------------------------------------------===//

#include "circt/Dialect/FIRRTL/AnnotationDetails.h"
#include "circt/Dialect/FIRRTL/FIRRTLAnnotationHelper.h"
#include "circt/Dialect/FIRRTL/FIRRTLAttributes.h"
#include "circt/Dialect/FIRRTL/FIRRTLInstanceGraph.h"
#include "circt/Dialect/FIRRTL/FIRRTLOps.h"
#include "circt/Dialect/FIRRTL/FIRRTLUtils.h"
#include "circt/Dialect/FIRRTL/NLATable.h"
#include "circt/Dialect/FIRRTL/Namespace.h"
#include "circt/Dialect/FIRRTL/Passes.h"
#include "circt/Dialect/HW/HWAttributes.h"
#include "circt/Dialect/HW/HWOps.h"
#include "circt/Dialect/HW/InnerSymbolNamespace.h"
#include "circt/Dialect/SV/SVOps.h"
#include "circt/Support/Debug.h"
#include "mlir/IR/ImplicitLocOpBuilder.h"
#include "mlir/Pass/Pass.h"
#include "llvm/ADT/DepthFirstIterator.h"
#include "llvm/ADT/TypeSwitch.h"
#include "llvm/Support/Debug.h"
#include "llvm/Support/YAMLTraits.h"
#include <variant>

#define DEBUG_TYPE "gct"

namespace circt {
namespace firrtl {
#define GEN_PASS_DEF_GRANDCENTRAL
#include "circt/Dialect/FIRRTL/Passes.h.inc"
} // namespace firrtl
} // namespace circt

using namespace circt;
using namespace firrtl;

//===----------------------------------------------------------------------===//
// Collateral for generating a YAML representation of a SystemVerilog interface
//===----------------------------------------------------------------------===//

namespace {

// These are used to provide hard-errors if a user tries to use the YAML
// infrastructure improperly.  We only implement conversion to YAML and not
// conversion from YAML.  The LLVM YAML infrastructure doesn't provide the
// ability to differentiate this and we don't need it for the purposes of
// Grand Central.
[[maybe_unused]] static std::string noDefault(StringRef clazz) {
  return ("default '" + clazz +
          "' construction is an intentionally *NOT* implemented "
          "YAML feature (you should never be using this)")
      .str();
}

[[maybe_unused]] static std::string deNorm(StringRef clazz) {
  return ("conversion from YAML to a '" + clazz +
          "' is intentionally *NOT* implemented (you should not be "
          "converting from YAML to an interface)")
      .str();
}

// This namespace provides YAML-related collateral that is specific to Grand
// Central and should not be placed in the `llvm::yaml` namespace.
namespace yaml {

/// Context information necessary for YAML generation.
struct Context {
  /// A symbol table consisting of _only_ the interfaces constructed by the
  /// Grand Central pass.  This is not a symbol table because we do not have an
  /// up-to-date symbol table that includes interfaces at the time the Grand
  /// Central pass finishes.  This structure is easier to build up and is only
  /// the information we need.
  DenseMap<Attribute, sv::InterfaceOp> &interfaceMap;
};

/// A representation of an `sv::InterfaceSignalOp` that includes additional
/// description information.
///
/// TODO: This could be removed if we add `firrtl.DocStringAnnotation` support
/// or if FIRRTL dialect included support for ops to specify "comment"
/// information.
struct DescribedSignal {
  /// The comment associated with this signal.
  StringAttr description;

  /// The signal.
  sv::InterfaceSignalOp signal;
};

/// This exist to work around the fact that no interface can be instantiated
/// inside another interface.  This serves to represent an op like this for the
/// purposes of conversion to YAML.
///
/// TODO: Fix this once we have a solution for #1464.
struct DescribedInstance {
  StringAttr name;

  /// A comment associated with the interface instance.
  StringAttr description;

  /// The dimensionality of the interface instantiation.
  ArrayAttr dimensions;

  /// The symbol associated with the interface.
  FlatSymbolRefAttr interface;
};

} // namespace yaml
} // namespace

// These macros tell the YAML infrastructure that these are types which can
// show up in vectors and provides implementations of how to serialize these.
// Each of these macros puts the resulting class into the `llvm::yaml` namespace
// (which is why these are outside the `llvm::yaml` namespace below).
LLVM_YAML_IS_SEQUENCE_VECTOR(::yaml::DescribedSignal)
LLVM_YAML_IS_SEQUENCE_VECTOR(::yaml::DescribedInstance)
LLVM_YAML_IS_SEQUENCE_VECTOR(sv::InterfaceOp)

// This `llvm::yaml` namespace contains implementations of classes that enable
// conversion from an `sv::InterfaceOp` to a YAML representation of that
// interface using [LLVM's YAML I/O library](https://llvm.org/docs/YamlIO.html).
namespace llvm {
namespace yaml {

using namespace ::yaml;

/// Convert newlines and comments to remove the comments.  This produces better
/// looking YAML output.  E.g., this will convert the following:
///
///   // foo
///   // bar
///
/// Into the following:
///
///   foo
///   bar
std::string static stripComment(StringRef str) {
  std::string descriptionString;
  llvm::raw_string_ostream stream(descriptionString);
  SmallVector<StringRef> splits;
  str.split(splits, "\n");
  llvm::interleave(
      splits,
      [&](auto substr) {
        substr.consume_front("//");
        stream << substr.drop_while([](auto c) { return c == ' '; });
      },
      [&]() { stream << "\n"; });
  return descriptionString;
}

/// Conversion from a `DescribedSignal` to YAML.  This is
/// implemented using YAML normalization to first convert this to an internal
/// `Field` structure which has a one-to-one mapping to the YAML representation.
template <>
struct MappingContextTraits<DescribedSignal, Context> {
  /// A one-to-one representation with a YAML representation of a signal/field.
  struct Field {
    /// The name of the field.
    StringRef name;

    /// An optional, textual description of what the field is.
    std::optional<std::string> description;

    /// The dimensions of the field.
    SmallVector<unsigned, 2> dimensions;

    /// The width of the underlying type.
    unsigned width;

    /// Construct a `Field` from a `DescribedSignal` (an `sv::InterfaceSignalOp`
    /// with an optional description).
    Field(IO &io, DescribedSignal &op)
        : name(op.signal.getSymNameAttr().getValue()) {

      // Convert the description from a `StringAttr` (which may be null) to an
      // `optional<StringRef>`.  This aligns exactly with the YAML
      // representation.
      if (op.description)
        description = stripComment(op.description.getValue());

      // Unwrap the type of the field into an array of dimensions and a width.
      // By example, this is going from the following hardware type:
      //
      //     !hw.uarray<1xuarray<2xuarray<3xi8>>>
      //
      // To the following representation:
      //
      //     dimensions: [ 3, 2, 1 ]
      //     width: 8
      //
      // Note that the above is equivalent to the following Verilog
      // specification.
      //
      //     wire [7:0] foo [2:0][1:0][0:0]
      //
      // Do this by repeatedly unwrapping unpacked array types until you get to
      // the underlying type.  The dimensions need to be reversed as this
      // unwrapping happens in reverse order of the final representation.
      auto tpe = op.signal.getType();
      while (auto vector = dyn_cast<hw::UnpackedArrayType>(tpe)) {
        dimensions.push_back(vector.getNumElements());
        tpe = vector.getElementType();
      }
      dimensions = SmallVector<unsigned>(llvm::reverse(dimensions));

      // The final non-array type must be an integer.  Leave this as an assert
      // with a blind cast because we generated this type in this pass (and we
      // therefore cannot fail this cast).
      assert(isa<IntegerType>(tpe));
      width = type_cast<IntegerType>(tpe).getWidth();
    }

    /// A no-argument constructor is necessary to work with LLVM's YAML library.
    Field(IO &io) { llvm_unreachable(noDefault("Field").c_str()); }

    /// This cannot be denormalized back to an interface op.
    DescribedSignal denormalize(IO &) {
      llvm_unreachable(deNorm("DescribedSignal").c_str());
    }
  };

  static void mapping(IO &io, DescribedSignal &op, Context &ctx) {
    MappingNormalization<Field, DescribedSignal> keys(io, op);
    io.mapRequired("name", keys->name);
    io.mapOptional("description", keys->description);
    io.mapRequired("dimensions", keys->dimensions);
    io.mapRequired("width", keys->width);
  }
};

/// Conversion from a `DescribedInstance` to YAML.  This is implemented using
/// YAML normalization to first convert the `DescribedInstance` to an internal
/// `Instance` struct which has a one-to-one representation with the final YAML
/// representation.
template <>
struct MappingContextTraits<DescribedInstance, Context> {
  /// A YAML-serializable representation of an interface instantiation.
  struct Instance {
    /// The name of the interface.
    StringRef name;

    /// An optional textual description of the interface.
    std::optional<std::string> description = std::nullopt;

    /// An array describing the dimensionality of the interface.
    SmallVector<int64_t, 2> dimensions;

    /// The underlying interface.
    FlatSymbolRefAttr interface;

    Instance(IO &io, DescribedInstance &op)
        : name(op.name.getValue()), interface(op.interface) {

      // Convert the description from a `StringAttr` (which may be null) to an
      // `optional<StringRef>`.  This aligns exactly with the YAML
      // representation.
      if (op.description)
        description = stripComment(op.description.getValue());

      for (auto &d : op.dimensions) {
        auto dimension = dyn_cast<IntegerAttr>(d);
        dimensions.push_back(dimension.getInt());
      }
    }

    Instance(IO &io) { llvm_unreachable(noDefault("Instance").c_str()); }

    DescribedInstance denormalize(IO &) {
      llvm_unreachable(deNorm("DescribedInstance").c_str());
    }
  };

  static void mapping(IO &io, DescribedInstance &op, Context &ctx) {
    MappingNormalization<Instance, DescribedInstance> keys(io, op);
    io.mapRequired("name", keys->name);
    io.mapOptional("description", keys->description);
    io.mapRequired("dimensions", keys->dimensions);
    io.mapRequired("interface", ctx.interfaceMap[keys->interface], ctx);
  }
};

/// Conversion from an `sv::InterfaceOp` to YAML.  This is implemented using
/// YAML normalization to first convert the interface to an internal `Interface`
/// which reformats the Grand Central-generated interface into the YAML format.
template <>
struct MappingContextTraits<sv::InterfaceOp, Context> {
  /// A YAML-serializable representation of an interface.  This consists of
  /// fields (vector or ground types) and nested interfaces.
  struct Interface {
    /// The name of the interface.
    StringRef name;

    /// All ground or vectors that make up the interface.
    std::vector<DescribedSignal> fields;

    /// Instantiations of _other_ interfaces.
    std::vector<DescribedInstance> instances;

    /// Construct an `Interface` from an `sv::InterfaceOp`.  This is tuned to
    /// "parse" the structure of an interface that the Grand Central pass
    /// generates.  The structure of `Field`s and `Instance`s is documented
    /// below.
    ///
    /// A field will look like the following.  The verbatim description is
    /// optional:
    ///
    ///     sv.verbatim "// <description>" {
    ///       firrtl.grandcentral.yaml.type = "description",
    ///       symbols = []}
    ///     sv.interface.signal @<name> : <type>
    ///
    /// An interface instanctiation will look like the following.  The verbatim
    /// description is optional.
    ///
    ///     sv.verbatim "// <description>" {
    ///       firrtl.grandcentral.type = "description",
    ///       symbols = []}
    ///     sv.verbatim "<name> <symbol>();" {
    ///       firrtl.grandcentral.yaml.name = "<name>",
    ///       firrtl.grandcentral.yaml.dimensions = [<first dimension>, ...],
    ///       firrtl.grandcentral.yaml.symbol = @<symbol>,
    ///       firrtl.grandcentral.yaml.type = "instance",
    ///       symbols = []}
    ///
    Interface(IO &io, sv::InterfaceOp &op) : name(op.getName()) {
      // A mutable store of the description.  This occurs in the op _before_ the
      // field or instance, so we need someplace to put it until we use it.
      StringAttr description = {};

      for (auto &op : op.getBodyBlock()->getOperations()) {
        TypeSwitch<Operation *>(&op)
            // A verbatim op is either a description or an interface
            // instantiation.
            .Case<sv::VerbatimOp>([&](sv::VerbatimOp op) {
              auto tpe = op->getAttrOfType<StringAttr>(
                  "firrtl.grandcentral.yaml.type");

              // This is a description.  Update the mutable description and
              // continue;
              if (tpe.getValue() == "description") {
                description = op.getFormatStringAttr();
                return;
              }

              // This is an unsupported construct. Just drop it.
              if (tpe.getValue() == "unsupported") {
                description = {};
                return;
              }

              // This is an instance of another interface.  Add the symbol to
              // the vector of instances.
              auto name = op->getAttrOfType<StringAttr>(
                  "firrtl.grandcentral.yaml.name");
              auto dimensions = op->getAttrOfType<ArrayAttr>(
                  "firrtl.grandcentral.yaml.dimensions");
              auto symbol = op->getAttrOfType<FlatSymbolRefAttr>(
                  "firrtl.grandcentral.yaml.symbol");
              instances.push_back(
                  DescribedInstance({name, description, dimensions, symbol}));
              description = {};
            })
            // An interface signal op is a field.
            .Case<sv::InterfaceSignalOp>([&](sv::InterfaceSignalOp op) {
              fields.push_back(DescribedSignal({description, op}));
              description = {};
            });
      }
    }

    /// A no-argument constructor is necessary to work with LLVM's YAML library.
    Interface(IO &io) { llvm_unreachable(noDefault("Interface").c_str()); }

    /// This cannot be denormalized back to an interface op.
    sv::InterfaceOp denormalize(IO &) {
      llvm_unreachable(deNorm("sv::InterfaceOp").c_str());
    }
  };

  static void mapping(IO &io, sv::InterfaceOp &op, Context &ctx) {
    MappingNormalization<Interface, sv::InterfaceOp> keys(io, op);
    io.mapRequired("name", keys->name);
    io.mapRequired("fields", keys->fields, ctx);
    io.mapRequired("instances", keys->instances, ctx);
  }
};

} // namespace yaml
} // namespace llvm

//===----------------------------------------------------------------------===//
// Pass Implementation
//===----------------------------------------------------------------------===//

namespace {

/// A helper to build verbatim strings with symbol placeholders. Provides a
/// mechanism to snapshot the current string and symbols and restore back to
/// this state after modifications. These snapshots are particularly useful when
/// the string is assembled through hierarchical traversal of some sort, which
/// populates the string with a prefix common to all children of a hierarchy
/// (like the interface field traversal in the `GrandCentralPass`).
///
/// The intended use is as follows:
///
///     void baz(VerbatimBuilder &v) {
///       foo(v.snapshot().append("bar"));
///     }
///
/// The function `baz` takes a snapshot of the current verbatim text `v`, adds
/// "bar" to it and calls `foo` with that appended verbatim text. After the call
/// to `foo` returns, any changes made by `foo` as well as the "bar" are dropped
/// from the verbatim text `v`, as the temporary snapshot goes out of scope.
struct VerbatimBuilder {
  struct Base {
    SmallString<128> string;
    SmallVector<Attribute> symbols;
    VerbatimBuilder builder() { return VerbatimBuilder(*this); }
    operator VerbatimBuilder() { return builder(); }
  };

  /// Constructing a builder will snapshot the `Base` which holds the actual
  /// string and symbols.
  VerbatimBuilder(Base &base)
      : base(base), stringBaseSize(base.string.size()),
        symbolsBaseSize(base.symbols.size()) {}

  /// Destroying a builder will reset the `Base` to the original string and
  /// symbols.
  ~VerbatimBuilder() {
    base.string.resize(stringBaseSize);
    base.symbols.resize(symbolsBaseSize);
  }

  // Disallow copying.
  VerbatimBuilder(const VerbatimBuilder &) = delete;
  VerbatimBuilder &operator=(const VerbatimBuilder &) = delete;

  /// Take a snapshot of the current string and symbols. This returns a new
  /// `VerbatimBuilder` that will reset to the current state of the string once
  /// destroyed.
  VerbatimBuilder snapshot() { return VerbatimBuilder(base); }

  /// Get the current string.
  StringRef getString() const { return base.string; }
  /// Get the current symbols;
  ArrayRef<Attribute> getSymbols() const { return base.symbols; }

  /// Append to the string.
  VerbatimBuilder &append(char c) {
    base.string.push_back(c);
    return *this;
  }

  /// Append to the string.
  VerbatimBuilder &append(const Twine &twine) {
    twine.toVector(base.string);
    return *this;
  }

  /// Append a placeholder and symbol to the string.
  VerbatimBuilder &append(Attribute symbol) {
    unsigned id = base.symbols.size();
    base.symbols.push_back(symbol);
    append("{{" + Twine(id) + "}}");
    return *this;
  }

  VerbatimBuilder &operator+=(char c) { return append(c); }
  VerbatimBuilder &operator+=(const Twine &twine) { return append(twine); }
  VerbatimBuilder &operator+=(Attribute symbol) { return append(symbol); }

private:
  Base &base;
  size_t stringBaseSize;
  size_t symbolsBaseSize;
};

/// A wrapper around a string that is used to encode a type which cannot be
/// represented by an mlir::Type for some reason.  This is currently used to
/// represent either an interface, a n-dimensional vector of interfaces, or a
/// tombstone for an actually unsupported type (e.g., an AugmentedBooleanType).
struct VerbatimType {
  /// The textual representation of the type.
  std::string str;

  /// True if this is a type which must be "instantiated" and requires a
  /// trailing "()".
  bool instantiation;

  /// A vector storing the width of each dimension of the type.
  SmallVector<int32_t, 4> dimensions = {};

  /// Serialize this type to a string.
  std::string toStr(StringRef name) {
    SmallString<64> stringType(str);
    stringType.append(" ");
    stringType.append(name);
    for (auto d : llvm::reverse(dimensions)) {
      stringType.append("[");
      stringType.append(Twine(d).str());
      stringType.append("]");
    }
    if (instantiation)
      stringType.append("()");
    stringType.append(";");
    return std::string(stringType);
  }
};

/// A sum type representing either a type encoded as a string (VerbatimType)
/// or an actual mlir::Type.
typedef std::variant<VerbatimType, Type> TypeSum;

/// Stores the information content of an ExtractGrandCentralAnnotation.
struct ExtractionInfo {
  /// The directory where Grand Central generated collateral (modules,
  /// interfaces, etc.) will be written.
  StringAttr directory = {};

  /// The name of the file where any binds will be written.  This will be placed
  /// in the same output area as normal compilation output, e.g., output
  /// Verilog.  This has no relation to the `directory` member.
  StringAttr bindFilename = {};
};

/// Stores information about the companion module of a GrandCentral view.
struct CompanionInfo {
  StringRef name;

  FModuleOp companion;
  bool isNonlocal;
};

/// Stores a reference to a ground type and an optional NLA associated with
/// that field.
struct FieldAndNLA {
  FieldRef field;
  FlatSymbolRefAttr nlaSym;
};

/// Stores the arguments required to construct the verbatim xmr assignment.
struct VerbatimXMRbuilder {
  Value val;
  StringAttr str;
  ArrayAttr syms;
  FModuleOp companionMod;
  VerbatimXMRbuilder(Value val, StringAttr str, ArrayAttr syms,
                     FModuleOp companionMod)
      : val(val), str(str), syms(syms), companionMod(companionMod) {}
};

/// Stores the arguments required to construct the InterfaceOps and
/// InterfaceSignalOps.
struct InterfaceElemsBuilder {
  StringAttr iFaceName;
  IntegerAttr id;
  struct Properties {
    StringAttr description;
    StringAttr elemName;
    TypeSum elemType;
    Properties(StringAttr des, StringAttr name, TypeSum &elemType)
        : description(des), elemName(name), elemType(elemType) {}
  };
  SmallVector<Properties> elementsList;
  InterfaceElemsBuilder(StringAttr iFaceName, IntegerAttr id)
      : iFaceName(iFaceName), id(id) {}
};

/// Generate SystemVerilog interfaces from Grand Central annotations.  This pass
/// roughly works in the following three phases:
///
/// 1. Extraction information is determined.
///
/// 2. The circuit is walked to find all scattered annotations related to Grand
///    Central interfaces.  These are: (a) the companion module and (b) all
///    leaves that are to be connected to the interface.
///
/// 3. The circuit-level Grand Central annotation is walked to both generate and
///    instantiate interfaces and to generate the "mappings" file that produces
///    cross-module references (XMRs) to drive the interface.
struct GrandCentralPass
    : public circt::firrtl::impl::GrandCentralBase<GrandCentralPass> {
  using GrandCentralBase::companionMode;

  void runOnOperation() override;

private:
  /// Optionally build an AugmentedType from an attribute.  Return none if the
  /// attribute is not a dictionary or if it does not match any of the known
  /// templates for AugmentedTypes.
  std::optional<Attribute> fromAttr(Attribute attr);

  /// Mapping of ID to leaf ground type and an optional non-local annotation
  /// associated with that ID.
  DenseMap<Attribute, FieldAndNLA> leafMap;

  /// Mapping of ID to companion module.
  DenseMap<Attribute, CompanionInfo> companionIDMap;

  /// An optional prefix applied to all interfaces in the design.  This is set
  /// based on a PrefixInterfacesAnnotation.
  StringRef interfacePrefix;

  NLATable *nlaTable;

  /// The design-under-test (DUT) as determined by the presence of a
  /// "sifive.enterprise.firrtl.MarkDUTAnnotation".  This will be null if no DUT
  /// was found.
  FModuleOp dut;

  /// An optional directory for testbench-related files.  This is null if no
  /// "TestBenchDirAnnotation" is found.
  StringAttr testbenchDir;

  /// Return a string containing the name of an interface.  Apply correct
  /// prefixing from the interfacePrefix and module-level prefix parameter.
  std::string getInterfaceName(StringAttr prefix,
                               AugmentedBundleTypeAttr bundleType) {

    if (prefix)
      return (prefix.getValue() + interfacePrefix +
              bundleType.getDefName().getValue())
          .str();
    return (interfacePrefix + bundleType.getDefName().getValue()).str();
  }

  /// Recursively examine an AugmentedType to populate the "mappings" file
  /// (generate XMRs) for this interface.  This does not build new interfaces.
  bool traverseField(Attribute field, IntegerAttr id, VerbatimBuilder &path,
                     SmallVector<VerbatimXMRbuilder> &xmrElems,
                     SmallVector<InterfaceElemsBuilder> &interfaceBuilder);

  /// Recursively examine an AugmentedType to both build new interfaces and
  /// populate a "mappings" file (generate XMRs) using `traverseField`.  Return
  /// the type of the field examined.
  std::optional<TypeSum>
  computeField(Attribute field, IntegerAttr id, StringAttr prefix,
               VerbatimBuilder &path, SmallVector<VerbatimXMRbuilder> &xmrElems,
               SmallVector<InterfaceElemsBuilder> &interfaceBuilder);

  /// Recursively examine an AugmentedBundleType to both build new interfaces
  /// and populate a "mappings" file (generate XMRs).  Return none if the
  /// interface is invalid.
  std::optional<StringAttr>
  traverseBundle(AugmentedBundleTypeAttr bundle, IntegerAttr id,
                 StringAttr prefix, VerbatimBuilder &path,
                 SmallVector<VerbatimXMRbuilder> &xmrElems,
                 SmallVector<InterfaceElemsBuilder> &interfaceBuilder);

  /// Return the module associated with this value.
  igraph::ModuleOpInterface getEnclosingModule(Value value,
                                               FlatSymbolRefAttr sym = {});

  /// Information about how the circuit should be extracted.  This will be
  /// non-empty if an extraction annotation is found.
  std::optional<ExtractionInfo> maybeExtractInfo = std::nullopt;

  /// A filename describing where to put a YAML representation of the
  /// interfaces generated by this pass.
  std::optional<StringAttr> maybeHierarchyFileYAML = std::nullopt;

  StringAttr getOutputDirectory() {
    if (maybeExtractInfo)
      return maybeExtractInfo->directory;
    return {};
  }

  /// Store of an instance paths analysis.  This is constructed inside
  /// `runOnOperation`, to work around the deleted copy constructor of
  /// `InstancePathCache`'s internal `BumpPtrAllocator`.
  ///
  /// TODO: Investigate a way to not use a pointer here like how `getNamespace`
  /// works below.
  InstancePathCache *instancePaths = nullptr;

  /// The namespace associated with the circuit.  This is lazily constructed
  /// using `getNamespace`.
  std::optional<CircuitNamespace> circuitNamespace;

  /// The module namespaces. These are lazily constructed by
  /// `getModuleNamespace`.
  DenseMap<Operation *, hw::InnerSymbolNamespace> moduleNamespaces;

  /// Return a reference to the circuit namespace.  This will lazily construct a
  /// namespace if one does not exist.
  CircuitNamespace &getNamespace() {
    if (!circuitNamespace)
      circuitNamespace = CircuitNamespace(getOperation());
    return *circuitNamespace;
  }

  /// Get the cached namespace for a module.
  hw::InnerSymbolNamespace &getModuleNamespace(FModuleLike module) {
    return moduleNamespaces.try_emplace(module, module).first->second;
  }

  /// A symbol table associated with the circuit.  This is lazily constructed by
  /// `getSymbolTable`.
  std::optional<SymbolTable *> symbolTable;

  /// Return a reference to a circuit-level symbol table.  Lazily construct one
  /// if such a symbol table does not already exist.
  SymbolTable &getSymbolTable() {
    if (!symbolTable)
      symbolTable = &getAnalysis<SymbolTable>();
    return **symbolTable;
  }

  // Utility that acts like emitOpError, but does _not_ include a note.  The
  // note in emitOpError includes the entire op which means the **ENTIRE**
  // FIRRTL circuit.  This doesn't communicate anything useful to the user
  // other than flooding their terminal.
  InFlightDiagnostic emitCircuitError(StringRef message = {}) {
    return emitError(getOperation().getLoc(), "'firrtl.circuit' op " + message);
  }

  // Insert comment delimiters ("// ") after newlines in the description string.
  // This is necessary to prevent introducing invalid verbatim Verilog.
  //
  // TODO: Add a comment op and lower the description to that.
  // TODO: Tracking issue: https://github.com/llvm/circt/issues/1677
  std::string cleanupDescription(StringRef description) {
    StringRef head;
    SmallString<64> out;
    do {
      std::tie(head, description) = description.split("\n");
      out.append(head);
      if (!description.empty())
        out.append("\n// ");
    } while (!description.empty());
    return std::string(out);
  }

  /// A store of the YAML representation of interfaces.
  DenseMap<Attribute, sv::InterfaceOp> interfaceMap;

  /// Emit the hierarchy yaml file.
  void emitHierarchyYamlFile(SmallVectorImpl<sv::InterfaceOp> &intfs);
};

} // namespace

//===----------------------------------------------------------------------===//
// Code related to handling Grand Central View annotations
//===----------------------------------------------------------------------===//

/// Recursively walk a sifive.enterprise.grandcentral.AugmentedType to extract
/// any annotations it may contain.  This is going to generate two types of
/// annotations:
///   1) Annotations necessary to build interfaces and store them at "~"
///   2) Scattered annotations for how components bind to interfaces
static std::optional<DictionaryAttr>
parseAugmentedType(ApplyState &state, DictionaryAttr augmentedType,
                   DictionaryAttr root, StringRef companion, StringAttr name,
                   StringAttr defName, std::optional<IntegerAttr> id,
                   std::optional<StringAttr> description, Twine clazz,
                   StringAttr companionAttr, Twine path = {}) {

  auto *context = state.circuit.getContext();
  auto loc = state.circuit.getLoc();

  /// Optionally unpack a ReferenceTarget encoded as a DictionaryAttr.  Return
  /// either a pair containing the Target string (up to the reference) and an
  /// array of components or none if the input is malformed.  The input
  /// DictionaryAttr encoding is a JSON object of a serialized ReferenceTarget
  /// Scala class.  By example, this is converting:
  ///   ~Foo|Foo>a.b[0]
  /// To:
  ///   {"~Foo|Foo>a", {".b", "[0]"}}
  /// The format of a ReferenceTarget object like:
  ///   circuit: String
  ///   module: String
  ///   path: Seq[(Instance, OfModule)]
  ///   ref: String
  ///   component: Seq[TargetToken]
  auto refToTarget =
      [&](DictionaryAttr refTarget) -> std::optional<std::string> {
    auto circuitAttr =
        tryGetAs<StringAttr>(refTarget, refTarget, "circuit", loc, clazz, path);
    auto moduleAttr =
        tryGetAs<StringAttr>(refTarget, refTarget, "module", loc, clazz, path);
    auto pathAttr =
        tryGetAs<ArrayAttr>(refTarget, refTarget, "path", loc, clazz, path);
    auto componentAttr = tryGetAs<ArrayAttr>(refTarget, refTarget, "component",
                                             loc, clazz, path);
    if (!circuitAttr || !moduleAttr || !pathAttr || !componentAttr)
      return {};

    // Parse non-local annotations.
    SmallString<32> strpath;
    for (auto p : pathAttr) {
      auto dict = dyn_cast_or_null<DictionaryAttr>(p);
      if (!dict) {
        mlir::emitError(loc, "annotation '" + clazz +
                                 " has invalid type (expected DictionaryAttr)");
        return {};
      }
      auto instHolder =
          tryGetAs<DictionaryAttr>(dict, dict, "_1", loc, clazz, path);
      auto modHolder =
          tryGetAs<DictionaryAttr>(dict, dict, "_2", loc, clazz, path);
      if (!instHolder || !modHolder) {
        mlir::emitError(loc, "annotation '" + clazz +
                                 " has invalid type (expected DictionaryAttr)");
        return {};
      }
      auto inst = tryGetAs<StringAttr>(instHolder, instHolder, "value", loc,
                                       clazz, path);
      auto mod =
          tryGetAs<StringAttr>(modHolder, modHolder, "value", loc, clazz, path);
      if (!inst || !mod) {
        mlir::emitError(loc, "annotation '" + clazz +
                                 " has invalid type (expected DictionaryAttr)");
        return {};
      }
      strpath += "/" + inst.getValue().str() + ":" + mod.getValue().str();
    }

    SmallVector<Attribute> componentAttrs;
    SmallString<32> componentStr;
    for (size_t i = 0, e = componentAttr.size(); i != e; ++i) {
      auto cPath = (path + ".component[" + Twine(i) + "]").str();
      auto component = componentAttr[i];
      auto dict = dyn_cast_or_null<DictionaryAttr>(component);
      if (!dict) {
        mlir::emitError(loc, "annotation '" + clazz + "' with path '" + cPath +
                                 " has invalid type (expected DictionaryAttr)");
        return {};
      }
      auto classAttr =
          tryGetAs<StringAttr>(dict, refTarget, "class", loc, clazz, cPath);
      if (!classAttr)
        return {};

      auto value = dict.get("value");

      // A subfield like "bar" in "~Foo|Foo>foo.bar".
      if (auto field = dyn_cast<StringAttr>(value)) {
        assert(classAttr.getValue() == "firrtl.annotations.TargetToken$Field" &&
               "A StringAttr target token must be found with a subfield target "
               "token.");
        componentStr.append((Twine(".") + field.getValue()).str());
        continue;
      }

      // A subindex like "42" in "~Foo|Foo>foo[42]".
      if (auto index = dyn_cast<IntegerAttr>(value)) {
        assert(classAttr.getValue() == "firrtl.annotations.TargetToken$Index" &&
               "An IntegerAttr target token must be found with a subindex "
               "target token.");
        componentStr.append(
            (Twine("[") + Twine(index.getValue().getZExtValue()) + "]").str());
        continue;
      }

      mlir::emitError(loc,
                      "Annotation '" + clazz + "' with path '" + cPath +
                          ".value has unexpected type (should be StringAttr "
                          "for subfield  or IntegerAttr for subindex).")
              .attachNote()
          << "The value received was: " << value << "\n";
      return {};
    }

    auto refAttr =
        tryGetAs<StringAttr>(refTarget, refTarget, "ref", loc, clazz, path);

    return (Twine("~" + circuitAttr.getValue() + "|" + moduleAttr.getValue() +
                  strpath + ">" + refAttr.getValue()) +
            componentStr)
        .str();
  };

  auto classAttr =
      tryGetAs<StringAttr>(augmentedType, root, "class", loc, clazz, path);
  if (!classAttr)
    return std::nullopt;
  StringRef classBase = classAttr.getValue();
  if (!classBase.consume_front("sifive.enterprise.grandcentral.Augmented")) {
    mlir::emitError(loc,
                    "the 'class' was expected to start with "
                    "'sifive.enterprise.grandCentral.Augmented*', but was '" +
                        classAttr.getValue() + "' (Did you misspell it?)")
            .attachNote()
        << "see annotation: " << augmentedType;
    return std::nullopt;
  }

  // An AugmentedBundleType looks like:
  //   "defName": String
  //   "elements": Seq[AugmentedField]
  if (classBase == "BundleType") {
    defName =
        tryGetAs<StringAttr>(augmentedType, root, "defName", loc, clazz, path);
    if (!defName)
      return std::nullopt;

    // Each element is an AugmentedField with members:
    //   "name": String
    //   "description": Option[String]
    //   "tpe": AugmentedType
    SmallVector<Attribute> elements;
    auto elementsAttr =
        tryGetAs<ArrayAttr>(augmentedType, root, "elements", loc, clazz, path);
    if (!elementsAttr)
      return std::nullopt;
    for (size_t i = 0, e = elementsAttr.size(); i != e; ++i) {
      auto field = dyn_cast_or_null<DictionaryAttr>(elementsAttr[i]);
      if (!field) {
        mlir::emitError(
            loc,
            "Annotation '" + Twine(clazz) + "' with path '.elements[" +
                Twine(i) +
                "]' contained an unexpected type (expected a DictionaryAttr).")
                .attachNote()
            << "The received element was: " << elementsAttr[i] << "\n";
        return std::nullopt;
      }
      auto ePath = (path + ".elements[" + Twine(i) + "]").str();
      auto name = tryGetAs<StringAttr>(field, root, "name", loc, clazz, ePath);
      auto tpe =
          tryGetAs<DictionaryAttr>(field, root, "tpe", loc, clazz, ePath);
      std::optional<StringAttr> description;
      if (auto maybeDescription = field.get("description"))
        description = cast<StringAttr>(maybeDescription);
      auto eltAttr = parseAugmentedType(
          state, tpe, root, companion, name, defName, std::nullopt, description,
          clazz, companionAttr, path + "_" + name.getValue());
      if (!name || !tpe || !eltAttr)
        return std::nullopt;

      // Collect information necessary to build a module with this view later.
      // This includes the optional description and name.
      NamedAttrList attrs;
      if (auto maybeDescription = field.get("description"))
        attrs.append("description", cast<StringAttr>(maybeDescription));
      attrs.append("name", name);
      attrs.append("tpe", tpe.getAs<StringAttr>("class"));
      elements.push_back(*eltAttr);
    }
    // Add an annotation that stores information necessary to construct the
    // module for the view.  This needs the name of the module (defName) and the
    // names of the components inside it.
    NamedAttrList attrs;
    attrs.append("class", classAttr);
    attrs.append("defName", defName);
    if (description)
      attrs.append("description", *description);
    attrs.append("elements", ArrayAttr::get(context, elements));
    if (id)
      attrs.append("id", *id);
    attrs.append("name", name);
    return DictionaryAttr::getWithSorted(context, attrs);
  }

  // An AugmentedGroundType looks like:
  //   "ref": ReferenceTarget
  //   "tpe": GroundType
  // The ReferenceTarget is not serialized to a string.  The GroundType will
  // either be an actual FIRRTL ground type or a GrandCentral uninferred type.
  // This can be ignored for us.
  if (classBase == "GroundType") {
    auto maybeTarget = refToTarget(augmentedType.getAs<DictionaryAttr>("ref"));
    if (!maybeTarget) {
      mlir::emitError(loc, "Failed to parse ReferenceTarget").attachNote()
          << "See the full Annotation here: " << root;
      return std::nullopt;
    }

    auto id = state.newID();

    auto target = *maybeTarget;

    NamedAttrList elementIface, elementScattered;

    // Populate the annotation for the interface element.
    elementIface.append("class", classAttr);
    if (description)
      elementIface.append("description", *description);
    elementIface.append("id", id);
    elementIface.append("name", name);
    // Populate an annotation that will be scattered onto the element.
    elementScattered.append("class", classAttr);
    elementScattered.append("id", id);
    // If there are sub-targets, then add these.
    auto targetAttr = StringAttr::get(context, target);
    auto xmrSrcTarget = resolvePath(targetAttr.getValue(), state.circuit,
                                    state.symTbl, state.targetCaches);
    if (!xmrSrcTarget) {
      mlir::emitError(loc, "Failed to resolve target ") << targetAttr;
      return std::nullopt;
    }

    // Determine the source for this Wiring Problem.  The source is the value
    // that will be eventually by read from, via cross-module reference, to
    // drive this element of the SystemVerilog Interface.
    auto sourceRef = xmrSrcTarget->ref;
    ImplicitLocOpBuilder builder(sourceRef.getOp()->getLoc(), context);
    std::optional<Value> source =
        TypeSwitch<Operation *, std::optional<Value>>(sourceRef.getOp())
            // The target is an external module port.  The source is the
            // instance port of this singly-instantiated external module.
            .Case<FExtModuleOp>([&](FExtModuleOp extMod)
                                    -> std::optional<Value> {
              auto portNo = sourceRef.getImpl().getPortNo();
              if (xmrSrcTarget->instances.empty()) {
                auto paths = state.instancePathCache.getAbsolutePaths(extMod);
                if (paths.size() > 1) {
                  extMod.emitError(
                      "cannot resolve a unique instance path from the "
                      "external module '")
                      << targetAttr << "'";
                  return std::nullopt;
                }
                auto *it = xmrSrcTarget->instances.begin();
                for (auto inst : paths.back()) {
                  xmrSrcTarget->instances.insert(it, cast<InstanceOp>(inst));
                  ++it;
                }
              }
              auto lastInst = xmrSrcTarget->instances.pop_back_val();
              builder.setInsertionPointAfter(lastInst);
              return getValueByFieldID(builder, lastInst.getResult(portNo),
                                       xmrSrcTarget->fieldIdx);
            })
            // The target is a module port.  The source is the port _inside_
            // that module.
            .Case<FModuleOp>([&](FModuleOp module) -> std::optional<Value> {
              builder.setInsertionPointToEnd(module.getBodyBlock());
              auto portNum = sourceRef.getImpl().getPortNo();
              return getValueByFieldID(builder, module.getArgument(portNum),
                                       xmrSrcTarget->fieldIdx);
            })
            // The target is something else.
            .Default([&](Operation *op) -> std::optional<Value> {
              auto module = cast<FModuleOp>(sourceRef.getModule());
              builder.setInsertionPointToEnd(module.getBodyBlock());
              auto is = dyn_cast<hw::InnerSymbolOpInterface>(op);
              // Resolve InnerSymbol references to their target result.
              if (is && is.getTargetResult())
                return getValueByFieldID(builder, is.getTargetResult(),
                                         xmrSrcTarget->fieldIdx);
              if (sourceRef.getOp()->getNumResults() != 1) {
                op->emitOpError()
                    << "cannot be used as a target of the Grand Central View \""
                    << defName.getValue()
                    << "\" because it does not have exactly one result";
                return std::nullopt;
              }
              return getValueByFieldID(builder, sourceRef.getOp()->getResult(0),
                                       xmrSrcTarget->fieldIdx);
            });

    // Exit if there was an error in the source.
    if (!source)
      return std::nullopt;

    // Compute the sink of this Wiring Problem.  The final sink will eventually
    // be a SystemVerilog Interface.  However, this cannot exist until the
    // GrandCentral pass runs.  Create an undriven WireOp and use that as the
    // sink.  The WireOp will be driven later when the Wiring Problem is
    // resolved. Apply the scattered element annotation to this directly to save
    // having to reprocess this in LowerAnnotations.
    auto companionMod =
        cast<FModuleOp>(resolvePath(companionAttr.getValue(), state.circuit,
                                    state.symTbl, state.targetCaches)
                            ->ref.getOp());
    builder.setInsertionPointToEnd(companionMod.getBodyBlock());
    // Sink type must be passive.  It's required to be converted to a NodeOp by
    // the wiring problem solving, and later checked to be a Node.
    // This also ensures passive sink so works equally well w/ or w/o probes.
    auto sinkType = source->getType();
    if (auto baseSinkType = type_dyn_cast<FIRRTLBaseType>(sinkType))
      sinkType = baseSinkType.getPassiveType();
    auto sink = builder.create<WireOp>(sinkType, name);
    state.targetCaches.insertOp(sink);
    AnnotationSet annotations(context);
    annotations.addAnnotations(
        {DictionaryAttr::getWithSorted(context, elementScattered)});
    annotations.applyToOperation(sink);

    // Append this new Wiring Problem to the ApplyState.  The Wiring Problem
    // will be resolved to bore RefType ports before LowerAnnotations finishes.
    state.wiringProblems.push_back({*source, sink.getResult(),
                                    (path + "__bore").str(),
                                    WiringProblem::RefTypeUsage::Prefer});

    return DictionaryAttr::getWithSorted(context, elementIface);
  }

  // An AugmentedVectorType looks like:
  //   "elements": Seq[AugmentedType]
  if (classBase == "VectorType") {
    auto elementsAttr =
        tryGetAs<ArrayAttr>(augmentedType, root, "elements", loc, clazz, path);
    if (!elementsAttr)
      return std::nullopt;
    SmallVector<Attribute> elements;
    for (auto [i, elt] : llvm::enumerate(elementsAttr)) {
      auto eltAttr = parseAugmentedType(
          state, cast<DictionaryAttr>(elt), root, companion, name,
          StringAttr::get(context, ""), id, std::nullopt, clazz, companionAttr,
          path + "_" + Twine(i));
      if (!eltAttr)
        return std::nullopt;
      elements.push_back(*eltAttr);
    }
    NamedAttrList attrs;
    attrs.append("class", classAttr);
    if (description)
      attrs.append("description", *description);
    attrs.append("elements", ArrayAttr::get(context, elements));
    attrs.append("name", name);
    return DictionaryAttr::getWithSorted(context, attrs);
  }

  // Any of the following are known and expected, but are legacy AugmentedTypes
  // do not have a target:
  //   - AugmentedStringType
  //   - AugmentedBooleanType
  //   - AugmentedIntegerType
  //   - AugmentedDoubleType
  bool isIgnorable =
      llvm::StringSwitch<bool>(classBase)
          .Cases("StringType", "BooleanType", "IntegerType", "DoubleType", true)
          .Default(false);
  if (isIgnorable) {
    NamedAttrList attrs;
    attrs.append("class", classAttr);
    attrs.append("name", name);
    auto value =
        tryGetAs<Attribute>(augmentedType, root, "value", loc, clazz, path);
    if (!value)
      return std::nullopt;
    attrs.append("value", value);
    return DictionaryAttr::getWithSorted(context, attrs);
  }

  // Anything else is unexpected or a user error if they manually wrote
  // annotations.  Print an error and error out.
  mlir::emitError(loc, "found unknown AugmentedType '" + classAttr.getValue() +
                           "' (Did you misspell it?)")
          .attachNote()
      << "see annotation: " << augmentedType;
  return std::nullopt;
}

LogicalResult circt::firrtl::applyGCTView(const AnnoPathValue &target,
                                          DictionaryAttr anno,
                                          ApplyState &state) {

  auto id = state.newID();
  auto *context = state.circuit.getContext();
  auto loc = state.circuit.getLoc();
  NamedAttrList companionAttrs;
  companionAttrs.append("class", StringAttr::get(context, companionAnnoClass));
  companionAttrs.append("id", id);
  auto viewAttr =
      tryGetAs<DictionaryAttr>(anno, anno, "view", loc, viewAnnoClass);
  if (!viewAttr)
    return failure();
  auto name = tryGetAs<StringAttr>(anno, anno, "name", loc, viewAnnoClass);
  if (!name)
    return failure();
  companionAttrs.append("name", name);
  auto companionAttr =
      tryGetAs<StringAttr>(anno, anno, "companion", loc, viewAnnoClass);
  if (!companionAttr)
    return failure();
  companionAttrs.append("target", companionAttr);
  state.addToWorklistFn(DictionaryAttr::get(context, companionAttrs));

  auto prunedAttr =
      parseAugmentedType(state, viewAttr, anno, companionAttr.getValue(), name,
                         {}, id, {}, viewAnnoClass, companionAttr, Twine(name));
  if (!prunedAttr)
    return failure();

  AnnotationSet annotations(state.circuit);
  annotations.addAnnotations({*prunedAttr});
  annotations.applyToOperation(state.circuit);

  return success();
}

//===----------------------------------------------------------------------===//
// GrandCentralPass Implementation
//===----------------------------------------------------------------------===//

std::optional<Attribute> GrandCentralPass::fromAttr(Attribute attr) {
  auto dict = dyn_cast<DictionaryAttr>(attr);
  if (!dict) {
    emitCircuitError() << "attribute is not a dictionary: " << attr << "\n";
    return std::nullopt;
  }

  auto clazz = dict.getAs<StringAttr>("class");
  if (!clazz) {
    emitCircuitError() << "missing 'class' key in " << dict << "\n";
    return std::nullopt;
  }

  auto classBase = clazz.getValue();
  classBase.consume_front("sifive.enterprise.grandcentral.Augmented");

  if (classBase == "BundleType") {
    if (dict.getAs<StringAttr>("defName") && dict.getAs<ArrayAttr>("elements"))
      return AugmentedBundleTypeAttr::get(&getContext(), dict);
    emitCircuitError() << "has an invalid AugmentedBundleType that does not "
                          "contain 'defName' and 'elements' fields: "
                       << dict;
  } else if (classBase == "VectorType") {
    if (dict.getAs<StringAttr>("name") && dict.getAs<ArrayAttr>("elements"))
      return AugmentedVectorTypeAttr::get(&getContext(), dict);
    emitCircuitError() << "has an invalid AugmentedVectorType that does not "
                          "contain 'name' and 'elements' fields: "
                       << dict;
  } else if (classBase == "GroundType") {
    auto id = dict.getAs<IntegerAttr>("id");
    auto name = dict.getAs<StringAttr>("name");
    if (id && leafMap.count(id) && name)
      return AugmentedGroundTypeAttr::get(&getContext(), dict);
    if (!id || !name)
      emitCircuitError() << "has an invalid AugmentedGroundType that does not "
                            "contain 'id' and 'name' fields:  "
                         << dict;
    if (id && !leafMap.count(id))
      emitCircuitError() << "has an AugmentedGroundType with 'id == "
                         << id.getValue().getZExtValue()
                         << "' that does not have a scattered leaf to connect "
                            "to in the circuit "
                            "(was the leaf deleted or constant prop'd away?)";
  } else if (classBase == "StringType") {
    if (auto name = dict.getAs<StringAttr>("name"))
      return AugmentedStringTypeAttr::get(&getContext(), dict);
  } else if (classBase == "BooleanType") {
    if (auto name = dict.getAs<StringAttr>("name"))
      return AugmentedBooleanTypeAttr::get(&getContext(), dict);
  } else if (classBase == "IntegerType") {
    if (auto name = dict.getAs<StringAttr>("name"))
      return AugmentedIntegerTypeAttr::get(&getContext(), dict);
  } else if (classBase == "DoubleType") {
    if (auto name = dict.getAs<StringAttr>("name"))
      return AugmentedDoubleTypeAttr::get(&getContext(), dict);
  } else if (classBase == "LiteralType") {
    if (auto name = dict.getAs<StringAttr>("name"))
      return AugmentedLiteralTypeAttr::get(&getContext(), dict);
  } else if (classBase == "DeletedType") {
    if (auto name = dict.getAs<StringAttr>("name"))
      return AugmentedDeletedTypeAttr::get(&getContext(), dict);
  } else {
    emitCircuitError() << "has an invalid AugmentedType";
  }
  return std::nullopt;
}

bool GrandCentralPass::traverseField(
    Attribute field, IntegerAttr id, VerbatimBuilder &path,
    SmallVector<VerbatimXMRbuilder> &xmrElems,
    SmallVector<InterfaceElemsBuilder> &interfaceBuilder) {
  return TypeSwitch<Attribute, bool>(field)
      .Case<AugmentedGroundTypeAttr>([&](AugmentedGroundTypeAttr ground) {
        auto [fieldRef, sym] = leafMap.lookup(ground.getID());
        hw::HierPathOp nla;
        if (sym)
          nla = nlaTable->getNLA(sym.getAttr());
        Value leafValue = fieldRef.getValue();
        assert(leafValue && "leafValue not found");

        auto companionModule = companionIDMap.lookup(id).companion;
        igraph::ModuleOpInterface enclosing =
            getEnclosingModule(leafValue, sym);

        auto tpe = type_cast<FIRRTLBaseType>(leafValue.getType());

        // If the type is zero-width then do not emit an XMR.
        if (!tpe.getBitWidthOrSentinel())
          return true;

        // The leafValue is assumed to conform to a very specific pattern:
        //
        //   1) The leaf value is in the companion.
        //   2) The leaf value is a NodeOp
        //
        // Anything else means that there is an error or the IR is somehow using
        // "old-style" Annotations to encode a Grand Central View.  This
        // _really_ should be impossible to hit given that LowerAnnotations must
        // generate code that conforms to the check here.
        auto *nodeOp = leafValue.getDefiningOp();
        if (companionModule != enclosing) {
          auto diag = companionModule->emitError()
                      << "Grand Central View \""
                      << companionIDMap.lookup(id).name
                      << "\" is invalid because a leaf is not inside the "
                         "companion module";
          diag.attachNote(leafValue.getLoc())
              << "the leaf value is declared here";
          if (nodeOp) {
            auto leafModule = nodeOp->getParentOfType<FModuleOp>();
            diag.attachNote(leafModule.getLoc())
                << "the leaf value is inside this module";
          }
          return false;
        }

        if (!isa<NodeOp>(nodeOp)) {
          emitError(leafValue.getLoc())
              << "Grand Central View \"" << companionIDMap.lookup(id).name
              << "\" has an invalid leaf value (this must be a node)";
          return false;
        }

        /// Increment all the indices inside `{{`, `}}` by one. This is to
        /// indicate that a value is added to the `substitutions` of the
        /// verbatim op, other than the symbols.
        auto getStrAndIncrementIds = [&](StringRef base) -> StringAttr {
          SmallString<128> replStr;
          StringRef begin = "{{";
          StringRef end = "}}";
          // The replacement string.
          size_t from = 0;
          while (from < base.size()) {
            // Search for the first `{{` and `}}`.
            size_t beginAt = base.find(begin, from);
            size_t endAt = base.find(end, from);
            // If not found, then done.
            if (beginAt == StringRef::npos || endAt == StringRef::npos ||
                (beginAt > endAt)) {
              replStr.append(base.substr(from));
              break;
            }
            // Copy the string as is, until the `{{`.
            replStr.append(base.substr(from, beginAt - from));
            // Advance `from` to the character after the `}}`.
            from = endAt + 2;
            auto idChar = base.substr(beginAt + 2, endAt - beginAt - 2);
            int idNum;
            bool failed = idChar.getAsInteger(10, idNum);
            (void)failed;
            assert(!failed && "failed to parse integer from verbatim string");
            // Now increment the id and append.
            replStr.append("{{");
            Twine(idNum + 1).toVector(replStr);
            replStr.append("}}");
          }
          return StringAttr::get(&getContext(), "assign " + replStr + ";");
        };

        // This is the new style of XMRs using RefTypes.  The value substitution
        // index is set to -1, as it will be incremented when generating the
        // string.
        // Generate the path from the LCA to the module that contains the leaf.
        path += " = {{-1}}";
        AnnotationSet::removeDontTouch(nodeOp);
        // Assemble the verbatim op.
        xmrElems.emplace_back(
            nodeOp->getOperand(0), getStrAndIncrementIds(path.getString()),
            ArrayAttr::get(&getContext(), path.getSymbols()), companionModule);
        return true;
      })
      .Case<AugmentedVectorTypeAttr>([&](auto vector) {
        bool notFailed = true;
        auto elements = vector.getElements();
        for (size_t i = 0, e = elements.size(); i != e; ++i) {
          auto field = fromAttr(elements[i]);
          if (!field)
            return false;
          notFailed &= traverseField(
              *field, id, path.snapshot().append("[" + Twine(i) + "]"),
              xmrElems, interfaceBuilder);
        }
        return notFailed;
      })
      .Case<AugmentedBundleTypeAttr>([&](AugmentedBundleTypeAttr bundle) {
        bool anyFailed = true;
        for (auto element : bundle.getElements()) {
          auto field = fromAttr(element);
          if (!field)
            return false;
          auto name = cast<DictionaryAttr>(element).getAs<StringAttr>("name");
          if (!name)
            name = cast<DictionaryAttr>(element).getAs<StringAttr>("defName");
          anyFailed &= traverseField(
              *field, id, path.snapshot().append("." + name.getValue()),
              xmrElems, interfaceBuilder);
        }

        return anyFailed;
      })
      .Case<AugmentedStringTypeAttr>([&](auto a) { return false; })
      .Case<AugmentedBooleanTypeAttr>([&](auto a) { return false; })
      .Case<AugmentedIntegerTypeAttr>([&](auto a) { return false; })
      .Case<AugmentedDoubleTypeAttr>([&](auto a) { return false; })
      .Case<AugmentedLiteralTypeAttr>([&](auto a) { return false; })
      .Case<AugmentedDeletedTypeAttr>([&](auto a) { return false; })
      .Default([](auto a) { return true; });
}

std::optional<TypeSum> GrandCentralPass::computeField(
    Attribute field, IntegerAttr id, StringAttr prefix, VerbatimBuilder &path,
    SmallVector<VerbatimXMRbuilder> &xmrElems,
    SmallVector<InterfaceElemsBuilder> &interfaceBuilder) {

  auto unsupported = [&](StringRef name, StringRef kind) {
    return VerbatimType({("// <unsupported " + kind + " type>").str(), false});
  };

  return TypeSwitch<Attribute, std::optional<TypeSum>>(field)
      .Case<AugmentedGroundTypeAttr>(
          [&](AugmentedGroundTypeAttr ground) -> std::optional<TypeSum> {
            // Traverse to generate mappings.
            if (!traverseField(field, id, path, xmrElems, interfaceBuilder))
              return std::nullopt;
            FieldRef fieldRef = leafMap.lookup(ground.getID()).field;
            auto value = fieldRef.getValue();
            auto fieldID = fieldRef.getFieldID();
            auto tpe = firrtl::type_cast<FIRRTLBaseType>(
                hw::FieldIdImpl::getFinalTypeByFieldID(value.getType(),
                                                       fieldID));
            if (!tpe.isGround()) {
              value.getDefiningOp()->emitOpError()
                  << "cannot be added to interface with id '"
                  << id.getValue().getZExtValue()
                  << "' because it is not a ground type";
              return std::nullopt;
            }
            return TypeSum(IntegerType::get(getOperation().getContext(),
                                            tpe.getBitWidthOrSentinel()));
          })
      .Case<AugmentedVectorTypeAttr>(
          [&](AugmentedVectorTypeAttr vector) -> std::optional<TypeSum> {
            auto elements = vector.getElements();
            auto firstElement = fromAttr(elements[0]);
            auto elementType =
                computeField(*firstElement, id, prefix,
                             path.snapshot().append("[" + Twine(0) + "]"),
                             xmrElems, interfaceBuilder);
            if (!elementType)
              return std::nullopt;

            for (size_t i = 1, e = elements.size(); i != e; ++i) {
              auto subField = fromAttr(elements[i]);
              if (!subField)
                return std::nullopt;
              (void)traverseField(*subField, id,
                                  path.snapshot().append("[" + Twine(i) + "]"),
                                  xmrElems, interfaceBuilder);
            }

            if (auto *tpe = std::get_if<Type>(&*elementType))
              return TypeSum(
                  hw::UnpackedArrayType::get(*tpe, elements.getValue().size()));
            auto str = std::get<VerbatimType>(*elementType);
            str.dimensions.push_back(elements.getValue().size());
            return TypeSum(str);
          })
      .Case<AugmentedBundleTypeAttr>(
          [&](AugmentedBundleTypeAttr bundle) -> TypeSum {
            auto ifaceName = traverseBundle(bundle, id, prefix, path, xmrElems,
                                            interfaceBuilder);
            assert(ifaceName && *ifaceName);
            return VerbatimType({ifaceName->str(), true});
          })
      .Case<AugmentedStringTypeAttr>([&](auto field) -> TypeSum {
        return unsupported(field.getName().getValue(), "string");
      })
      .Case<AugmentedBooleanTypeAttr>([&](auto field) -> TypeSum {
        return unsupported(field.getName().getValue(), "boolean");
      })
      .Case<AugmentedIntegerTypeAttr>([&](auto field) -> TypeSum {
        return unsupported(field.getName().getValue(), "integer");
      })
      .Case<AugmentedDoubleTypeAttr>([&](auto field) -> TypeSum {
        return unsupported(field.getName().getValue(), "double");
      })
      .Case<AugmentedLiteralTypeAttr>([&](auto field) -> TypeSum {
        return unsupported(field.getName().getValue(), "literal");
      })
      .Case<AugmentedDeletedTypeAttr>([&](auto field) -> TypeSum {
        return unsupported(field.getName().getValue(), "deleted");
      });
}

/// Traverse an Annotation that is an AugmentedBundleType.  During traversal,
/// construct any discovered SystemVerilog interfaces.  If this is the root
/// interface, instantiate that interface in the companion. Recurse into fields
/// of the AugmentedBundleType to construct nested interfaces and generate
/// stringy-typed SystemVerilog hierarchical references to drive the
/// interface. Returns false on any failure and true on success.
std::optional<StringAttr> GrandCentralPass::traverseBundle(
    AugmentedBundleTypeAttr bundle, IntegerAttr id, StringAttr prefix,
    VerbatimBuilder &path, SmallVector<VerbatimXMRbuilder> &xmrElems,
    SmallVector<InterfaceElemsBuilder> &interfaceBuilder) {

  unsigned lastIndex = interfaceBuilder.size();
  auto iFaceName = StringAttr::get(
      &getContext(), getNamespace().newName(getInterfaceName(prefix, bundle)));
  interfaceBuilder.emplace_back(iFaceName, id);

  for (auto element : bundle.getElements()) {
    auto field = fromAttr(element);
    if (!field)
      return std::nullopt;

    auto name = cast<DictionaryAttr>(element).getAs<StringAttr>("name");
    // auto signalSym = hw::InnerRefAttr::get(iface.sym_nameAttr(), name);
    // TODO: The `append(name.getValue())` in the following should actually be
    // `append(signalSym)`, but this requires that `computeField` and the
    // functions it calls always return a type for which we can construct an
    // `InterfaceSignalOp`. Since nested interface instances are currently
    // busted (due to the interface being a symbol table), this doesn't work at
    // the moment. Passing a `name` works most of the time, but can be brittle
    // if the interface field requires renaming in the output (e.g. due to
    // naming conflicts).
    auto elementType = computeField(
        *field, id, prefix, path.snapshot().append(".").append(name.getValue()),
        xmrElems, interfaceBuilder);
    if (!elementType)
      return std::nullopt;
    StringAttr description =
        cast<DictionaryAttr>(element).getAs<StringAttr>("description");
    interfaceBuilder[lastIndex].elementsList.emplace_back(description, name,
                                                          *elementType);
  }
  return iFaceName;
}

/// Return the module that is associated with this value.  Use the cached/lazily
/// constructed symbol table to make this fast.
igraph::ModuleOpInterface
GrandCentralPass::getEnclosingModule(Value value, FlatSymbolRefAttr sym) {
  if (auto blockArg = dyn_cast<BlockArgument>(value))
    return cast<igraph::ModuleOpInterface>(blockArg.getOwner()->getParentOp());

  auto *op = value.getDefiningOp();
  if (InstanceOp instance = dyn_cast<InstanceOp>(op))
    return getSymbolTable().lookup<igraph::ModuleOpInterface>(
        instance.getModuleNameAttr().getValue());

  return op->getParentOfType<igraph::ModuleOpInterface>();
}

/// This method contains the business logic of this pass.
void GrandCentralPass::runOnOperation() {
  LLVM_DEBUG(debugPassHeader(this) << "\n");

  CircuitOp circuitOp = getOperation();

  // Look at the circuit annotations to do two things:
  //
  // 1. Determine extraction information (directory and filename).
  // 2. Populate a worklist of all annotations that encode interfaces.
  //
  // Remove annotations encoding interfaces, but leave extraction information as
  // this may be needed by later passes.
  SmallVector<Annotation> worklist;
  bool removalError = false;
  AnnotationSet::removeAnnotations(circuitOp, [&](Annotation anno) {
    if (anno.isClass(augmentedBundleTypeClass)) {
      // If we are in "Instantiate" companion mode, then we don't need to
      // create the interface, so we can skip adding it to the worklist.  This
      // is a janky hack for situations where you want to synthesize assertion
      // logic included in the companion, but don't want to have a dead
      // interface hanging around (or have problems with tools understanding
      // interfaces).
      if (companionMode != CompanionMode::Instantiate)
        worklist.push_back(anno);
      ++numAnnosRemoved;
      return true;
    }
    if (anno.isClass(extractGrandCentralClass)) {
      if (maybeExtractInfo) {
        emitCircuitError("more than one 'ExtractGrandCentralAnnotation' was "
                         "found, but exactly one must be provided");
        removalError = true;
        return false;
      }

      auto directory = anno.getMember<StringAttr>("directory");
      auto filename = anno.getMember<StringAttr>("filename");
      if (!directory || !filename) {
        emitCircuitError()
            << "contained an invalid 'ExtractGrandCentralAnnotation' that does "
               "not contain 'directory' and 'filename' fields: "
            << anno.getDict();
        removalError = true;
        return false;
      }
      if (directory.getValue().empty())
        directory = StringAttr::get(circuitOp.getContext(), ".");

      maybeExtractInfo = {directory, filename};
      // Do not delete this annotation.  Extraction info may be needed later.
      return false;
    }
    if (anno.isClass(grandCentralHierarchyFileAnnoClass)) {
      if (maybeHierarchyFileYAML) {
        emitCircuitError("more than one 'GrandCentralHierarchyFileAnnotation' "
                         "was found, but zero or one may be provided");
        removalError = true;
        return false;
      }

      auto filename = anno.getMember<StringAttr>("filename");
      if (!filename) {
        emitCircuitError()
            << "contained an invalid 'GrandCentralHierarchyFileAnnotation' "
               "that does not contain 'directory' and 'filename' fields: "
            << anno.getDict();
        removalError = true;
        return false;
      }

      maybeHierarchyFileYAML = filename;
      ++numAnnosRemoved;
      return true;
    }
    if (anno.isClass(prefixInterfacesAnnoClass)) {
      if (!interfacePrefix.empty()) {
        emitCircuitError("more than one 'PrefixInterfacesAnnotation' was "
                         "found, but zero or one may be provided");
        removalError = true;
        return false;
      }

      auto prefix = anno.getMember<StringAttr>("prefix");
      if (!prefix) {
        emitCircuitError()
            << "contained an invalid 'PrefixInterfacesAnnotation' that does "
               "not contain a 'prefix' field: "
            << anno.getDict();
        removalError = true;
        return false;
      }

      interfacePrefix = prefix.getValue();
      ++numAnnosRemoved;
      return true;
    }
    if (anno.isClass(testBenchDirAnnoClass)) {
      testbenchDir = anno.getMember<StringAttr>("dirname");
      return false;
    }
    return false;
  });

  // Find the DUT if it exists.  This needs to be known before the circuit is
  // walked.
  for (auto mod : circuitOp.getOps<FModuleOp>()) {
    if (failed(extractDUT(mod, dut)))
      removalError = true;
  }

  if (removalError)
    return signalPassFailure();

  LLVM_DEBUG({
    llvm::dbgs() << "Extraction Info:\n";
    if (maybeExtractInfo)
      llvm::dbgs() << "  directory: " << maybeExtractInfo->directory << "\n"
                   << "  filename: " << maybeExtractInfo->bindFilename << "\n";
    else
      llvm::dbgs() << "  <none>\n";
    llvm::dbgs() << "DUT: ";
    if (dut)
      llvm::dbgs() << dut.getModuleName() << "\n";
    else
      llvm::dbgs() << "<none>\n";
    llvm::dbgs()
        << "Prefix Info (from PrefixInterfacesAnnotation):\n"
        << "  prefix: " << interfacePrefix << "\n"
        << "Hierarchy File Info (from GrandCentralHierarchyFileAnnotation):\n"
        << "  filename: ";
    if (maybeHierarchyFileYAML)
      llvm::dbgs() << *maybeHierarchyFileYAML;
    else
      llvm::dbgs() << "<none>";
    llvm::dbgs() << "\n";
  });

  // Exit immediately if no annotations indicative of interfaces that need to be
  // built exist.  However, still generate the YAML file if the annotation for
  // this was passed in because some flows expect this.
  if (worklist.empty()) {
    SmallVector<sv::InterfaceOp, 0> interfaceVec;
    emitHierarchyYamlFile(interfaceVec);
    return markAllAnalysesPreserved();
  }

  // Setup the builder to create ops _inside the FIRRTL circuit_.  This is
  // necessary because interfaces and interface instances are created.
  // Instances link to their definitions via symbols and we don't want to
  // break this.
  auto builder = OpBuilder::atBlockEnd(circuitOp.getBodyBlock());

  // Maybe get an "id" from an Annotation.  Generate error messages on the op if
  // no "id" exists.
  auto getID = [&](Operation *op,
                   Annotation annotation) -> std::optional<IntegerAttr> {
    auto id = annotation.getMember<IntegerAttr>("id");
    if (!id) {
      op->emitOpError()
          << "contained a malformed "
             "'sifive.enterprise.grandcentral.AugmentedGroundType' annotation "
             "that did not contain an 'id' field";
      removalError = true;
      return std::nullopt;
    }
    return id;
  };

  /// TODO: Handle this differently to allow construction of an options
  auto instancePathCache = InstancePathCache(getAnalysis<InstanceGraph>());
  instancePaths = &instancePathCache;

  /// Contains the set of modules which are instantiated by the DUT, but not a
  /// companion, instantiated by a companion, or instantiated under a bind.  If
  /// no DUT exists, treat the top module as if it were the DUT.  This works by
  /// doing a depth-first walk of the instance graph, starting from the
  /// "effective" DUT and stopping the search at any modules which are known
  /// companions or any instances which are marked "lowerToBind".
  DenseSet<InstanceGraphNode *> dutModules;
  InstanceGraphNode *effectiveDUT;
  if (dut)
    effectiveDUT = instancePaths->instanceGraph.lookup(dut);
  else
    effectiveDUT = instancePaths->instanceGraph.getTopLevelNode();
  {
    SmallVector<InstanceGraphNode *> modules({effectiveDUT});
    while (!modules.empty()) {
      auto *m = modules.pop_back_val();
      for (InstanceRecord *a : *m) {
        auto *mod = a->getTarget();
        // Skip modules that we've visited, that are are under the companion
        // module, or are bound/under a layer block.
        if (auto block = a->getInstance()->getParentOfType<LayerBlockOp>()) {
          auto diag = a->getInstance().emitOpError()
                      << "is instantiated under a '" << block.getOperationName()
                      << "' op which is unexpected by GrandCentral (did you "
                         "forget to run the LowerLayers pass?)";
          diag.attachNote(block.getLoc())
              << "the '" << block.getOperationName() << "' op is here";
          removalError = true;
        }
        auto instOp = dyn_cast<InstanceOp>(*a->getInstance());
        if (dutModules.contains(mod) ||
<<<<<<< HEAD
            AnnotationSet(mod->getModule()).hasAnnotation(companionAnnoClass) ||
=======
            AnnotationSet::hasAnnotation(mod->getModule(),
                                         companionAnnoClass) ||
>>>>>>> 1645d71c
            (instOp && instOp.getLowerToBind()))
          continue;
        modules.push_back(mod);
        dutModules.insert(mod);
      }
    }
  }

  // Maybe return the lone instance of a module.  Generate errors on the op if
  // the module is not instantiated or is multiply instantiated.
  auto exactlyOneInstance = [&](FModuleOp op,
                                StringRef msg) -> std::optional<InstanceOp> {
    auto *node = instancePaths->instanceGraph[op];

    switch (node->getNumUses()) {
    case 0:
      op->emitOpError() << "is marked as a GrandCentral '" << msg
                        << "', but is never instantiated";
      return std::nullopt;
    case 1:
      return cast<InstanceOp>(*(*node->uses().begin())->getInstance());
    default:
      auto diag = op->emitOpError()
                  << "is marked as a GrandCentral '" << msg
                  << "', but it is instantiated more than once";
      for (auto *instance : node->uses())
        diag.attachNote(instance->getInstance()->getLoc())
            << "it is instantiated here";
      return std::nullopt;
    }
  };

  nlaTable = &getAnalysis<NLATable>();

  /// Walk the circuit and extract all information related to scattered Grand
  /// Central annotations.  This is used to populate: (1) the companionIDMap and
  /// (2) the leafMap.  Annotations are removed as they are discovered and if
  /// they are not malformed.
  DenseSet<Operation *> modulesToDelete;
  circuitOp.walk([&](Operation *op) {
    TypeSwitch<Operation *>(op)
        .Case<RegOp, RegResetOp, WireOp, NodeOp>([&](auto op) {
          AnnotationSet::removeAnnotations(op, [&](Annotation annotation) {
            if (!annotation.isClass(augmentedGroundTypeClass))
              return false;
            auto maybeID = getID(op, annotation);
            if (!maybeID)
              return false;
            auto sym =
                annotation.getMember<FlatSymbolRefAttr>("circt.nonlocal");
            leafMap[*maybeID] = {{op.getResult(), annotation.getFieldID()},
                                 sym};
            ++numAnnosRemoved;
            return true;
          });
        })
        // TODO: Figure out what to do with this.
        .Case<InstanceOp>([&](auto op) {
          AnnotationSet::removePortAnnotations(op, [&](unsigned i,
                                                       Annotation annotation) {
            if (!annotation.isClass(augmentedGroundTypeClass))
              return false;
            op.emitOpError()
                << "is marked as an interface element, but this should be "
                   "impossible due to how the Chisel Grand Central API works";
            removalError = true;
            return false;
          });
        })
        .Case<MemOp>([&](auto op) {
          AnnotationSet::removeAnnotations(op, [&](Annotation annotation) {
            if (!annotation.isClass(augmentedGroundTypeClass))
              return false;
            op.emitOpError()
                << "is marked as an interface element, but this does not make "
                   "sense (is there a scattering bug or do you have a "
                   "malformed hand-crafted MLIR circuit?)";
            removalError = true;
            return false;
          });
          AnnotationSet::removePortAnnotations(
              op, [&](unsigned i, Annotation annotation) {
                if (!annotation.isClass(augmentedGroundTypeClass))
                  return false;
                op.emitOpError()
                    << "has port '" << i
                    << "' marked as an interface element, but this does not "
                       "make sense (is there a scattering bug or do you have a "
                       "malformed hand-crafted MLIR circuit?)";
                removalError = true;
                return false;
              });
        })
        .Case<FModuleOp>([&](FModuleOp op) {
          // Handle annotations on the ports.
          AnnotationSet::removePortAnnotations(op, [&](unsigned i,
                                                       Annotation annotation) {
            if (!annotation.isClass(augmentedGroundTypeClass))
              return false;
            auto maybeID = getID(op, annotation);
            if (!maybeID)
              return false;
            auto sym =
                annotation.getMember<FlatSymbolRefAttr>("circt.nonlocal");
            leafMap[*maybeID] = {{op.getArgument(i), annotation.getFieldID()},
                                 sym};
            ++numAnnosRemoved;
            return true;
          });

          // Handle annotations on the module.
          AnnotationSet::removeAnnotations(op, [&](Annotation annotation) {
            if (!annotation.getClass().starts_with(viewAnnoClass))
              return false;
            auto isNonlocal = annotation.getMember<FlatSymbolRefAttr>(
                                  "circt.nonlocal") != nullptr;
            auto name = annotation.getMember<StringAttr>("name");
            auto id = annotation.getMember<IntegerAttr>("id");
            if (!id) {
              op.emitOpError()
                  << "has a malformed "
                     "'sifive.enterprise.grandcentral.ViewAnnotation' that did "
                     "not contain an 'id' field with an 'IntegerAttr' value";
              goto FModuleOp_error;
            }
            if (!name) {
              op.emitOpError()
                  << "has a malformed "
                     "'sifive.enterprise.grandcentral.ViewAnnotation' that did "
                     "not contain a 'name' field with a 'StringAttr' value";
              goto FModuleOp_error;
            }

            // If this is a companion, then:
            //   1. Insert it into the companion map
            //   2. Create a new mapping module.
            //   3. Instantiate the mapping module in the companion.
            //   4. Check that the companion is instantiated exactly once.
            //   5. Set attributes on that lone instance so it will become a
            //      bind if extraction information was provided.  If a DUT is
            //      known, then anything in the test harness will not be
            //      extracted.
            if (annotation.getClass() == companionAnnoClass) {
              builder.setInsertionPointToEnd(circuitOp.getBodyBlock());

              companionIDMap[id] = {name.getValue(), op, isNonlocal};

              // Assert that the companion is instantiated once and only once.
              auto instance = exactlyOneInstance(op, "companion");
              if (!instance)
                goto FModuleOp_error;

              // Companions are only allowed to take inputs.
              for (auto [i, result] : llvm::enumerate(instance->getResults())) {
                if (instance->getPortDirection(i) == Direction::In)
                  continue;
                // Do not allow any outputs in the drop mode.
                auto ty = result.getType();
                if (isa<RefType>(ty) && companionMode != CompanionMode::Drop)
                  continue;
                op.emitOpError()
                    << "companion instance cannot have output ports";
                goto FModuleOp_error;
              }

              // If no extraction info was provided, exit.  Otherwise, setup the
              // lone instance of the companion to be lowered as a bind.
              if (!maybeExtractInfo) {
                ++numAnnosRemoved;
                return true;
              }

              // If the companion is instantiated above the DUT, then don't
              // extract it.
              if (dut && !instancePaths->instanceGraph.isAncestor(op, dut)) {
                ++numAnnosRemoved;
                return true;
              }

              // Look for any modules/extmodules _only_ instantiated by the
              // companion.  If these have no output file attribute, then mark
              // them as being extracted into the Grand Central directory.
              InstanceGraphNode *companionNode =
                  instancePaths->instanceGraph.lookup(op);

              LLVM_DEBUG({
                llvm::dbgs()
                    << "Found companion module: "
                    << companionNode->getModule().getModuleName() << "\n"
                    << "  submodules exclusively instantiated "
                       "(including companion):\n";
              });

              if (companionMode == CompanionMode::Drop) {
                // Delete the instance if companions are disabled.
                OpBuilder builder(&getContext());
                for (auto port : instance->getResults()) {
                  builder.setInsertionPointAfterValue(port);
                  auto wire =
                      builder.create<WireOp>(port.getLoc(), port.getType());
                  port.replaceAllUsesWith(wire.getResult());
                }
                instance->erase();
              } else {
                // Lower the companion to a bind unless the user told us
                // explicitly not to.
                if (companionMode == CompanionMode::Bind)
                  (*instance)->setAttr("lowerToBind", builder.getUnitAttr());

                (*instance)->setAttr(
                    "output_file",
                    hw::OutputFileAttr::getFromFilename(
                        &getContext(),
                        maybeExtractInfo->bindFilename.getValue(),
                        /*excludeFromFileList=*/true));
              }

              for (auto &node : llvm::depth_first(companionNode)) {
                auto mod = node->getModule();

                // Check to see if we should change the output directory of a
                // module.  Only update in the following conditions:
                //   1) The module is the companion.
                //   2) The module is NOT instantiated by the effective DUT or
                //      is under a bind.
                auto *modNode = instancePaths->instanceGraph.lookup(mod);
                SmallVector<InstanceRecord *> instances(modNode->uses());
                if (modNode != companionNode && dutModules.count(modNode))
                  continue;

                LLVM_DEBUG({
                  llvm::dbgs()
                      << "    - module: " << mod.getModuleName() << "\n";
                });

                if (auto extmodule = dyn_cast<FExtModuleOp>(*mod)) {
                  for (auto anno : AnnotationSet(extmodule)) {
                    if (companionMode == CompanionMode::Drop) {
                      modulesToDelete.insert(mod);
                      break;
                    }
                    if (!anno.isClass(blackBoxInlineAnnoClass) &&
                        !anno.isClass(blackBoxPathAnnoClass))
                      continue;
                    if (extmodule->hasAttr("output_file"))
                      break;
                    extmodule->setAttr(
                        "output_file",
                        hw::OutputFileAttr::getAsDirectory(
                            &getContext(),
                            maybeExtractInfo->directory.getValue()));
                    break;
                  }
                  continue;
                }

                if (companionMode == CompanionMode::Drop) {
                  modulesToDelete.insert(mod);
                } else {
                  // Move this module under the Grand Central output directory
                  // if no pre-existing output file information is present.
                  if (!mod->hasAttr("output_file")) {
                    mod->setAttr("output_file",
                                 hw::OutputFileAttr::getAsDirectory(
                                     &getContext(),
                                     maybeExtractInfo->directory.getValue(),
                                     /*excludeFromFileList=*/true,
                                     /*includeReplicatedOps=*/true));
                    mod->setAttr("comment", builder.getStringAttr(
                                                "VCS coverage exclude_file"));
                  }
                }
              }

              ++numAnnosRemoved;
              return true;
            }

            op.emitOpError()
                << "unknown annotation class: " << annotation.getDict();

          FModuleOp_error:
            removalError = true;
            return false;
          });
        });
  });

  if (removalError)
    return signalPassFailure();

  if (companionMode == CompanionMode::Drop) {
    for (auto *mod : modulesToDelete) {
      auto name = cast<FModuleLike>(mod).getModuleNameAttr();

      DenseSet<hw::HierPathOp> nlas;
      nlaTable->getNLAsInModule(name, nlas);
      nlaTable->removeNLAsfromModule(nlas, name);
      for (auto nla : nlas) {
        if (nla.root() == name)
          nla.erase();
      }

      mod->erase();
    }

    SmallVector<sv::InterfaceOp, 0> interfaceVec;
    emitHierarchyYamlFile(interfaceVec);
    return;
  }

  LLVM_DEBUG({
    // Print out the companion map and all leaf values that were discovered.
    // Sort these by their keys before printing to make this easier to read.
    SmallVector<IntegerAttr> ids;
    auto sort = [&ids]() {
      llvm::sort(ids, [](IntegerAttr a, IntegerAttr b) {
        return a.getValue().getZExtValue() < b.getValue().getZExtValue();
      });
    };
    for (auto tuple : companionIDMap)
      ids.push_back(cast<IntegerAttr>(tuple.first));
    sort();
    llvm::dbgs() << "companionIDMap:\n";
    for (auto id : ids) {
      auto value = companionIDMap.lookup(id);
      llvm::dbgs() << "  - " << id.getValue() << ": "
                   << value.companion.getName() << " -> " << value.name << "\n";
    }
    ids.clear();
    for (auto tuple : leafMap)
      ids.push_back(cast<IntegerAttr>(tuple.first));
    sort();
    llvm::dbgs() << "leafMap:\n";
    for (auto id : ids) {
      auto fieldRef = leafMap.lookup(id).field;
      auto value = fieldRef.getValue();
      auto fieldID = fieldRef.getFieldID();
      if (auto blockArg = dyn_cast<BlockArgument>(value)) {
        FModuleOp module = cast<FModuleOp>(blockArg.getOwner()->getParentOp());
        llvm::dbgs() << "  - " << id.getValue() << ": "
                     << module.getName() + ">" +
                            module.getPortName(blockArg.getArgNumber());
        if (fieldID)
          llvm::dbgs() << ", fieldID=" << fieldID;
        llvm::dbgs() << "\n";
      } else {
        llvm::dbgs() << "  - " << id.getValue() << ": "
                     << cast<StringAttr>(value.getDefiningOp()->getAttr("name"))
                            .getValue();
        if (fieldID)
          llvm::dbgs() << ", fieldID=" << fieldID;
        llvm::dbgs() << "\n";
      }
    }
  });

  // Now, iterate over the worklist of interface-encoding annotations to create
  // the interface and all its sub-interfaces (interfaces that it instantiates),
  // instantiate the top-level interface, and generate a "mappings file" that
  // will use XMRs to drive the interface.  If extraction info is available,
  // then the top-level instantiate interface will be marked for extraction via
  // a SystemVerilog bind.
  SmallVector<sv::InterfaceOp, 2> interfaceVec;
  SmallDenseMap<FModuleLike, SmallVector<InterfaceElemsBuilder>>
      companionToInterfaceMap;
  auto compareInterfaceSignal = [&](InterfaceElemsBuilder &lhs,
                                    InterfaceElemsBuilder &rhs) {
    auto compareProps = [&](InterfaceElemsBuilder::Properties &lhs,
                            InterfaceElemsBuilder::Properties &rhs) {
      // If it's a verbatim op, no need to check the string, because the
      // interface names might not match. As long as the signal types match that
      // is sufficient.
      if (lhs.elemType.index() == 0 && rhs.elemType.index() == 0)
        return true;
      if (std::get<Type>(lhs.elemType) == std::get<Type>(rhs.elemType))
        return true;
      return false;
    };
    return std::equal(lhs.elementsList.begin(), lhs.elementsList.end(),
                      rhs.elementsList.begin(), compareProps);
  };
  for (auto anno : worklist) {
    auto bundle = AugmentedBundleTypeAttr::get(&getContext(), anno.getDict());

    // The top-level AugmentedBundleType must have a global ID field so that
    // this can be linked to the companion.
    if (!bundle.isRoot()) {
      emitCircuitError() << "missing 'id' in root-level BundleType: "
                         << anno.getDict() << "\n";
      removalError = true;
      continue;
    }

    if (companionIDMap.count(bundle.getID()) == 0) {
      emitCircuitError() << "no companion found with 'id' value '"
                         << bundle.getID().getValue().getZExtValue() << "'\n";
      removalError = true;
      continue;
    }

    // Decide on a symbol name to use for the interface instance. This is needed
    // in `traverseBundle` as a placeholder for the connect operations.
    auto companionIter = companionIDMap.lookup(bundle.getID());
    auto companionModule = companionIter.companion;
    auto symbolName = getNamespace().newName(
        "__" + companionIDMap.lookup(bundle.getID()).name + "_" +
        getInterfaceName(bundle.getPrefix(), bundle) + "__");

    // Recursively walk the AugmentedBundleType to generate interfaces and XMRs.
    // Error out if this returns None (indicating that the annotation is
    // malformed in some way).  A good error message is generated inside
    // `traverseBundle` or the functions it calls.
    auto instanceSymbol =
        hw::InnerRefAttr::get(SymbolTable::getSymbolName(companionModule),
                              StringAttr::get(&getContext(), symbolName));
    VerbatimBuilder::Base verbatimData;
    VerbatimBuilder verbatim(verbatimData);
    verbatim += instanceSymbol;
    // List of interface elements.

    SmallVector<VerbatimXMRbuilder> xmrElems;
    SmallVector<InterfaceElemsBuilder> interfaceBuilder;

    auto ifaceName = traverseBundle(bundle, bundle.getID(), bundle.getPrefix(),
                                    verbatim, xmrElems, interfaceBuilder);
    if (!ifaceName) {
      removalError = true;
      continue;
    }

    if (companionIter.isNonlocal) {
      // If the companion module has two exactly same ViewAnnotation.companion
      // annotations, then add the interface for only one of them. This happens
      // when the companion is deduped.
      auto viewMapIter = companionToInterfaceMap.find(companionModule);
      if (viewMapIter != companionToInterfaceMap.end())
        if (std::equal(interfaceBuilder.begin(), interfaceBuilder.end(),
                       viewMapIter->getSecond().begin(),
                       compareInterfaceSignal)) {
          continue;
        }

      companionToInterfaceMap[companionModule] = interfaceBuilder;
    }

    if (interfaceBuilder.empty())
      continue;
    auto companionBuilder =
        OpBuilder::atBlockEnd(companionModule.getBodyBlock());

    // Generate gathered XMR's.
    for (auto xmrElem : xmrElems) {
      auto uloc = companionBuilder.getUnknownLoc();
      companionBuilder.create<sv::VerbatimOp>(uloc, xmrElem.str, xmrElem.val,
                                              xmrElem.syms);
    }
    numXMRs += xmrElems.size();

    sv::InterfaceOp topIface;
    for (const auto &ifaceBuilder : interfaceBuilder) {
      auto builder = OpBuilder::atBlockEnd(getOperation().getBodyBlock());
      auto loc = getOperation().getLoc();
      sv::InterfaceOp iface =
          builder.create<sv::InterfaceOp>(loc, ifaceBuilder.iFaceName);
      if (!topIface)
        topIface = iface;
      ++numInterfaces;
      if (dut &&
          !instancePaths->instanceGraph.isAncestor(
              companionIDMap[ifaceBuilder.id].companion, dut) &&
          testbenchDir)
        iface->setAttr("output_file",
                       hw::OutputFileAttr::getAsDirectory(
                           &getContext(), testbenchDir.getValue(),
                           /*excludeFromFileList=*/true));
      else if (maybeExtractInfo)
        iface->setAttr("output_file",
                       hw::OutputFileAttr::getAsDirectory(
                           &getContext(), getOutputDirectory().getValue(),
                           /*excludeFromFileList=*/true));
      iface.setCommentAttr(builder.getStringAttr("VCS coverage exclude_file"));
      builder.setInsertionPointToEnd(
          cast<sv::InterfaceOp>(iface).getBodyBlock());
      interfaceMap[FlatSymbolRefAttr::get(builder.getContext(),
                                          ifaceBuilder.iFaceName)] = iface;
      for (auto elem : ifaceBuilder.elementsList) {

        auto uloc = builder.getUnknownLoc();

        auto description = elem.description;

        if (description) {
          auto descriptionOp = builder.create<sv::VerbatimOp>(
              uloc, ("// " + cleanupDescription(description.getValue())));

          // If we need to generate a YAML representation of this interface,
          // then add an attribute indicating that this `sv::VerbatimOp` is
          // actually a description.
          if (maybeHierarchyFileYAML)
            descriptionOp->setAttr("firrtl.grandcentral.yaml.type",
                                   builder.getStringAttr("description"));
        }
        if (auto *str = std::get_if<VerbatimType>(&elem.elemType)) {
          auto instanceOp = builder.create<sv::VerbatimOp>(
              uloc, str->toStr(elem.elemName.getValue()));

          // If we need to generate a YAML representation of the interface, then
          // add attributes that describe what this `sv::VerbatimOp` is.
          if (maybeHierarchyFileYAML) {
            if (str->instantiation)
              instanceOp->setAttr("firrtl.grandcentral.yaml.type",
                                  builder.getStringAttr("instance"));
            else
              instanceOp->setAttr("firrtl.grandcentral.yaml.type",
                                  builder.getStringAttr("unsupported"));
            instanceOp->setAttr("firrtl.grandcentral.yaml.name", elem.elemName);
            instanceOp->setAttr("firrtl.grandcentral.yaml.dimensions",
                                builder.getI32ArrayAttr(str->dimensions));
            instanceOp->setAttr(
                "firrtl.grandcentral.yaml.symbol",
                FlatSymbolRefAttr::get(builder.getContext(), str->str));
          }
          continue;
        }

        auto tpe = std::get<Type>(elem.elemType);
        builder.create<sv::InterfaceSignalOp>(uloc, elem.elemName.getValue(),
                                              tpe);
      }
    }

    ++numViews;

    interfaceVec.push_back(topIface);

    // Instantiate the interface inside the companion.
    builder.setInsertionPointToStart(companionModule.getBodyBlock());
    builder.create<sv::InterfaceInstanceOp>(
        getOperation().getLoc(), topIface.getInterfaceType(),
        companionIDMap.lookup(bundle.getID()).name,
        hw::InnerSymAttr::get(builder.getStringAttr(symbolName)));

    // If no extraction information was present, then just leave the interface
    // instantiated in the companion.  Otherwise, make it a bind.
    if (!maybeExtractInfo)
      continue;

    // If the interface is associated with a companion that is instantiated
    // above the DUT (e.g.., in the test harness), then don't extract it.
    if (dut && !instancePaths->instanceGraph.isAncestor(
                   companionIDMap[bundle.getID()].companion, dut))
      continue;
  }

  emitHierarchyYamlFile(interfaceVec);

  // Signal pass failure if any errors were found while examining circuit
  // annotations.
  if (removalError)
    return signalPassFailure();
  markAnalysesPreserved<NLATable>();
}

void GrandCentralPass::emitHierarchyYamlFile(
    SmallVectorImpl<sv::InterfaceOp> &intfs) {
  // If a `GrandCentralHierarchyFileAnnotation` was passed in, generate a YAML
  // representation of the interfaces that we produced with the filename that
  // that annotation provided.
  if (!maybeHierarchyFileYAML)
    return;

  CircuitOp circuitOp = getOperation();

  std::string yamlString;
  llvm::raw_string_ostream stream(yamlString);
  ::yaml::Context yamlContext({interfaceMap});
  llvm::yaml::Output yout(stream);
  yamlize(yout, intfs, true, yamlContext);

  auto builder = OpBuilder::atBlockBegin(circuitOp.getBodyBlock());
  builder.create<sv::VerbatimOp>(builder.getUnknownLoc(), yamlString)
      ->setAttr("output_file",
                hw::OutputFileAttr::getFromFilename(
                    &getContext(), maybeHierarchyFileYAML->getValue(),
                    /*excludeFromFileList=*/true));
  LLVM_DEBUG({ llvm::dbgs() << "Generated YAML:" << yamlString << "\n"; });
}

//===----------------------------------------------------------------------===//
// Pass Creation
//===----------------------------------------------------------------------===//

std::unique_ptr<mlir::Pass>
circt::firrtl::createGrandCentralPass(CompanionMode companionMode) {
  auto pass = std::make_unique<GrandCentralPass>();
  pass->companionMode = companionMode;
  return pass;
}<|MERGE_RESOLUTION|>--- conflicted
+++ resolved
@@ -1756,12 +1756,8 @@
         }
         auto instOp = dyn_cast<InstanceOp>(*a->getInstance());
         if (dutModules.contains(mod) ||
-<<<<<<< HEAD
-            AnnotationSet(mod->getModule()).hasAnnotation(companionAnnoClass) ||
-=======
             AnnotationSet::hasAnnotation(mod->getModule(),
                                          companionAnnoClass) ||
->>>>>>> 1645d71c
             (instOp && instOp.getLowerToBind()))
           continue;
         modules.push_back(mod);
