--- conflicted
+++ resolved
@@ -46,19 +46,8 @@
   using OpConversionPattern<scf::IndexSwitchOp>::OpConversionPattern;
 
   LogicalResult
-  matchAndRewrite(scf::IndexSwitchOp op, OpAdaptor adaptor,
+  matchAndRewrite(scf::IndexSwitchOp switchOp, OpAdaptor adaptor,
                   ConversionPatternRewriter &rewriter) const override {
-<<<<<<< HEAD
-    SmallVector<Value> comparisons;
-    for (unsigned int i = 0; i < op.getNumCases(); ++i) {
-      auto constOp = rewriter.create<arith::ConstantOp>(
-          op.getLoc(), rewriter.getIndexAttr(op.getCases()[i]));
-      auto cmpiOp =
-          rewriter.create<arith::CmpIOp>(op.getLoc(), arith::CmpIPredicate::eq,
-                                         op.getArg(), constOp.getResult());
-      comparisons.push_back(cmpiOp.getResult());
-    }
-=======
     auto loc = switchOp.getLoc();
 
     Region &defaultRegion = switchOp.getDefaultRegion();
@@ -81,37 +70,18 @@
 
       auto ifOp = rewriter.create<scf::IfOp>(loc, switchOp.getResultTypes(),
                                              cond, /*hasElseRegion=*/true);
->>>>>>> 335e50ce
 
-    scf::IfOp outerIfOp;
-    for (unsigned int i = 0; i < op.getNumCases(); ++i) {
-      bool lastCase = i == op.getNumCases() - 1;
-      auto ifOp = rewriter.create<scf::IfOp>(op.getLoc(), op.getResultTypes(),
-                                             comparisons[i], false, false);
-      rewriter.inlineRegionBefore(op.getCaseRegions()[i], ifOp.getThenRegion(),
+      Region &caseRegion = switchOp.getCaseRegions()[i];
+      rewriter.eraseBlock(&ifOp.getThenRegion().front());
+      rewriter.inlineRegionBefore(caseRegion, ifOp.getThenRegion(),
                                   ifOp.getThenRegion().end());
-      if (lastCase) {
-        rewriter.inlineRegionBefore(op.getDefaultRegion(), ifOp.getElseRegion(),
+
+      if (i + 1 == switchCases.size()) {
+        rewriter.eraseBlock(&ifOp.getElseRegion().front());
+        rewriter.inlineRegionBefore(defaultRegion, ifOp.getElseRegion(),
                                     ifOp.getElseRegion().end());
-      } else {
-        rewriter.createBlock(&ifOp.getElseRegion());
       }
 
-<<<<<<< HEAD
-      if (i == 0) {
-        outerIfOp = ifOp;
-      } else {
-        rewriter.setInsertionPointAfter(ifOp);
-        rewriter.create<scf::YieldOp>(op.getLoc(), ifOp.getResults());
-      }
-      rewriter.setInsertionPointToStart(&ifOp.getElseRegion().front());
-    }
-
-    if (outerIfOp == nullptr)
-      return failure();
-
-    rewriter.replaceOp(op, outerIfOp);
-=======
       if (prevIfOp && hasResults) {
         rewriter.setInsertionPointToEnd(&prevIfOp.getElseRegion().front());
         rewriter.create<scf::YieldOp>(loc, ifOp.getResult(0));
@@ -127,7 +97,6 @@
       rewriter.replaceOp(switchOp, finalResult);
     else
       rewriter.eraseOp(switchOp);
->>>>>>> 335e50ce
 
     return success();
   }
