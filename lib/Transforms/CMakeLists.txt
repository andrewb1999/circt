--- conflicted
+++ resolved
@@ -4,14 +4,11 @@
   MapArithToComb.cpp
   MaximizeSSA.cpp
   InsertMergeBlocks.cpp
-<<<<<<< HEAD
   IfOpHoisting.cpp
   IndexSwitchToIf.cpp
   ArithStrengthReduction.cpp
   IndexRemoval.cpp
-=======
   PrintOpCount.cpp
->>>>>>> 38502160
 
   ADDITIONAL_HEADER_DIRS
   ${CIRCT_MAIN_INCLUDE_DIR}/circt/Transforms
