--- conflicted
+++ resolved
@@ -4,15 +4,12 @@
   InsertMergeBlocks.cpp
   MapArithToComb.cpp
   MaximizeSSA.cpp
-<<<<<<< HEAD
   InsertMergeBlocks.cpp
   IfOpHoisting.cpp
   IndexSwitchToIf.cpp
   ArithStrengthReduction.cpp
   IndexRemoval.cpp
   PrintOpCount.cpp
-=======
->>>>>>> b21110ab
   MemoryBanking.cpp
   PrintOpCount.cpp
   StripDebugInfoWithPred.cpp
