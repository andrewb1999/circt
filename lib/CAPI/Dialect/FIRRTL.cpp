--- conflicted
+++ resolved
@@ -323,10 +323,7 @@
   case Flow::Duplex:
     return FIRRTL_VALUE_FLOW_DUPLEX;
   }
-<<<<<<< HEAD
-=======
   llvm_unreachable("invalid flow");
->>>>>>> 1645d71c
 }
 
 bool firrtlImportAnnotationsFromJSONRaw(
@@ -348,4 +345,25 @@
 
   *importedAnnotationsArray = wrap(ArrayAttr::get(ctxUnwrapped, annos));
   return true;
+}
+
+bool firrtlImportAnnotationsFromJSONRaw(
+    MlirContext ctx, MlirStringRef annotationsStr,
+    MlirAttribute *importedAnnotationsArray) {
+  auto annotations = json::parse(unwrap(annotationsStr));
+  if (!annotations) {
+    return false;
+  }
+
+  auto *ctxUnwrapped = unwrap(ctx);
+
+  json::Path::Root root;
+  SmallVector<Attribute> annos;
+  if (!importAnnotationsFromJSONRaw(annotations.get(), annos, root,
+                                    ctxUnwrapped)) {
+    return false;
+  }
+
+  *importedAnnotationsArray = wrap(ArrayAttr::get(ctxUnwrapped, annos));
+  return true;
 }