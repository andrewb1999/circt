set(LLVM_LINK_COMPONENTS
  Support
)

<<<<<<< HEAD
add_llvm_tool(circt-reduce
 circt-reduce.cpp
 Reduction.cpp
 Tester.cpp
)
llvm_update_compile_flags(circt-reduce)
target_link_libraries(circt-reduce
  PRIVATE
  CIRCTCalyx
  CIRCTESI
  CIRCTFIRRTL
  CIRCTFIRRTLTransforms
  CIRCTFSM
  CIRCTHandshake
  CIRCTHLS
  CIRCTInteropDialect
  CIRCTLLHD
  CIRCTMoore
  CIRCTMSFT
  CIRCTMSFTTransforms
  CIRCTHW
  CIRCTHWTransforms
  CIRCTScheduling
  CIRCTSeq
  CIRCTSSP
  CIRCTPipelineOps
  CIRCTHWArith
  CIRCTSV
  CIRCTSystemC
  CIRCTSTGOps
=======
get_property(dialect_libs GLOBAL PROPERTY CIRCT_DIALECT_LIBS)
get_property(mlir_dialect_libs GLOBAL PROPERTY MLIR_DIALECT_LIBS)

set(LIBS
  ${dialect_libs}
  ${mlir_dialect_libs}
>>>>>>> 502bd451

  MLIRIR
  MLIRParser
  MLIRSupport
  MLIRTransforms
  MLIRReduceLib
)

add_llvm_tool(circt-reduce
 circt-reduce.cpp
 Reduction.cpp
 Tester.cpp
 DEPENDS ${LIBS}
)
target_link_libraries(circt-reduce PRIVATE ${LIBS})

llvm_update_compile_flags(circt-reduce)
mlir_check_all_link_libraries(circt-reduce)<|MERGE_RESOLUTION|>--- conflicted
+++ resolved
@@ -2,45 +2,12 @@
   Support
 )
 
-<<<<<<< HEAD
-add_llvm_tool(circt-reduce
- circt-reduce.cpp
- Reduction.cpp
- Tester.cpp
-)
-llvm_update_compile_flags(circt-reduce)
-target_link_libraries(circt-reduce
-  PRIVATE
-  CIRCTCalyx
-  CIRCTESI
-  CIRCTFIRRTL
-  CIRCTFIRRTLTransforms
-  CIRCTFSM
-  CIRCTHandshake
-  CIRCTHLS
-  CIRCTInteropDialect
-  CIRCTLLHD
-  CIRCTMoore
-  CIRCTMSFT
-  CIRCTMSFTTransforms
-  CIRCTHW
-  CIRCTHWTransforms
-  CIRCTScheduling
-  CIRCTSeq
-  CIRCTSSP
-  CIRCTPipelineOps
-  CIRCTHWArith
-  CIRCTSV
-  CIRCTSystemC
-  CIRCTSTGOps
-=======
 get_property(dialect_libs GLOBAL PROPERTY CIRCT_DIALECT_LIBS)
 get_property(mlir_dialect_libs GLOBAL PROPERTY MLIR_DIALECT_LIBS)
 
 set(LIBS
   ${dialect_libs}
   ${mlir_dialect_libs}
->>>>>>> 502bd451
 
   MLIRIR
   MLIRParser
